# Beginner Tutorial

Welcome to the beginner tutorial for Pachyderm! If you have already installed
Pachyderm, this tutorial should take about 15. This tutorial
introduces basic Pachyderm concepts.

!!! tip
<<<<<<< HEAD
    If you are new to Pachyderm, try [Pachyderm Shell](../deploy-manage/manage/pachctl_shell/).
=======
    If you are new to Pachyderm, try [Pachyderm Shell](../../deploy-manage/manage/pachctl_shell/).
>>>>>>> 1297a4eb
    This handy tool suggests you `pachctl` commands as you type and
    helps you learn Pachyderm faster.

## Image processing with OpenCV

This tutorial walks you through the deployment of a Pachyderm pipeline
that performs [edge
detection](https://en.wikipedia.org/wiki/Edge_detection) on a few
images. Thanks to Pachyderm's built-in processing primitives, we can
keep our code simple but still run the pipeline in a
distributed, streaming fashion. Moreover, as new data is added, the
pipeline automatically processes it and outputs the results.

If you hit any errors not covered in this guide, get help in our [public
community Slack](http://slack.pachyderm.io), submit an issue on
[GitHub](https://github.com/pachyderm/pachyderm), or email us at
<support@pachyderm.io>. We are more than happy to help!

### Prerequisites

This guide assumes that you already have Pachyderm running locally.
If you haven't done so already, install Pachyderm on your local
machine as described in [Local Installation](local_installation.md).

### Create a Repo

A `repo` is the highest level data primitive in Pachyderm. Like many
things in Pachyderm, it shares its name with a primitive in Git and is
designed to behave analogously. Generally, repos should be dedicated to
a single source of data such as log messages from a particular service,
a users table, or training data for an ML model. Repos are easy to create
and do not take much space when empty so do not worry about making
tons of them.

For this demo, we create a repo called `images` to hold the
data we want to process:

```bash
pachctl create repo images
```

Verify that the repository was created:

```bash
pachctl list repo
```

**System response:**

```bash
NAME   CREATED       SIZE (MASTER)
images 7 seconds ago 0B
```

This output shows that the repo has been successfully created. Because we
have not added anything to it yet, the size of the repository HEAD commit
on the master branch is 0B.

### Adding Data to Pachyderm

Now that we have created a repo it is time to add some data. In
Pachyderm, you write data to an explicit `commit`. Commits are immutable
snapshots of your data which give Pachyderm its version control properties.
You can add, remove, or update `files` in a given commit.

Let's start by just adding a file, in this case an image, to a new
commit. We have provided some sample images for you that we host on
Imgur.

Use the `pachctl put file` command along with the `-f` flag.  The `-f` flag can
take either a local file, a URL, or a object storage bucket which it
scrapes automatically. In this case, we simply pass the URL.

Unlike Git, commits in Pachyderm must be explicitly started and finished
as they can contain huge amounts of data and we do not want that much
*dirty* data hanging around in an unpersisted state. `pachctl put file`
automatically starts and finishes a commit for you so you can add files
more easily. If you want to add many files over a period of time, you
can do `pachctl start commit` and `pachctl finish commit` yourself.

We also specify the repo name `"images"`, the branch name `"master"`,
and the file name: `"liberty.png"`.

Here is an example atomic commit of the file `liberty.png` to the
`images` repo `master` branch:

```bash
pachctl put file images@master:liberty.png -f http://imgur.com/46Q8nDz.png
```

We can check to make sure the data we just added is in Pachyderm.

* Use the `pachctl list repo` command to check that data has been added:

  ```bash
  pachctl list repo
  ```

  **System response:**

  ```
  NAME   CREATED            SIZE (MASTER)
  images About a minute ago 57.27KiB
  ```

* View the commit that was just created:

  ```bash
  pachctl list commit images
  ```

  **System response:**

  ```
  REPO   COMMIT                           PARENT STARTED        DURATION           SIZE
  images d89758a7496a4c56920b0eaa7d7d3255 <none> 29 seconds ago Less than a second 57.27KiB
  ```

* View the file in that commit:

  ```bash
  pachctl list file images@master
  ```

  **System response:**

  ```
  COMMIT                           NAME         TYPE COMMITTED          SIZE 
  d89758a7496a4c56920b0eaa7d7d3255 /liberty.png file About a minute ago 57.27KiB
  ```

Also, you can view the file you have just added to Pachyderm. Because this is an
image, you cannot just print it out in the terminal, but the following
commands will let you view it easily:

* If you are on macOS, run:

  ```bash
  pachctl get file images@master:liberty.png | open -f -a /Applications/Preview.app
  ```

* If you are on Linux, run:

  ```bash
  pachctl get file images@master:liberty.png | display
  ```

### Create a Pipeline

Now that you have some data in your repo, it is time to do something
with it. Pipelines are the core processing primitive in Pachyderm and
you can define them with a JSON encoding. For this example, we have
already created the pipeline for you and you can find the [code on
GitHub](https://github.com/pachyderm/pachyderm/blob/master/examples/opencv).

When you want to create your own pipelines later, you can refer to the
full [Pipeline Specification](../../reference/pipeline_spec) to use
more advanced options. Options include building your own code into a
container instead of the pre-built Docker image that we are
using in this tutorial.

For now, we are going to create a single pipeline that takes in images
and does some simple edge detection.

![image](../assets/images/opencv-liberty.png)

Below is the pipeline spec and python code that we are using. Let's walk
through the details.

```bash
# edges.json
{
  "pipeline": {
    "name": "edges"
  },
  "description": "A pipeline that performs image edge detection by using the OpenCV library.",
  "transform": {
    "cmd": [ "python3", "/edges.py" ],
    "image": "pachyderm/opencv"
  },
  "input": {
    "pfs": {
      "repo": "images",
      "glob": "/*"
    }
  }
}
```

Our pipeline spec contains a few simple sections. First, it is the pipeline
`name`, edges. Then we have the `transform` which specifies the docker
image we want to use, `pachyderm/opencv` (defaults to DockerHub as the
registry), and the entry point `edges.py`. Lastly, we specify the input.
Here we only have one PFS input, our images repo with a particular glob
pattern.

The glob pattern defines how the input data can be broken up if we want
to distribute our computation. `/*` means that each file can be
processed individually, which makes sense for images. Glob patterns are
one of the most powerful features in  Pachyderm.

The following text is the Python code that we run in this pipeline:

``` python
# edges.py
import cv2
import numpy as np
from matplotlib import pyplot as plt
import os

# make_edges reads an image from /pfs/images and outputs the result of running
# edge detection on that image to /pfs/out. Note that /pfs/images and
# /pfs/out are special directories that Pachyderm injects into the container.
def make_edges(image):
   img = cv2.imread(image)
   tail = os.path.split(image)[1]
   edges = cv2.Canny(img,100,200)
   plt.imsave(os.path.join("/pfs/out", os.path.splitext(tail)[0]+'.png'), edges, cmap = 'gray')

# walk /pfs/images and call make_edges on every file found
for dirpath, dirs, files in os.walk("/pfs/images"):
   for file in files:
       make_edges(os.path.join(dirpath, file))
```

The code simply walks over all the images in `/pfs/images`, performs edge
detection, and writes the result to `/pfs/out`.

`/pfs/images` and `/pfs/out` are special local directories that
Pachyderm creates within the container automatically. All the input data
for a pipeline is stored in `/pfs/<input_repo_name>` and your code
should always write out to `/pfs/out`. Pachyderm automatically
gathers everything you write to `/pfs/out` and version it as this
pipeline output.

Now, let's create the pipeline in Pachyderm:

```bash
pachctl create pipeline -f https://raw.githubusercontent.com/pachyderm/pachyderm/master/examples/opencv/edges.json
```

### What Happens When You Create a Pipeline

Creating a pipeline tells Pachyderm to run your code on the data in your
input repo (the HEAD commit) as well as **all future commits** that
occur after the pipeline is created. Our repo already had a commit, so
Pachyderm automatically launched a `job` to process that data.

The first time Pachyderm runs a pipeline job, it needs to download the
Docker image (specified in the pipeline spec) from the specified Docker
registry (DockerHub in this case). This first run this might take a
minute or so because of the image download, depending on your Internet
connection. Subsequent runs will be much faster.

You can view the job with:

``` bash
pachctl list job
```

**System response:**

```bash
ID                               PIPELINE STARTED        DURATION           RESTART PROGRESS  DL       UL       STATE
0f6a53829eeb4ca193bb7944fe693700 edges    16 seconds ago Less than a second 0       1 + 0 / 1 57.27KiB 22.22KiB success
```

Yay! Our pipeline succeeded! Pachyderm creates a corresponding output
repo for every pipeline. This output repo will have the same name as the
pipeline, and all the results of that pipeline will be versioned in this
output repo. In our example, the `edges` pipeline created a repo
called `edges` to store the results.

``` bash
pachctl list repo
```

**System response:**

```bash
NAME   CREATED       SIZE (MASTER)
edges  2 minutes ago 22.22KiB
images 5 minutes ago 57.27KiB
```

### Reading the Output

We can view the output data from the `edges` repo in the same fashion
that we viewed the input data.

* On macOS, run:

  ```bash
  pachctl get file edges@master:liberty.png | open -f -a /Applications/Preview.app
  ```
* On Linux, run:

  ```bash
  pachctl get file edges@master:liberty.png | display
  ```

The output should look similar to:

![image](../assets/images/edges-screenshot.png)

### Processing More Data

Pipelines will also automatically process the data from new commits as
they are created. Think of pipelines as being subscribed to any new
commits on their input repo(s). Also similar to Git, commits have a
parental structure that tracks which files have changed. In this case
we are going to be adding more images.

Let's create two new commits in a parental structure. To do this we
will simply do two more `put file` commands and by specifying `master`
as the branch, it automatically parents our commits onto each other.
Branch names are just references to a particular HEAD commit.

```bash
pachctl put file images@master:AT-AT.png -f http://imgur.com/8MN9Kg0.png
pachctl put file images@master:kitten.png -f http://imgur.com/g2QnNqa.png
```

Adding a new commit of data will automatically trigger the pipeline to
run on the new data we've added. We'll see corresponding jobs get
started and commits to the output "edges" repo. Let's also view our
new outputs.

View the list of jobs that have started:

``` bash
pachctl list job
```

**System response:**

```
ID                                STARTED        DURATION           RESTART PROGRESS  DL       UL       STATE
81ae47a802f14038b95f8f248cddbed2  7 seconds ago  Less than a second 0       1 + 2 / 3 102.4KiB 74.21KiB success
ce448c12d0dd4410b3a5ae0c0f07e1f9  16 seconds ago Less than a second 0       1 + 1 / 2 78.7KiB  37.15KiB success
490a28be32de491e942372018cd42460  9 minutes ago  35 seconds         0       1 + 0 / 1 57.27KiB 22.22KiB success
```

View the output data

* On macOS, run:

  ```bash
  pachctl get file edges@master:AT-AT.png | open -f -a /Applications/Preview.app
  pachctl get file edges@master:kitten.png | open -f -a /Applications/Preview.app
  ```

* On Linux, run:

  ```bash
  pachctl get file edges@master:AT-AT.png | display
  pachctl get file edges@master:kitten.png | display
  ```

### Adding Another Pipeline

We have successfully deployed and used a single stage Pachyderm pipeline.
Now, let's add a processing stage to illustrate a multi-stage Pachyderm
pipeline. Specifically, let's add a `montage` pipeline that take our
original and edge detected images and arranges them into a single
montage of images:

![image](../assets/images/opencv-liberty-montage.png)

Below is the pipeline spec for this new pipeline:

```bash
# montage.json
{
  "pipeline": {
    "name": "montage"
  },
  "description": "A pipeline that combines images from the `images` and `edges` repositories into a montage.",
  "input": {
    "cross": [ {
      "pfs": {
        "glob": "/",
        "repo": "images"
      }
    },
    {
      "pfs": {
        "glob": "/",
        "repo": "edges"
      }
    } ]
  },
  "transform": {
    "cmd": [ "sh" ],
    "image": "v4tech/imagemagick",
    "stdin": [ "montage -shadow -background SkyBlue -geometry 300x300+2+2 $(find /pfs -type f | sort) /pfs/out/montage.png" ]
  }
}
```

This `montage` pipeline spec is similar to our `edges` pipeline except
for the following differences:

1. We are using a different Docker image that
has `imagemagick` installed.
2. We are executing a `sh` command with
`stdin` instead of a python script.
3. We have multiple input data repositories.

In the `montage` pipeline we are combining our multiple input data
repositories using a `cross` pattern. This `cross` pattern creates a
single pairing of our input images with our edge detected images. There
are several interesting ways to combine data in Pachyderm, which are
discussed
[here](../../reference/pipeline_spec/#input-required)
and
[here](../../concepts/pipeline-concepts/datum/join/).

We create the `montage` pipeline as before, with `pachctl`:

```bash
pachctl create pipeline -f https://raw.githubusercontent.com/pachyderm/pachyderm/master/examples/opencv/montage.json
```

Pipeline creating triggers a job that generates a montage for all the
current HEAD commits of the input repos:

```bash
pachctl list job
```

**System response:**

```bash
ID                                  STARTED        DURATION           RESTART PROGRESS  DL       UL       STATE
92cecc40c3144fd5b4e07603bb24b104    45 seconds ago 6 seconds          0       1 + 0 / 1 371.9KiB 1.284MiB success
81ae47a802f14038b95f8f248cddbed2    2 minutes ago  Less than a second 0       1 + 2 / 3 102.4KiB 74.21KiB success
ce448c12d0dd4410b3a5ae0c0f07e1f9    2 minutes ago  Less than a second 0       1 + 1 / 2 78.7KiB  37.15KiB success
490a28be32de491e942372018cd42460    11 minutes ago 35 seconds         0       1 + 0 / 1 57.27KiB 22.22KiB success
```

View the generated montage image by running one of
the following commands:

* On macOS, run:

  ```bash
  pachctl get file montage@master:montage.png | open -f -a /Applications/Preview.app
  ```

* On Linux, run:

  ```bash
  pachctl get file montage@master:montage.png | display
  ```

  ![image](../assets/images/montage-screenshot.png)

Exploring your DAG in the Pachyderm dashboard
---------------------------------------------

When you deployed Pachyderm locally, the Pachyderm Enterprise dashboard
was also deployed by default. This dashboard will let you interactively
explore your pipeline, visualize the structure of the pipeline, explore
your data, debug jobs, etc. To access the dashboard visit
`localhost:30080` in an Internet browser (e.g., Google Chrome). You
should see something similar to this:

![image](../assets/images/dashboard1.png)

Enter your email address if you would like to obtain a free trial token
for the dashboard. Upon entering this trial token, you will be able to
see your pipeline structure and interactively explore the various pieces
of your pipeline as pictured below:

![image](../assets/images/dashboard2.png)

![image](../assets/images/dashboard3.png)

Next Steps
----------

Pachyderm is now running locally with data and a pipeline! To play with
Pachyderm locally, you can use what you've learned to build on or
change this pipeline. You can also dig in and learn more details about:

- [Deploying Pachyderm to the cloud or on prem](../deploy-manage/deploy/index.md)
- [Load Your Data into Pachyderm](../how-tos/load-data-into-pachyderm.md)
- [Individual Developer Workflow](../how-tos/individual-developer-workflow.md)

We'd love to help and see what you come up with, so submit any
issues/questions you come across on
[GitHub](https://github.com/pachyderm/pachyderm),
[Slack](http://slack.pachyderm.io), or email at <support@pachyderm.io>
if you want to show off anything nifty you've created!<|MERGE_RESOLUTION|>--- conflicted
+++ resolved
@@ -5,11 +5,7 @@
 introduces basic Pachyderm concepts.
 
 !!! tip
-<<<<<<< HEAD
-    If you are new to Pachyderm, try [Pachyderm Shell](../deploy-manage/manage/pachctl_shell/).
-=======
     If you are new to Pachyderm, try [Pachyderm Shell](../../deploy-manage/manage/pachctl_shell/).
->>>>>>> 1297a4eb
     This handy tool suggests you `pachctl` commands as you type and
     helps you learn Pachyderm faster.
 
