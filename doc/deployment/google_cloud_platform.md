# Google Cloud Platform

Google Cloud Platform has excellent support for Kubernetes, and thus Pachyderm, through the [Google Kubernetes Engine](https://cloud.google.com/kubernetes-engine/) (GKE). The following guide will walk you through deploying a Pachyderm cluster on GCP.

### Prerequisites

- [Google Cloud SDK](https://cloud.google.com/sdk/) >= 124.0.0
- [kubectl](https://kubernetes.io/docs/user-guide/prereqs/)
- [pachctl](#install-pachctl) 

If this is the first time you use the SDK, make sure to follow the [quick start guide](https://cloud.google.com/sdk/docs/quickstarts). Note, this may update your `~/.bash_profile` and point your `$PATH` at the location where you extracted `google-cloud-sdk`. We recommend extracting the SDK to `~/bin`.

Note, you can also install `kubectl` installed via the Google Cloud SDK using:

```sh
$ gcloud components install kubectl
```

### Deploy Kubernetes

To create a new Kubernetes cluster via GKE, run:

```sh
$ CLUSTER_NAME=<any unique name, e.g. "pach-cluster">

$ GCP_ZONE=<a GCP availability zone. e.g. "us-west1-a">

$ gcloud config set compute/zone ${GCP_ZONE}

$ gcloud config set container/cluster ${CLUSTER_NAME}

$ MACHINE_TYPE=<machine type for the k8s nodes, we recommend "n1-standard-4" or larger>

# By default the following command spins up a 3-node cluster. You can change the default with `--num-nodes VAL`.
$ gcloud container clusters create ${CLUSTER_NAME} --scopes storage-rw --machine-type ${MACHINE_TYPE} --cluster-version 1.8.7-gke.0
```
Note that you must create the Kubernetes cluster via the gcloud command-line tool rather than the Google Cloud Console, as it's currently only possible to grant the `storage-rw` scope via the command-line tool. Also note, you should deploy a 1.8.x cluster if possible to take full advantage of Pachyderm's latest features.

This may take a few minutes to start up. You can check the status on the [GCP Console](https://console.cloud.google.com/compute/instances).  A `kubeconfig` entry will automatically be generated and set as the current context.  As a sanity check, make sure your cluster is up and running via `kubectl`:

```sh
# List all pods in the kube-system namespace.
$ kubectl get pods -n kube-system
NAME                                                     READY     STATUS    RESTARTS   AGE
event-exporter-v0.1.7-5c4d9556cf-fd9j2                   2/2       Running   0          1m
fluentd-gcp-v2.0.9-68vhs                                 2/2       Running   0          1m
fluentd-gcp-v2.0.9-fzfpw                                 2/2       Running   0          1m
fluentd-gcp-v2.0.9-qvk8f                                 2/2       Running   0          1m
heapster-v1.4.3-5fbfb6bf55-xgdwx                         3/3       Running   0          55s
kube-dns-778977457c-7hbrv                                3/3       Running   0          1m
kube-dns-778977457c-dpff4                                3/3       Running   0          1m
kube-dns-autoscaler-7db47cb9b7-gp5ns                     1/1       Running   0          1m
kube-proxy-gke-pach-cluster-default-pool-9762dc84-bzcz   1/1       Running   0          1m
kube-proxy-gke-pach-cluster-default-pool-9762dc84-hqkr   1/1       Running   0          1m
kube-proxy-gke-pach-cluster-default-pool-9762dc84-jcbg   1/1       Running   0          1m
kubernetes-dashboard-768854d6dc-t75rp                    1/1       Running   0          1m
l7-default-backend-6497bcdb4d-w72k5                      1/1       Running   0          1m
```

If you *don't* see something similar to the above output, you can point `kubectl` to the new cluster manually via:

```sh
# Update your kubeconfig to point at your newly created cluster.
$ gcloud container clusters get-credentials ${CLUSTER_NAME}
```

### Deploy Pachyderm

To deploy Pachyderm we will need to:

1. [Create some storage resources](#set-up-the-storage-resources), 
2. [Install the Pachyderm CLI tool, `pachctl`](#install-pachctl), and
3. [Deploy Pachyderm on the k8s cluster](#deploy-pachyderm-on-the-k8s-cluster)

#### Set up the Storage Resources

Pachyderm needs a [GCS bucket](https://cloud.google.com/storage/docs/) and a [persistent disk](https://cloud.google.com/compute/docs/disks/) to function correctly.  We can specify the size of the persistent disk, the bucket name, and create the bucket as follows:

```sh
# For the persistent disk, 10GB is a good size to start with. 
# This stores PFS metadata. For reference, 1GB
# should work fine for 1000 commits on 1000 files.
$ STORAGE_SIZE=<the size of the volume that you are going to create, in GBs. e.g. "10">

# The Pachyderm bucket name needs to be globally unique across the entire GCP region.
$ BUCKET_NAME=<The name of the GCS bucket where your data will be stored>

# Create the bucket.
$ gsutil mb gs://${BUCKET_NAME}
```

To check that everything has been set up correctly, try:

```sh
$ gsutil ls
# You should see the bucket you created.
```

#### Install `pachctl`

`pachctl` is a command-line utility for interacting with a Pachyderm cluster. You can install it locally as follows:

```sh
# For OSX:
$ brew tap pachyderm/tap && brew install pachyderm/tap/pachctl@1.7

# For Linux (64 bit) or Window 10+ on WSL:
$ curl -o /tmp/pachctl.deb -L https://github.com/pachyderm/pachyderm/releases/download/v1.7.0rc1/pachctl_1.7.0rc1_amd64.deb && sudo dpkg -i /tmp/pachctl.deb
```

You can then run `pachctl version --client-only` to check that the installation was successful.

```sh
$ pachctl version --client-only
1.6.8
```

#### Deploy Pachyderm on the k8s cluster

Now we're ready to deploy Pachyderm itself.  This can be done in one command:

```sh
<<<<<<< HEAD
$ pachctl deploy google ${BUCKET_NAME} ${STORAGE_SIZE} --dynamic-etcd-nodes=1
=======
$ pachctl deploy google ${BUCKET_NAME} ${STORAGE_SIZE} --dynamic-etcd-nodes=1 --dashboard --no-rbac
serviceaccount "pachyderm" created
storageclass "etcd-storage-class" created
service "etcd-headless" created
statefulset "etcd" created
service "etcd" created
service "pachd" created
deployment "pachd" created
service "dash" created
deployment "dash" created
secret "pachyderm-storage-secret" created

Pachyderm is launching. Check its status with "kubectl get all"
Once launched, access the dashboard by running "pachctl port-forward"
>>>>>>> e45f480a
```

Note, here we are using 1 etcd node to manage Pachyderm metadata. The number of etcd nodes can be adjusted as needed. Also, RBAC can be enabled as further documented [here](rbac.html).

It may take a few minutes for the pachd nodes to be running because it's pulling containers from DockerHub. You can see the cluster status with `kubectl`, which should output the following when Pachyderm is up and running:

```sh
$ kubectl get pods
NAME                     READY     STATUS    RESTARTS   AGE
dash-482120938-np8cc     2/2       Running   0          4m
etcd-0                   1/1       Running   0          4m
pachd-3677268306-9sqm0   1/1       Running   0          4m
```

If you see a few restarts on the `pachd` pod, that's totally ok. That simply means that Kubernetes tried to bring up those containers before other components were ready, so it restarted them.

Finally, assuming your `pachd` is running as shown above, we need to set up forward a port so that `pachctl` can talk to the cluster.

```sh
# Forward the ports. We background this process because it blocks.
$ pachctl port-forward &
```

And you're done! You can test to make sure the cluster is working by trying `pachctl version` or even creating a new repo.

```sh
$ pachctl version
COMPONENT           VERSION
pachctl             1.6.8
pachd               1.6.8
```<|MERGE_RESOLUTION|>--- conflicted
+++ resolved
@@ -120,9 +120,6 @@
 Now we're ready to deploy Pachyderm itself.  This can be done in one command:
 
 ```sh
-<<<<<<< HEAD
-$ pachctl deploy google ${BUCKET_NAME} ${STORAGE_SIZE} --dynamic-etcd-nodes=1
-=======
 $ pachctl deploy google ${BUCKET_NAME} ${STORAGE_SIZE} --dynamic-etcd-nodes=1 --dashboard --no-rbac
 serviceaccount "pachyderm" created
 storageclass "etcd-storage-class" created
@@ -137,7 +134,6 @@
 
 Pachyderm is launching. Check its status with "kubectl get all"
 Once launched, access the dashboard by running "pachctl port-forward"
->>>>>>> e45f480a
 ```
 
 Note, here we are using 1 etcd node to manage Pachyderm metadata. The number of etcd nodes can be adjusted as needed. Also, RBAC can be enabled as further documented [here](rbac.html).
