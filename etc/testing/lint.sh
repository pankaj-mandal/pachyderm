--- conflicted
+++ resolved
@@ -12,11 +12,7 @@
     golint -set_exit_status "$file";
 done;
 
-<<<<<<< HEAD
-files=$(gofmt -l ${GIT_REPO_DIR}/src || true)
-=======
 files=$(gofmt -l "${GIT_REPO_DIR}/src" || true)
->>>>>>> 1297a4eb
 
 if [[ $files ]]; then
     echo Files not passing gofmt:
@@ -25,10 +21,6 @@
 fi
 
 go get honnef.co/go/tools/cmd/staticcheck
-<<<<<<< HEAD
-staticcheck ${GIT_REPO_DIR}/...
-=======
 staticcheck "${GIT_REPO_DIR}/..."
 # shellcheck disable=SC2046
-shellcheck -e SC2010 -e SC2181 -e SC2004 -e SC2219 $(find . -path ./etc/plugin -prune -o -name "*.sh" -print)
->>>>>>> 1297a4eb
+shellcheck -e SC2010 -e SC2181 -e SC2004 -e SC2219 $(find . -path ./etc/plugin -prune -o -name "*.sh" -print)