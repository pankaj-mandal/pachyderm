--- conflicted
+++ resolved
@@ -1,11 +1,5 @@
-<<<<<<< HEAD
 deployTarget: custom
-dash:
-  enabled: false
-=======
-deployTarget: LOCAL
 
->>>>>>> 9afb6977
 pachd:
   service:
     type: NodePort
