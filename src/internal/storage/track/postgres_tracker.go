--- conflicted
+++ resolved
@@ -227,30 +227,13 @@
 	if err != nil {
 		return errors.EnsureStack(err)
 	}
-<<<<<<< HEAD
-	defer func() {
-		if err := rows.Close(); retErr == nil {
-			retErr = err
-		}
-	}()
-	for rows.Next() {
-		var id string
-		if err := rows.Scan(&id); err != nil {
-			return errors.EnsureStack(err)
-		}
-=======
 
 	for _, id := range toDelete {
->>>>>>> 8c6e32be
 		if err := cb(id); err != nil {
 			return err
 		}
 	}
-<<<<<<< HEAD
-	return errors.EnsureStack(rows.Err())
-=======
 	return nil
->>>>>>> 8c6e32be
 }
 
 func (t *postgresTracker) getDownstream(tx *pachsql.Tx, intID int) ([]string, error) {
