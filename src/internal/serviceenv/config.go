package serviceenv

// Configuration is the generic configuration structure used to access configuration fields.
type Configuration struct {
	*GlobalConfiguration
	*PachdSpecificConfiguration
	*WorkerSpecificConfiguration
	*EnterpriseSpecificConfiguration
}

// GlobalConfiguration contains the global configuration.
type GlobalConfiguration struct {
	FeatureFlags
	EtcdHost                       string `env:"ETCD_SERVICE_HOST,required"`
	EtcdPort                       string `env:"ETCD_SERVICE_PORT,required"`
	PPSWorkerPort                  uint16 `env:"PPS_WORKER_GRPC_PORT,default=1080"`
	Port                           uint16 `env:"PORT,default=1650"`
	PrometheusPort                 uint16 `env:"PROMETHEUS_PORT,default=1656"`
	PeerPort                       uint16 `env:"PEER_PORT,default=1653"`
	S3GatewayPort                  uint16 `env:"S3GATEWAY_PORT,default=1600"`
	PPSEtcdPrefix                  string `env:"PPS_ETCD_PREFIX,default=pachyderm_pps"`
	Namespace                      string `env:"PACH_NAMESPACE,default=default"`
	StorageRoot                    string `env:"PACH_ROOT,default=/pach"`
	GCPercent                      int    `env:"GC_PERCENT,default=50"`
	LokiHostVar                    string `env:"LOKI_SERVICE_HOST_VAR,default=LOKI_SERVICE_HOST"`
	LokiPortVar                    string `env:"LOKI_SERVICE_PORT_VAR,default=LOKI_SERVICE_PORT"`
	OidcPort                       uint16 `env:"OIDC_PORT,default=1657"`
	PGBouncerHost                  string `env:"PG_BOUNCER_HOST,required"`
	PGBouncerPort                  int    `env:"PG_BOUNCER_PORT,required"`
	PostgresSSL                    string `env:"POSTGRES_SSL,default=disable"`
	PostgresHost                   string `env:"POSTGRES_HOST"`
	PostgresPort                   int    `env:"POSTGRES_PORT"`
	PostgresDBName                 string `env:"POSTGRES_DATABASE,required"`
	PostgresUser                   string `env:"POSTGRES_USER,required"`
	PostgresPassword               string `env:"POSTGRES_PASSWORD"`
	PostgresMaxOpenConns           int    `env:"POSTGRES_MAX_OPEN_CONNS,default=10"`
	PostgresMaxIdleConns           int    `env:"POSTGRES_MAX_IDLE_CONNS,default=10"`
	PGBouncerMaxOpenConns          int    `env:"PG_BOUNCER_MAX_OPEN_CONNS,default=10"`
	PGBouncerMaxIdleConns          int    `env:"PG_BOUNCER_MAX_IDLE_CONNS,default=10"`
	PostgresConnMaxLifetimeSeconds int    `env:"POSTGRES_CONN_MAX_LIFETIME_SECONDS,default=0"`
	PostgresConnMaxIdleSeconds     int    `env:"POSTGRES_CONN_MAX_IDLE_SECONDS,default=0"`
	PachdServiceHost               string `env:"PACHD_SERVICE_HOST"`
	PachdServicePort               string `env:"PACHD_SERVICE_PORT"`

	EtcdPrefix           string `env:"ETCD_PREFIX,default="`
	DeploymentID         string `env:"CLUSTER_DEPLOYMENT_ID,default="`
	LogFormat            string `env:"LOG_FORMAT,default=json"`
	LogLevel             string `env:"LOG_LEVEL,default=info"`
	EnterpriseEtcdPrefix string `env:"PACHYDERM_ENTERPRISE_ETCD_PREFIX,default=pachyderm_enterprise"`
	Metrics              bool   `env:"METRICS,default=true"`
	MetricsEndpoint      string `env:"METRICS_ENDPOINT,default="`

	// SessionDurationMinutes it how long auth tokens are valid for, defaults to 30 days (30 * 24 * 60)
	SessionDurationMinutes int `env:"SESSION_DURATION_MINUTES,default=43200"`

	IdentityServerDatabase string `env:"IDENTITY_SERVER_DATABASE,default=dex"`

	// PPSSpecCommitID and PPSPipelineName are only set for workers and sidecar
	// pachd instances. Because both pachd and worker need to know the spec commit
	// (the worker so that it can avoid jobs for other versions of the same pipelines
	// and the sidecar so that it can serve the S3 gateway) it's stored in the
	// GlobalConfiguration, but it isn't set in a cluster's main pachd containers.
	PPSSpecCommitID string `env:"PPS_SPEC_COMMIT"`
	// The name of the pipeline that this worker belongs to
	PPSPipelineName string `env:"PPS_PIPELINE_NAME"`

	// If set to the name of a GCP project, enable GCP-specific continuous profiling and send
	// profiles to that project: https://cloud.google.com/profiler/docs.  Requires that pachd
	// has google application credentials (through environment variables or workload identity),
	// and that the service account associated with the credentials has 'cloudprofiler.agent' on
	// the target project.  If set on a pachd pod, propagates to workers and sidecars (which
	// also need permission).
	GoogleCloudProfilerProject string `env:"GOOGLE_CLOUD_PROFILER_PROJECT"`

	// The number of concurrent requests that the PPS Master can make against kubernetes
	PPSMaxConcurrentK8sRequests int `env:"PPS_MAX_CONCURRENT_K8S_REQUESTS,default=10"`
}

// PachdFullConfiguration contains the full pachd configuration.
type PachdFullConfiguration struct {
	GlobalConfiguration
	PachdSpecificConfiguration
	EnterpriseSpecificConfiguration
}

// PachdSpecificConfiguration contains the pachd specific configuration.
type PachdSpecificConfiguration struct {
	StorageConfiguration
	StorageBackend             string `env:"STORAGE_BACKEND,required"`
	StorageHostPath            string `env:"STORAGE_HOST_PATH,default="`
	PFSEtcdPrefix              string `env:"PFS_ETCD_PREFIX,default=pachyderm_pfs"`
	KubeAddress                string `env:"KUBERNETES_PORT_443_TCP_ADDR,required"`
	Init                       bool   `env:"INIT,default=false"`
	WorkerImage                string `env:"WORKER_IMAGE,default="`
	WorkerSidecarImage         string `env:"WORKER_SIDECAR_IMAGE,default="`
	WorkerImagePullPolicy      string `env:"WORKER_IMAGE_PULL_POLICY,default="`
	ImagePullSecrets           string `env:"IMAGE_PULL_SECRETS,default="`
	MemoryRequest              string `env:"PACHD_MEMORY_REQUEST,default=1T"`
	WorkerUsesRoot             bool   `env:"WORKER_USES_ROOT,default=false"`
	RequireCriticalServersOnly bool   `env:"REQUIRE_CRITICAL_SERVERS_ONLY,default=false"`
	// TODO: Merge this with the worker specific pod name (PPS_POD_NAME) into a global configuration pod name.
	PachdPodName                 string `env:"PACHD_POD_NAME,required"`
	EnableWorkerSecurityContexts bool   `env:"ENABLE_WORKER_SECURITY_CONTEXTS,default=true"`
	TLSCertSecretName            string `env:"TLS_CERT_SECRET_NAME,default="`
}

// EnterpriseServerConfiguration contains the full configuration for an enterprise server
type EnterpriseServerConfiguration struct {
	GlobalConfiguration
	EnterpriseSpecificConfiguration
}

// EnterpriseSpecificConfiguration contains the configuration required for enterprise features
type EnterpriseSpecificConfiguration struct {
<<<<<<< HEAD
	AuthRootToken    string `env:"AUTH_ROOT_TOKEN,default="`
	LicenseKey       string `env:"LICENSE_KEY,default="`
	EnterpriseSecret string `env:"ENTERPRISE_SECRET,default="`
	EnterpriseMember bool   `env:"ENTERPRISE_MEMBER,default=false"`
=======
	AuthRootToken      string `env:"AUTH_ROOT_TOKEN,default="`
	LicenseKey         string `env:"LICENSE_KEY,default="`
	EnterpriseSecret   string `env:"ENTERPRISE_SECRET,default="`
	EnterpriseMember   bool   `env:"ENTERPRISE_MEMBER,default=false"`
	IdentityConfig     string `env:"IDP_CONFIG,default="`
	IdentityConnectors string `env:"IDP_CONNECTORS,default="`
>>>>>>> 2a4a7ce7
}

// StorageConfiguration contains the storage configuration.
type StorageConfiguration struct {
	StorageMemoryThreshold               int64 `env:"STORAGE_MEMORY_THRESHOLD"`
	StorageCompactionShardSizeThreshold  int64 `env:"STORAGE_COMPACTION_SHARD_SIZE_THRESHOLD"`
	StorageCompactionShardCountThreshold int64 `env:"STORAGE_COMPACTION_SHARD_COUNT_THRESHOLD"`
	StorageLevelFactor                   int64 `env:"STORAGE_LEVEL_FACTOR"`
	StorageUploadConcurrencyLimit        int   `env:"STORAGE_UPLOAD_CONCURRENCY_LIMIT,default=100"`
	StoragePutFileConcurrencyLimit       int   `env:"STORAGE_PUT_FILE_CONCURRENCY_LIMIT,default=100"`
	StorageGCPeriod                      int64 `env:"STORAGE_GC_PERIOD,default=60"`
	StorageChunkGCPeriod                 int64 `env:"STORAGE_CHUNK_GC_PERIOD,default=60"`
	StorageCompactionMaxFanIn            int   `env:"STORAGE_COMPACTION_MAX_FANIN,default=10"`
	StorageFileSetsMaxOpen               int   `env:"STORAGE_FILESETS_MAX_OPEN,default=50"`
	StorageDiskCacheSize                 int   `env:"STORAGE_DISK_CACHE_SIZE,default=100"`
	StorageMemoryCacheSize               int   `env:"STORAGE_MEMORY_CACHE_SIZE,default=100"`
}

// WorkerFullConfiguration contains the full worker configuration.
type WorkerFullConfiguration struct {
	GlobalConfiguration
	WorkerSpecificConfiguration
}

// WorkerSpecificConfiguration contains the worker specific configuration.
type WorkerSpecificConfiguration struct {
	// Worker gets its own IP here, via the k8s downward API. It then writes that
	// IP back to etcd so that pachd can discover it
	PPSWorkerIP string `env:"PPS_WORKER_IP,required"`
	// The name of this pod
	PodName string `env:"PPS_POD_NAME,required"`
}

// FeatureFlags contains the configuration for feature flags.  XXX: if you're
// adding a new feature flag then you need to make sure it gets propagated to
// the workers and their sidecars, this should be done in:
// src/server/pps/server/worker_rc.go in the workerPodSpec func.
type FeatureFlags struct {
	DisableCommitProgressCounter bool `env:"DISABLE_COMMIT_PROGRESS_COUNTER,default=false"`
	LokiLogging                  bool `env:"LOKI_LOGGING,default=false"`
	IdentityServerEnabled        bool `env:"IDENTITY_SERVER_ENABLED,default=false"`
}

// NewConfiguration creates a generic configuration from a specific type of configuration.
func NewConfiguration(config interface{}) *Configuration {
	configuration := &Configuration{}
	switch v := config.(type) {
	case *GlobalConfiguration:
		configuration.GlobalConfiguration = v
		return configuration
	case *PachdFullConfiguration:
		configuration.GlobalConfiguration = &v.GlobalConfiguration
		configuration.PachdSpecificConfiguration = &v.PachdSpecificConfiguration
		configuration.EnterpriseSpecificConfiguration = &v.EnterpriseSpecificConfiguration
		return configuration
	case *WorkerFullConfiguration:
		configuration.GlobalConfiguration = &v.GlobalConfiguration
		configuration.WorkerSpecificConfiguration = &v.WorkerSpecificConfiguration
		return configuration
	case *EnterpriseServerConfiguration:
		configuration.GlobalConfiguration = &v.GlobalConfiguration
		configuration.EnterpriseSpecificConfiguration = &v.EnterpriseSpecificConfiguration
		return configuration
	default:
		return nil
	}
}<|MERGE_RESOLUTION|>--- conflicted
+++ resolved
@@ -112,19 +112,12 @@
 
 // EnterpriseSpecificConfiguration contains the configuration required for enterprise features
 type EnterpriseSpecificConfiguration struct {
-<<<<<<< HEAD
-	AuthRootToken    string `env:"AUTH_ROOT_TOKEN,default="`
-	LicenseKey       string `env:"LICENSE_KEY,default="`
-	EnterpriseSecret string `env:"ENTERPRISE_SECRET,default="`
-	EnterpriseMember bool   `env:"ENTERPRISE_MEMBER,default=false"`
-=======
 	AuthRootToken      string `env:"AUTH_ROOT_TOKEN,default="`
 	LicenseKey         string `env:"LICENSE_KEY,default="`
 	EnterpriseSecret   string `env:"ENTERPRISE_SECRET,default="`
 	EnterpriseMember   bool   `env:"ENTERPRISE_MEMBER,default=false"`
 	IdentityConfig     string `env:"IDP_CONFIG,default="`
 	IdentityConnectors string `env:"IDP_CONNECTORS,default="`
->>>>>>> 2a4a7ce7
 }
 
 // StorageConfiguration contains the storage configuration.
