package sdata

import (
	"database/sql"
	"io"
	"time"

	"github.com/pachyderm/pachyderm/v2/src/internal/errors"
	"github.com/pachyderm/pachyderm/v2/src/internal/pachsql"
)

// Tuple is an alias for []interface{}.
// It is used for passing around rows of data.
// The elements of a tuple will always be pointers so the Tuple can
// be passed to sql.Rows.Scan
type Tuple = []interface{}

// TupleWriter is the type of Writers for structured data.
type TupleWriter interface {
	WriteTuple(row Tuple) error
	Flush() error
}

// TupleReader is a stream of Tuples
type TupleReader interface {
	// Next attempts to read one Tuple into x.
	// If the next data is the wrong shape for x then an error is returned.
	Next(x Tuple) error
}

// MaterializationResult is returned by MaterializeSQL
type MaterializationResult struct {
	ColumnNames []string
	RowCount    uint64
}

// MaterializeSQL reads all the rows from a *sql.Rows, and writes them to tw.
// It flushes tw and returns a MaterializationResult
func MaterializeSQL(tw TupleWriter, rows *sql.Rows) (*MaterializationResult, error) {
	colNames, err := rows.Columns()
	if err != nil {
		return nil, errors.EnsureStack(err)
	}
	cTypes, err := rows.ColumnTypes()
	if err != nil {
		return nil, errors.EnsureStack(err)
	}
	row, err := NewTupleFromColumnTypes(cTypes)
	if err != nil {
		return nil, err
	}

	var count uint64
	for rows.Next() {
		if err := rows.Scan(row...); err != nil {
			return nil, errors.EnsureStack(err)
		}
		if err := tw.WriteTuple(row); err != nil {
			return nil, errors.EnsureStack(err)
		}
		count++
	}
	if err := rows.Err(); err != nil {
		return nil, errors.EnsureStack(err)
	}
	if err := tw.Flush(); err != nil {
		return nil, errors.EnsureStack(err)
	}

	return &MaterializationResult{
		ColumnNames: colNames,
		RowCount:    count,
	}, nil
}

func NewTupleFromColumnTypes(cTypes []*sql.ColumnType) (Tuple, error) {
	row := make(Tuple, len(cTypes))
	for i, cType := range cTypes {
		dbType := cType.DatabaseTypeName()
		nullable, ok := cType.Nullable()
		if !ok {
			nullable = true
		}
		var err error
		row[i], err = makeTupleElement(dbType, nullable)
		if err != nil {
			return nil, err
		}
	}
	return row, nil
}

// Copy copies a tuple from r to w.  Row is used to indicate the correct shape of read data.
func Copy(r TupleReader, w TupleWriter, row Tuple) (n int, _ error) {
	for {
		err := r.Next(row)
		if errors.Is(err, io.EOF) {
			break
		} else if err != nil {
			return n, errors.EnsureStack(err)
		}
		if err := w.WriteTuple(row); err != nil {
			return n, errors.EnsureStack(err)
		}
		n++
	}
	return n, nil
}

func NewTupleFromTableInfo(info *pachsql.TableInfo) (Tuple, error) {
<<<<<<< HEAD
	tuple := make(Tuple, len(info.Columns))
	for i, ci := range info.Columns {
		var err error
		tuple[i], err = makeTupleElement(ci.DataType, ci.IsNullable)
		if err != nil {
			return nil, err
		}
	}
	return tuple, nil
}

func NewTupleFromTable(ctx context.Context, db *pachsql.DB, tableName string) (Tuple, error) {
	info, err := pachsql.GetTableInfo(ctx, db, tableName)
	if err != nil {
		return nil, err
	}
	return NewTupleFromTableInfo(info)
}

func NewTupleFromTableTx(ctx context.Context, tx *pachsql.Tx, tableName string) (Tuple, error) {
	info, err := pachsql.GetTableInfoTx(tx, tableName)
	if err != nil {
		return nil, err
	}
=======
>>>>>>> 1766da93
	tuple := make(Tuple, len(info.Columns))
	for i, ci := range info.Columns {
		var err error
		tuple[i], err = makeTupleElement(ci.DataType, ci.IsNullable)
		if err != nil {
			return nil, err
		}
	}
	return tuple, nil
}

func makeTupleElement(dbType string, nullable bool) (interface{}, error) {
	switch dbType {
	case "BOOL":
		if nullable {
			return new(sql.NullBool), nil
		} else {
			return new(bool), nil
		}
	case "SMALLINT", "INT2":
		if nullable {
			return new(sql.NullInt16), nil
		} else {
			return new(int16), nil
		}
	case "INTEGER", "INT", "INT4":
		if nullable {
			return new(sql.NullInt32), nil
		} else {
			return new(int32), nil
		}
	// TODO "NUMBER" type from Snowflake can vary in precision, but default to int64 for now.
	// https://docs.snowflake.com/en/sql-reference/data-types-numeric.html#number
	case "BIGINT", "INT8", "FIXED", "NUMBER":
		if nullable {
			return new(sql.NullInt64), nil
		} else {
			return new(int64), nil
		}
	case "FLOAT", "FLOAT8", "REAL", "DOUBLE PRECISION":
		if nullable {
			return new(sql.NullFloat64), nil
		} else {
			return new(float64), nil
		}
	case "VARCHAR", "TEXT", "CHARACTER VARYING":
		if nullable {
			return new(sql.NullString), nil
		} else {
			return new(string), nil
		}
	case "DATE", "TIMESTAMP", "TIMESTAMP_NTZ", "TIMESTAMP WITHOUT TIME ZONE":
		if nullable {
			return new(sql.NullTime), nil
		} else {
			return new(time.Time), nil
		}
	default:
		return nil, errors.Errorf("unrecognized type: %v", dbType)
	}
}<|MERGE_RESOLUTION|>--- conflicted
+++ resolved
@@ -108,33 +108,6 @@
 }
 
 func NewTupleFromTableInfo(info *pachsql.TableInfo) (Tuple, error) {
-<<<<<<< HEAD
-	tuple := make(Tuple, len(info.Columns))
-	for i, ci := range info.Columns {
-		var err error
-		tuple[i], err = makeTupleElement(ci.DataType, ci.IsNullable)
-		if err != nil {
-			return nil, err
-		}
-	}
-	return tuple, nil
-}
-
-func NewTupleFromTable(ctx context.Context, db *pachsql.DB, tableName string) (Tuple, error) {
-	info, err := pachsql.GetTableInfo(ctx, db, tableName)
-	if err != nil {
-		return nil, err
-	}
-	return NewTupleFromTableInfo(info)
-}
-
-func NewTupleFromTableTx(ctx context.Context, tx *pachsql.Tx, tableName string) (Tuple, error) {
-	info, err := pachsql.GetTableInfoTx(tx, tableName)
-	if err != nil {
-		return nil, err
-	}
-=======
->>>>>>> 1766da93
 	tuple := make(Tuple, len(info.Columns))
 	for i, ci := range info.Columns {
 		var err error
