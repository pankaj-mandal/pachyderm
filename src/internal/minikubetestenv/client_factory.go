package minikubetestenv

import (
	"context"
	"crypto/x509"
	"flag"
	"fmt"
	"reflect"
	"strconv"
	"strings"
	"sync"
	"testing"

	"github.com/pachyderm/pachyderm/v2/src/client"
	"github.com/pachyderm/pachyderm/v2/src/internal/require"
	"github.com/pachyderm/pachyderm/v2/src/internal/testutil"
	"golang.org/x/sync/semaphore"
	v1 "k8s.io/api/core/v1"
	metav1 "k8s.io/apimachinery/pkg/apis/meta/v1"
)

const (
	namespacePrefix = "test-cluster-"
)

<<<<<<< HEAD
type acquireSettings struct {
	WaitForLoki      bool
	EnterpriseMember bool
}

type Option func(*acquireSettings)

var WaitForLokiOption = func(ds *acquireSettings) {
	ds.WaitForLoki = true
}

var EnterpriseMemberOption = func(ds *acquireSettings) {
	ds.EnterpriseMember = true
}

=======
>>>>>>> 2a4a7ce7
var (
	clusterFactory      *ClusterFactory
	setup               sync.Once
	poolSize            *int  = flag.Int("clusters.pool", 6, "maximum size of managed pachyderm clusters")
	useLeftoverClusters *bool = flag.Bool("clusters.reuse", false, "reuse leftover pachyderm clusters if available")
	cleanupDataAfter    *bool = flag.Bool("clusters.data.cleanup", true, "cleanup the data following each test")
)

type acquireSettings struct {
	WaitForLoki      bool
	TLS              bool
	EnterpriseMember bool
	CertPool         *x509.CertPool
	ValueOverrides   map[string]string
}

type Option func(*acquireSettings)

var WaitForLokiOption Option = func(as *acquireSettings) {
	as.WaitForLoki = true
}

var WithTLS Option = func(as *acquireSettings) {
	as.TLS = true
}

func WithCertPool(pool *x509.CertPool) Option {
	return func(as *acquireSettings) {
		as.CertPool = pool
	}
}

func WithValueOverrides(v map[string]string) Option {
	return func(as *acquireSettings) {
		as.ValueOverrides = v
	}
}

var EnterpriseMemberOption Option = func(as *acquireSettings) {
	as.EnterpriseMember = true
}

type managedCluster struct {
	client   *client.APIClient
	settings *acquireSettings
}

type ClusterFactory struct {
	// ever growing registry of managed clusters. Removing registries would break the current PortOffset logic
	managedClusters   map[string]*managedCluster
	availableClusters map[string]struct{}
	mu                sync.Mutex         // guards modifications to the ClusterFactory maps
	sem               semaphore.Weighted // enforces max concurrency
}

func (cf *ClusterFactory) assignClient(assigned string, mc *managedCluster) {
	cf.mu.Lock()
	defer cf.mu.Unlock()
	cf.managedClusters[assigned] = mc
}

func clusterIdx(t testing.TB, name string) int {
	s := strings.Split(name, "-")
	r, err := strconv.Atoi(s[len(s)-1])
	require.NoError(t, err)
	return r
}

func deployOpts(clusterIdx int, as *acquireSettings) *DeployOpts {
	return &DeployOpts{
		PortOffset:         uint16(clusterIdx * 10),
		UseLeftoverCluster: *useLeftoverClusters,
		Loki:               as.WaitForLoki,
		TLS:                as.TLS,
		CertPool:           as.CertPool,
		ValueOverrides:     as.ValueOverrides,
	}
}

func deleteAll(t testing.TB, c *client.APIClient) {
	if c == nil {
		return
	}
	tok := c.AuthToken()
	c.SetAuthToken(testutil.RootToken)
	require.NoError(t, c.DeleteAll())
	c.SetAuthToken(tok)
}

func (cf *ClusterFactory) acquireFreeCluster() (string, *managedCluster) {
	cf.mu.Lock()
	defer cf.mu.Unlock()
	if len(cf.availableClusters) > 0 {
		var assigned string
		for ns := range cf.availableClusters {
			assigned = ns
			delete(cf.availableClusters, ns)
			break
		}
		return assigned, cf.managedClusters[assigned]
	}
	return "", nil
}

func (cf *ClusterFactory) acquireNewCluster(t testing.TB, as *acquireSettings) (string, *managedCluster) {
	assigned, clusterIdx := func() (string, int) {
		cf.mu.Lock()
		defer cf.mu.Unlock()
		idx := len(cf.managedClusters) + 1
		v := fmt.Sprintf("%s%v", namespacePrefix, idx)
		cf.managedClusters[v] = nil // hold my place in line
		return v, idx
	}()
	kube := testutil.GetKubeClient(t)
	if _, err := kube.CoreV1().Namespaces().Get(context.Background(), assigned, metav1.GetOptions{}); err != nil {
		_, err := kube.CoreV1().Namespaces().Create(context.Background(),
			&v1.Namespace{
				ObjectMeta: metav1.ObjectMeta{
					Name: assigned,
				},
			},
			metav1.CreateOptions{})
		require.NoError(t, err)
	}
	c := InstallRelease(t,
		context.Background(),
		assigned,
		kube,
		deployOpts(clusterIdx, as),
	)
	mc := &managedCluster{
		client:   c,
		settings: as,
	}
	cf.assignClient(assigned, mc)
	return assigned, mc
}

// AcquireCluster returns a pachyderm APIClient from one of a pool of managed pachyderm
// clusters deployed in separate namespace, along with the associated namespace
func AcquireCluster(t testing.TB, opts ...Option) (*client.APIClient, string) {
	setup.Do(func() {
		clusterFactory = &ClusterFactory{
			managedClusters:   map[string]*managedCluster{},
			availableClusters: map[string]struct{}{},
			sem:               *semaphore.NewWeighted(int64(*poolSize)),
		}
	})

	require.NoError(t, clusterFactory.sem.Acquire(context.Background(), 1))
	var assigned string
	t.Cleanup(func() {
		clusterFactory.mu.Lock()
		if *cleanupDataAfter {
			if mc := clusterFactory.managedClusters[assigned]; mc != nil {
				deleteAll(t, mc.client)
			}
		}
		clusterFactory.availableClusters[assigned] = struct{}{}
		clusterFactory.mu.Unlock()
		clusterFactory.sem.Release(1)
	})
	as := &acquireSettings{}
	for _, o := range opts {
		o(as)
	}
	assigned, mc := clusterFactory.acquireFreeCluster()
	if assigned == "" {
		assigned, mc = clusterFactory.acquireNewCluster(t, as)
	}

	// If the cluster settings have changed, upgrade the cluster to make them take effect.
	if !reflect.DeepEqual(mc.settings, as) {
		t.Logf("%v: cluster settings have changed; upgrading cluster", assigned)
		mc.client = UpgradeRelease(t,
			context.Background(),
			assigned,
			testutil.GetKubeClient(t),
			deployOpts(clusterIdx(t, assigned), as),
		)
		mc.settings = as
	}
	deleteAll(t, mc.client)
	return mc.client, assigned
}<|MERGE_RESOLUTION|>--- conflicted
+++ resolved
@@ -23,24 +23,6 @@
 	namespacePrefix = "test-cluster-"
 )
 
-<<<<<<< HEAD
-type acquireSettings struct {
-	WaitForLoki      bool
-	EnterpriseMember bool
-}
-
-type Option func(*acquireSettings)
-
-var WaitForLokiOption = func(ds *acquireSettings) {
-	ds.WaitForLoki = true
-}
-
-var EnterpriseMemberOption = func(ds *acquireSettings) {
-	ds.EnterpriseMember = true
-}
-
-=======
->>>>>>> 2a4a7ce7
 var (
 	clusterFactory      *ClusterFactory
 	setup               sync.Once
