--- conflicted
+++ resolved
@@ -40,10 +40,6 @@
 // Unmarshal unmarshals the item in an event into a protobuf message.
 func (e *Event) Unmarshal(key *string, val proto.Message) error {
 	if e.Value == nil {
-<<<<<<< HEAD
-		debug.PrintStack()
-=======
->>>>>>> 534fb093
 		return errors.Errorf("Cannot unmarshal an event with a null value, type: %v", e.Type)
 	}
 	if err := CheckType(e.Template, val); err != nil {
