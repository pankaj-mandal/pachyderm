--- conflicted
+++ resolved
@@ -23,11 +23,7 @@
 
 // NewMockEnv constructs a MockEnv for testing, which will be destroyed at the
 // end of the test.
-<<<<<<< HEAD
-func NewMockEnv(t *testing.T) *MockEnv {
-=======
 func NewMockEnv(t testing.TB) *MockEnv {
->>>>>>> e76467f3
 	etcdEnv := testetcd.NewEnv(t)
 
 	// Use an error group with a cancelable context to supervise every component
