package txncontext

import (
	"context"

	"github.com/gogo/protobuf/types"
	"github.com/jmoiron/sqlx"

	"github.com/pachyderm/pachyderm/v2/src/pfs"
)

// TransactionContext is a helper type to encapsulate the state for a given
// set of operations being performed in the Pachyderm API.  When a new
// transaction is started, a context will be created for it containing these
// objects, which will be threaded through to every API call:
type TransactionContext struct {
	// ClientContext is the incoming context.Context for the request.
	ClientContext context.Context
	// SqlTx is the ongoing database transaction.
	SqlTx *sqlx.Tx
	// CommitsetID is the ID of the Commitset corresponding to PFS changes in this transaction.
	CommitsetID string
	// Timestamp is the canonical timestamp to be used for writes in this transaction.
	Timestamp *types.Timestamp
	// PfsPropagater applies commits at the end of the transaction.
	PfsPropagater PfsPropagater
<<<<<<< HEAD
	// PpsPropagater starts PipelineJobs in any pipelines that have new output commits at the end of the transaction.
=======
	// CommitFinisher finishes commits for a pipeline at the end of a transaction
	CommitFinisher PipelineCommitFinisher
	// PpsPropagater starts Jobs in any pipelines that have new output commits at the end of the transaction.
>>>>>>> b62ede97
	PpsPropagater PpsPropagater
}

// PropagateJobs notifies PPS that there are new commits in the transaction's
// commitset that need jobs to be created at the end of the transaction
// transaction (if all operations complete successfully).
func (t *TransactionContext) PropagateJobs() {
	t.PpsPropagater.PropagateJobs()
}

// PropagateBranch saves a branch to be propagated at the end of the transaction
// (if all operations complete successfully).  This is used to batch together
// propagations and dedupe downstream commits in PFS.
func (t *TransactionContext) PropagateBranch(branch *pfs.Branch) error {
	return t.PfsPropagater.PropagateBranch(branch)
}

// Finish applies the deferred logic in the pfsPropagator and ppsPropagator to
// the transaction
func (t *TransactionContext) Finish() error {
	if t.PfsPropagater != nil {
		if err := t.PfsPropagater.Run(); err != nil {
			return err
		}
	}
	if t.PpsPropagater != nil {
		if err := t.PpsPropagater.Run(); err != nil {
			return err
		}
	}
	return nil
}

// PfsPropagater is the interface that PFS implements to propagate commits at
// the end of a transaction.  It is defined here to avoid a circular dependency.
type PfsPropagater interface {
	PropagateBranch(branch *pfs.Branch) error
	Run() error
}

// PpsPropagater is the interface that PPS implements to start jobs at the end
// of a transaction.  It is defined here to avoid a circular dependency.
type PpsPropagater interface {
	PropagateJobs()
	Run() error
}<|MERGE_RESOLUTION|>--- conflicted
+++ resolved
@@ -24,13 +24,7 @@
 	Timestamp *types.Timestamp
 	// PfsPropagater applies commits at the end of the transaction.
 	PfsPropagater PfsPropagater
-<<<<<<< HEAD
-	// PpsPropagater starts PipelineJobs in any pipelines that have new output commits at the end of the transaction.
-=======
-	// CommitFinisher finishes commits for a pipeline at the end of a transaction
-	CommitFinisher PipelineCommitFinisher
 	// PpsPropagater starts Jobs in any pipelines that have new output commits at the end of the transaction.
->>>>>>> b62ede97
 	PpsPropagater PpsPropagater
 }
 
