package assets

import (
	"fmt"
	"path"
	"strings"

	"github.com/pachyderm/pachyderm/v2/src/internal/errors"
	"github.com/pachyderm/pachyderm/v2/src/internal/serde"
	apps "k8s.io/api/apps/v1"
	v1 "k8s.io/api/core/v1"
	storagev1 "k8s.io/api/storage/v1"
	"k8s.io/apimachinery/pkg/api/resource"
	metav1 "k8s.io/apimachinery/pkg/apis/meta/v1"
)

// TODO: Refactor the stateful set setup to better capture the shared functionality between the etcd / postgres setup.
// New / existing features that apply to both should be captured in one place.
// TODO: Move off of kubernetes Deployment object entirely since it is not well suited for stateful applications.
// The primary motivation for this would be to avoid the deadlock that can occur when using a ReadWriteOnce volume mount
// with a kubernetes Deployment.

var (
	// Using our own etcd image for now because there's a fix we need
	// that hasn't been released, and which has been manually applied
	// to the official v3.2.7 release.
	etcdImage = "pachyderm/etcd:v3.3.5"

	etcdHeadlessServiceName = "etcd-headless"
	etcdName                = "etcd"
	etcdVolumeName          = "etcd-volume"
	etcdVolumeClaimName     = "etcd-storage"
	// The storage class name to use when creating a new StorageClass for etcd.
	defaultEtcdStorageClassName = "etcd-storage-class"

	// Cmd used to launch etcd
	etcdCmd = []string{
		"/usr/local/bin/etcd",
		"--listen-client-urls=http://0.0.0.0:2379",
		"--advertise-client-urls=http://0.0.0.0:2379",
		"--data-dir=/var/data/etcd",
		"--auto-compaction-retention=1",
		"--max-txn-ops=10000",
		"--max-request-bytes=52428800",     //50mb
		"--quota-backend-bytes=8589934592", //8gb
	}
)

// EtcdOpts are options that are applicable to etcd.
type EtcdOpts struct {
	Nodes  int
	Volume string

	// CPURequest is the amount of CPU (in cores) we request for each etcd
	// node. If empty, assets.go will choose a default size.
	CPURequest string

	// MemRequest is the amount of memory we request for each etcd node. If
	// empty, assets.go will choose a default size.
	MemRequest string

	// StorageClassName is the name of an existing StorageClass to use when
	// creating a StatefulSet for dynamic etcd storage. If unset, a new
	// StorageClass will be created for the StatefulSet.
	StorageClassName string

	// Port is the port for the Nodeport service
	Port int32
}

// WriteEtcdAssets generates all of the etcd-related parts of the kubernetes
// manifest according to the given options and writes it into the given encoder.
func WriteEtcdAssets(encoder serde.Encoder, opts *AssetOpts, objectStoreBackend Backend,
	persistentDiskBackend Backend, volumeSize int,
	hostPath string) error {
	if opts.EtcdOpts.Nodes > 0 && opts.EtcdOpts.Volume != "" {
		return errors.Errorf("only one of --dynamic-etcd-nodes and --static-etcd-volume should be given, but not both")
	}

	// In the dynamic route, we create a storage class which dynamically
	// provisions volumes, and run etcd as a stateful set.
	// In the static route, we create a single volume, a single volume
	// claim, and run etcd as a replication controller with a single node.
	if persistentDiskBackend == LocalBackend {
		if err := encoder.Encode(EtcdDeployment(opts, hostPath)); err != nil {
			return err
		}
	} else if opts.EtcdOpts.Nodes > 0 {
		// Create a StorageClass, if the user didn't provide one.
		if opts.EtcdOpts.StorageClassName == "" {
			if sc := EtcdStorageClass(opts, persistentDiskBackend); sc != nil {
				if err := encoder.Encode(sc); err != nil {
					return err
				}
			}
		}
		if err := encoder.Encode(EtcdHeadlessService(opts)); err != nil {
			return err
		}
		if err := encoder.Encode(EtcdStatefulSet(opts, persistentDiskBackend, volumeSize)); err != nil {
			return err
		}
	} else if opts.EtcdOpts.Volume != "" {
		volume, err := EtcdVolume(persistentDiskBackend, opts, hostPath, opts.EtcdOpts.Volume, volumeSize)
		if err != nil {
			return err
		}
		if err = encoder.Encode(volume); err != nil {
			return err
		}
		if err = encoder.Encode(EtcdVolumeClaim(volumeSize, opts)); err != nil {
			return err
		}
		if err = encoder.Encode(EtcdDeployment(opts, "")); err != nil {
			return err
		}
	} else {
		return errors.Errorf("unless deploying locally, either --dynamic-etcd-nodes or --static-etcd-volume needs to be provided")
	}
<<<<<<< HEAD
	if err := encoder.Encode(EtcdNodePortService(opts)); err != nil {
		return err
	}

	return nil
=======
	return encoder.Encode(EtcdNodePortService(opts))
>>>>>>> 6afe664a
}

// EtcdDeployment returns an etcd k8s Deployment.
func EtcdDeployment(opts *AssetOpts, hostPath string) *apps.Deployment {
	cpu := resource.MustParse(opts.EtcdOpts.CPURequest)
	mem := resource.MustParse(opts.EtcdOpts.MemRequest)
	var volumes []v1.Volume
	if hostPath == "" {
		volumes = []v1.Volume{
			{
				Name: "etcd-storage",
				VolumeSource: v1.VolumeSource{
					PersistentVolumeClaim: &v1.PersistentVolumeClaimVolumeSource{
						ClaimName: etcdVolumeClaimName,
					},
				},
			},
		}
	} else {
		pathType := v1.HostPathDirectoryOrCreate
		volumes = []v1.Volume{
			{
				Name: "etcd-storage",
				VolumeSource: v1.VolumeSource{
					HostPath: &v1.HostPathVolumeSource{
						Path: path.Join(hostPath, "etcd"),
						Type: &pathType,
					},
				},
			},
		}
	}
	resourceRequirements := v1.ResourceRequirements{
		Requests: v1.ResourceList{
			v1.ResourceCPU:    cpu,
			v1.ResourceMemory: mem,
		},
	}
	if !opts.NoGuaranteed {
		resourceRequirements.Limits = v1.ResourceList{
			v1.ResourceCPU:    cpu,
			v1.ResourceMemory: mem,
		}
	}
	// Don't want to strip the registry out of etcdImage since it's from quay
	// not docker hub.
	image := etcdImage
	if opts.Registry != "" {
		image = AddRegistry(opts.Registry, etcdImage)
	}
	return &apps.Deployment{
		TypeMeta: metav1.TypeMeta{
			Kind:       "Deployment",
			APIVersion: "apps/v1",
		},
		ObjectMeta: objectMeta(etcdName, labels(etcdName), nil, opts.Namespace),
		Spec: apps.DeploymentSpec{
			Replicas: replicas(1),
			Selector: &metav1.LabelSelector{
				MatchLabels: labels(etcdName),
			},
			Template: v1.PodTemplateSpec{
				ObjectMeta: objectMeta(etcdName, labels(etcdName), nil, opts.Namespace),
				Spec: v1.PodSpec{
					Containers: []v1.Container{
						{
							Name:  etcdName,
							Image: image,
							//TODO figure out how to get a cluster of these to talk to each other
							Command: etcdCmd,
							Ports: []v1.ContainerPort{
								{
									ContainerPort: 2379,
									Name:          "client-port",
								},
								{
									ContainerPort: 2380,
									Name:          "peer-port",
								},
							},
							VolumeMounts: []v1.VolumeMount{
								{
									Name:      "etcd-storage",
									MountPath: "/var/data/etcd",
								},
							},
							ImagePullPolicy: "IfNotPresent",
							Resources:       resourceRequirements,
						},
					},
					Volumes:          volumes,
					ImagePullSecrets: imagePullSecrets(opts),
				},
			},
		},
	}
}

// EtcdStorageClass creates a storage class used for dynamic volume
// provisioning.  Currently dynamic volume provisioning only works
// on AWS and GCE.
func EtcdStorageClass(opts *AssetOpts, backend Backend) *storagev1.StorageClass {
	return makeStorageClass(opts, backend, defaultEtcdStorageClassName, labels(etcdName))
}

// EtcdHeadlessService returns a headless etcd service, which is only for DNS
// resolution.
func EtcdHeadlessService(opts *AssetOpts) *v1.Service {
	ports := []v1.ServicePort{
		{
			Name: "peer-port",
			Port: 2380,
		},
	}
	return makeHeadlessService(opts, etcdName, etcdHeadlessServiceName, ports)
}

// EtcdStatefulSet returns a stateful set that manages an etcd cluster
func EtcdStatefulSet(opts *AssetOpts, backend Backend, diskSpace int) interface{} {
	mem := resource.MustParse(opts.EtcdOpts.MemRequest)
	cpu := resource.MustParse(opts.EtcdOpts.CPURequest)
	initialCluster := make([]string, 0, opts.EtcdOpts.Nodes)
	for i := 0; i < opts.EtcdOpts.Nodes; i++ {
		url := fmt.Sprintf("http://etcd-%d.etcd-headless.${NAMESPACE}.svc.cluster.local:2380", i)
		initialCluster = append(initialCluster, fmt.Sprintf("etcd-%d=%s", i, url))
	}
	// Because we need to refer to some environment variables set the by the
	// k8s downward API, we define the command for running etcd here, and then
	// actually run it below via '/bin/sh -c ${CMD}'
	etcdCmd := append(etcdCmd,
		"--listen-peer-urls=http://0.0.0.0:2380",
		"--initial-cluster-token=pach-cluster", // unique ID
		"--initial-advertise-peer-urls=http://${ETCD_NAME}.etcd-headless.${NAMESPACE}.svc.cluster.local:2380",
		"--initial-cluster="+strings.Join(initialCluster, ","),
	)
	for i, str := range etcdCmd {
		etcdCmd[i] = fmt.Sprintf("\"%s\"", str) // quote all arguments, for shell
	}

	var pvcTemplates []interface{}
	switch backend {
	case GoogleBackend, AmazonBackend:
		storageClassName := opts.EtcdOpts.StorageClassName
		if storageClassName == "" {
			storageClassName = defaultEtcdStorageClassName
		}
		pvcTemplates = []interface{}{
			map[string]interface{}{
				"metadata": map[string]interface{}{
					"name":   etcdVolumeClaimName,
					"labels": labels(etcdName),
					"annotations": map[string]string{
						"volume.beta.kubernetes.io/storage-class": storageClassName,
					},
					"namespace": opts.Namespace,
				},
				"spec": map[string]interface{}{
					"resources": map[string]interface{}{
						"requests": map[string]interface{}{
							"storage": resource.MustParse(fmt.Sprintf("%vGi", diskSpace)),
						},
					},
					"accessModes": []string{"ReadWriteOnce"},
				},
			},
		}
	default:
		pvcTemplates = []interface{}{
			map[string]interface{}{
				"metadata": map[string]interface{}{
					"name":      etcdVolumeClaimName,
					"labels":    labels(etcdName),
					"namespace": opts.Namespace,
				},
				"spec": map[string]interface{}{
					"resources": map[string]interface{}{
						"requests": map[string]interface{}{
							"storage": resource.MustParse(fmt.Sprintf("%vGi", diskSpace)),
						},
					},
					"accessModes": []string{"ReadWriteOnce"},
				},
			},
		}
	}
	var imagePullSecrets []map[string]string
	if opts.ImagePullSecret != "" {
		imagePullSecrets = append(imagePullSecrets, map[string]string{"name": opts.ImagePullSecret})
	}
	// As of March 17, 2017, the Kubernetes client does not include structs for
	// Stateful Set, so we generate the kubernetes manifest using raw json.
	// TODO(msteffen): we're now upgrading our kubernetes client, so we should be
	// abe to rewrite this spec using k8s client structs
	image := etcdImage
	if opts.Registry != "" {
		image = AddRegistry(opts.Registry, etcdImage)
	}
	return map[string]interface{}{
		"apiVersion": "apps/v1",
		"kind":       "StatefulSet",
		"metadata": map[string]interface{}{
			"name":      etcdName,
			"labels":    labels(etcdName),
			"namespace": opts.Namespace,
		},
		"spec": map[string]interface{}{
			// Effectively configures a RC
			"serviceName": etcdHeadlessServiceName,
			"replicas":    int(opts.EtcdOpts.Nodes),
			"selector": map[string]interface{}{
				"matchLabels": labels(etcdName),
			},

			// pod template
			"template": map[string]interface{}{
				"metadata": map[string]interface{}{
					"name":      etcdName,
					"labels":    labels(etcdName),
					"namespace": opts.Namespace,
				},
				"spec": map[string]interface{}{
					"imagePullSecrets": imagePullSecrets,
					"containers": []interface{}{
						map[string]interface{}{
							"name":    etcdName,
							"image":   image,
							"command": []string{"/bin/sh", "-c"},
							"args":    []string{strings.Join(etcdCmd, " ")},
							// Use the downward API to pass the pod name to etcd. This sets
							// the etcd-internal name of each node to its pod name.
							"env": []map[string]interface{}{{
								"name": "ETCD_NAME",
								"valueFrom": map[string]interface{}{
									"fieldRef": map[string]interface{}{
										"apiVersion": "v1",
										"fieldPath":  "metadata.name",
									},
								},
							}, {
								"name": "NAMESPACE",
								"valueFrom": map[string]interface{}{
									"fieldRef": map[string]interface{}{
										"apiVersion": "v1",
										"fieldPath":  "metadata.namespace",
									},
								},
							}},
							"ports": []interface{}{
								map[string]interface{}{
									"containerPort": 2379,
									"name":          "client-port",
								},
								map[string]interface{}{
									"containerPort": 2380,
									"name":          "peer-port",
								},
							},
							"volumeMounts": []interface{}{
								map[string]interface{}{
									"name":      etcdVolumeClaimName,
									"mountPath": "/var/data/etcd",
								},
							},
							"imagePullPolicy": "IfNotPresent",
							"resources": map[string]interface{}{
								"requests": map[string]interface{}{
									string(v1.ResourceCPU):    cpu.String(),
									string(v1.ResourceMemory): mem.String(),
								},
							},
						},
					},
				},
			},
			"volumeClaimTemplates": pvcTemplates,
		},
	}
}

// EtcdVolume creates a persistent volume backed by a volume with name "name"
func EtcdVolume(persistentDiskBackend Backend, opts *AssetOpts,
	hostPath string, name string, size int) (*v1.PersistentVolume, error) {
	return makePersistentVolume(opts, persistentDiskBackend, hostPath, name, size, etcdVolumeName, labels(etcdName))
}

// EtcdVolumeClaim creates a persistent volume claim of 'size' GB.
//
// Note that if you're controlling Etcd with a Stateful Set, this is
// unnecessary (the stateful set controller will create PVCs automatically).
func EtcdVolumeClaim(size int, opts *AssetOpts) *v1.PersistentVolumeClaim {
	return makeVolumeClaim(opts, size, etcdVolumeName, etcdVolumeClaimName, labels(etcdName))
}

// EtcdNodePortService returns a NodePort etcd service. This will let non-etcd
// pods talk to etcd
func EtcdNodePortService(opts *AssetOpts) *v1.Service {
	return &v1.Service{
		TypeMeta: metav1.TypeMeta{
			Kind:       "Service",
			APIVersion: "v1",
		},
		ObjectMeta: objectMeta(etcdName, labels(etcdName), nil, opts.Namespace),
		Spec: v1.ServiceSpec{
			Type: v1.ServiceTypeNodePort,
			Selector: map[string]string{
				"app": etcdName,
			},
			Ports: []v1.ServicePort{
				{
					Port:     2379,
					Name:     "client-port",
					NodePort: opts.EtcdOpts.Port,
				},
			},
		},
	}
}<|MERGE_RESOLUTION|>--- conflicted
+++ resolved
@@ -117,15 +117,7 @@
 	} else {
 		return errors.Errorf("unless deploying locally, either --dynamic-etcd-nodes or --static-etcd-volume needs to be provided")
 	}
-<<<<<<< HEAD
-	if err := encoder.Encode(EtcdNodePortService(opts)); err != nil {
-		return err
-	}
-
-	return nil
-=======
 	return encoder.Encode(EtcdNodePortService(opts))
->>>>>>> 6afe664a
 }
 
 // EtcdDeployment returns an etcd k8s Deployment.
