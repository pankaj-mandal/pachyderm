package obj

import (
	"io"
	"time"

	"github.com/cenkalti/backoff"
	"go.pedge.io/lion/proto"
	"golang.org/x/net/context"
)

// Client is an interface to object storage.
type Client interface {
	// Writer returns a writer which writes to an object.
	// It should error if the object already exists or we don't have sufficient
	// permissions to write it.
	Writer(name string) (io.WriteCloser, error)
	// Reader returns a reader which reads from an object.
	// If `size == 0`, the reader should read from the offset till the end of the object.
	// It should error if the object doesn't exist or we don't have sufficient
	// permission to read it.
	Reader(name string, offset uint64, size uint64) (io.ReadCloser, error)
	// Delete deletes an object.
	// It should error if the object doesn't exist or we don't have sufficient
	// permission to delete it.
	Delete(name string) error
	// Walk calls `fn` with the names of objects which can be found under `prefix`.
	Walk(prefix string, fn func(name string) error) error
	// Exsits checks if a given object already exists
	Exists(name string) bool
	// IsRetryable determines if an operation should be retried given an error
	IsRetryable(err error) bool
<<<<<<< HEAD
	IsIgnorable(err error) bool
=======
	// IsNotExist returns true if err is a non existence error
	IsNotExist(err error) bool
>>>>>>> 3c7a6fa9
}

func NewGoogleClient(ctx context.Context, bucket string) (Client, error) {
	return newGoogleClient(ctx, bucket)
}

func NewAmazonClient(bucket string, id string, secret string, token string,
	region string) (Client, error) {
	return newAmazonClient(bucket, id, secret, token, region)
}

func newExponentialBackOffConfig() *backoff.ExponentialBackOff {
	config := backoff.NewExponentialBackOff()
	// We want to backoff more aggressively (i.e. wait longer) than the default
	config.InitialInterval = 1 * time.Second
	config.Multiplier = 2
	config.MaxElapsedTime = 5 * time.Minute
	return config
}

type RetryError struct {
	err               string
	timeTillNextRetry string
	bytesProcessed    int
}

// BackoffReadCloser retries with exponential backoff in the case of failures
type BackoffReadCloser struct {
	client        Client
	reader        io.ReadCloser
	backoffConfig *backoff.ExponentialBackOff
}

func newBackoffReadCloser(client Client, reader io.ReadCloser) io.ReadCloser {
	return &BackoffReadCloser{
		client:        client,
		reader:        reader,
		backoffConfig: newExponentialBackOffConfig(),
	}
}

func (b *BackoffReadCloser) Read(data []byte) (int, error) {
	bytesRead := 0
	var n int
	var err error
	backoff.RetryNotify(func() error {
		n, err = b.reader.Read(data[bytesRead:])
		bytesRead += n
		if b.client.IsRetryable(err) {
			return err
		}
		return nil
	}, b.backoffConfig, func(err error, d time.Duration) {
		protolion.Infof("Error reading (retrying): %#v", RetryError{
			err:               err.Error(),
			timeTillNextRetry: d.String(),
			bytesProcessed:    bytesRead,
		})
	})
	return bytesRead, err
}

func (b *BackoffReadCloser) Close() error {
	return b.reader.Close()
}

// BackoffWriteCloser retries with exponential backoff in the case of failures
type BackoffWriteCloser struct {
	client        Client
	writer        io.WriteCloser
	backoffConfig *backoff.ExponentialBackOff
}

func newBackoffWriteCloser(client Client, writer io.WriteCloser) io.WriteCloser {
	return &BackoffWriteCloser{
		client:        client,
		writer:        writer,
		backoffConfig: newExponentialBackOffConfig(),
	}
}

func (b *BackoffWriteCloser) Write(data []byte) (int, error) {
	bytesWritten := 0
	var n int
	var err error
	backoff.RetryNotify(func() error {
		n, err = b.writer.Write(data[bytesWritten:])
		bytesWritten += n
		if b.client.IsRetryable(err) {
			return err
		}
		return nil
	}, b.backoffConfig, func(err error, d time.Duration) {
		protolion.Infof("Error writing (retrying): %#v", RetryError{
			err:               err.Error(),
			timeTillNextRetry: d.String(),
			bytesProcessed:    bytesWritten,
		})
	})
	return bytesWritten, err
}

func (b *BackoffWriteCloser) Close() error {
	err := b.writer.Close()
	if b.client.IsIgnorable(err) {
		return nil
	}
	return err
}<|MERGE_RESOLUTION|>--- conflicted
+++ resolved
@@ -30,12 +30,10 @@
 	Exists(name string) bool
 	// IsRetryable determines if an operation should be retried given an error
 	IsRetryable(err error) bool
-<<<<<<< HEAD
-	IsIgnorable(err error) bool
-=======
 	// IsNotExist returns true if err is a non existence error
 	IsNotExist(err error) bool
->>>>>>> 3c7a6fa9
+	// IsIgnorable returns true if the error can be ignored
+	IsIgnorable(err error) bool
 }
 
 func NewGoogleClient(ctx context.Context, bucket string) (Client, error) {
