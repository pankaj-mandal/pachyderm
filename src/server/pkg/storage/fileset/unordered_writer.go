--- conflicted
+++ resolved
@@ -9,11 +9,7 @@
 	"time"
 
 	"github.com/pachyderm/pachyderm/src/client/pkg/errors"
-<<<<<<< HEAD
-=======
-	"github.com/pachyderm/pachyderm/src/server/pkg/storage/fileset/index"
 	"github.com/pachyderm/pachyderm/src/server/pkg/storage/renew"
->>>>>>> fb0c384e
 	"github.com/pachyderm/pachyderm/src/server/pkg/tar"
 )
 
@@ -235,21 +231,10 @@
 func (uw *UnorderedWriter) Delete(name string, tags ...string) {
 	name = Clean(name, IsDir(name))
 	var tag string
-<<<<<<< HEAD
 	if len(tag) > 0 {
 		tag = tags[0]
 	}
 	uw.memFileSet.deleteFile(name, tag)
-=======
-	if len(customTag) > 0 {
-		tag = customTag[0]
-	}
-	if tag == headerTag {
-		uw.getMemFileOp(name, index.Op_DELETE)
-		return
-	}
-	uw.createMemDataOp(name, index.Op_DELETE, tag, nil)
->>>>>>> fb0c384e
 }
 
 // serialize will be called whenever the in-memory file set is past the memory threshold.
