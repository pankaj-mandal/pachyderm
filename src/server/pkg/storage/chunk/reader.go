package chunk

import (
	"bytes"
	"context"
	"io"
	"sync"

	"github.com/pachyderm/pachyderm/src/client/pkg/errors"
	"github.com/pachyderm/pachyderm/src/server/pkg/errutil"
)

// Reader reads data from chunk storage.
type Reader struct {
	ctx      context.Context
	client   *Client
	dataRefs []*DataRef
}

<<<<<<< HEAD
func newReader(ctx context.Context, client *Client, dataRefs ...*DataRef) *Reader {
=======
func newReader(ctx context.Context, objC obj.Client, dataRefs []*DataRef) *Reader {
>>>>>>> 641e5f6c
	return &Reader{
		ctx:      ctx,
		client:   client,
		dataRefs: dataRefs,
	}
}

<<<<<<< HEAD
// NextDataRefs sets the next data references for the reader.
func (r *Reader) NextDataRefs(dataRefs []*DataRef) {
	r.dataRefs = dataRefs
	r.peek = nil
}

// Peek returns the next data reader without progressing the reader.
func (r *Reader) Peek() (*DataReader, error) {
	if r.peek == nil {
		var err error
		r.peek, err = r.Next()
		if err != nil {
			return nil, err
		}
	}
	return r.peek, nil
}

// PeekTag returns the next tag for the next data reader without progressing the reader.
func (r *Reader) PeekTag() (*Tag, error) {
	dr, err := r.Peek()
	if err != nil {
		return nil, err
	}
	return dr.PeekTag()
}

// Next returns the next data reader and progresses the reader.
func (r *Reader) Next() (*DataReader, error) {
	if r.peek != nil {
		dr := r.peek
		r.peek = nil
		return dr, nil
	}
	if len(r.dataRefs) == 0 {
		return nil, io.EOF
	}
	dr := newDataReader(r.ctx, r.client, r.dataRefs[0], r.prev)
	r.dataRefs = r.dataRefs[1:]
	r.prev = dr
	return dr, nil
}

// Iterate iterates over the data readers for the current data references
// set in the reader.
// tagUpperBound is an optional parameter for specifiying the upper bound (exclusive) of the iteration.
func (r *Reader) Iterate(f func(*DataReader) error, tagUpperBound ...string) error {
	for {
		dr, err := r.Peek()
		if err != nil {
			if errors.Is(err, io.EOF) {
				return nil
			}
			return err
		}
		tags, err := dr.PeekTags()
		if err != nil {
			return err
		}
		if !BeforeBound(tags[0].Id, tagUpperBound...) {
			return nil
		}
		if err := f(dr); err != nil {
=======
// Iterate iterates over the data readers for the data references.
func (r *Reader) Iterate(cb func(*DataReader) error) error {
	var seed *DataReader
	for _, dataRef := range r.dataRefs {
		dr := newDataReader(r.ctx, r.objC, dataRef, seed)
		if err := cb(dr); err != nil {
>>>>>>> 641e5f6c
			if errors.Is(err, errutil.ErrBreak) {
				return nil
			}
			return err
		}
		seed = dr
	}
	return nil
}

// Get writes the concatenation of the data referenced by the data references.
func (r *Reader) Get(w io.Writer) error {
	return r.Iterate(func(dr *DataReader) error {
		return dr.Get(w)
	})
}

// DataReader is an abstraction that lazily reads data referenced by a data reference.
// The seed is set to avoid re-downloading a chunk that is shared between this data reference
// and the prior in a chain of data references.
// TODO: Probably don't need seed with caching.
type DataReader struct {
	ctx        context.Context
	client     *Client
	dataRef    *DataRef
	seed       *DataReader
	getChunkMu sync.Mutex
	chunk      []byte
}

func newDataReader(ctx context.Context, client *Client, dataRef *DataRef, seed *DataReader) *DataReader {
	return &DataReader{
		ctx:     ctx,
		client:  client,
		dataRef: dataRef,
		seed:    seed,
	}
}

// DataRef returns the data reference associated with this data reader.
func (dr *DataReader) DataRef() *DataRef {
	return dr.dataRef
}

// Get writes the data referenced by the data reference.
func (dr *DataReader) Get(w io.Writer) error {
	if err := dr.getChunk(); err != nil {
		return err
	}
	data := dr.chunk[dr.dataRef.OffsetBytes : dr.dataRef.OffsetBytes+dr.dataRef.SizeBytes]
	_, err := w.Write(data)
	return err
}

func (dr *DataReader) getChunk() error {
	dr.getChunkMu.Lock()
	defer dr.getChunkMu.Unlock()
	if dr.chunk != nil {
		return nil
	}
	// Use seed chunk if possible.
	if dr.seed != nil && bytes.Equal(dr.dataRef.ChunkRef.Id, dr.seed.dataRef.ChunkRef.Id) {
		if err := dr.seed.getChunk(); err != nil {
			return err
		}
		dr.chunk = dr.seed.chunk
		return nil
	}
	// Get chunk from object storage.
<<<<<<< HEAD
	buf := &bytes.Buffer{}
	chunkID := dr.dataRef.ChunkRef.Id
	if err := dr.client.Get(dr.ctx, chunkID, buf); err != nil {
=======
	objR, err := dr.objC.Reader(dr.ctx, path.Join(prefix, dr.dataRef.ChunkInfo.Chunk.Hash), 0, 0)
	if err != nil {
		return err
	}
	defer objR.Close()
	buf := &bytes.Buffer{}
	if _, err := io.Copy(buf, objR); err != nil {
>>>>>>> 641e5f6c
		return err
	}
	dr.chunk = buf.Bytes()
	return nil
<<<<<<< HEAD
}

// BeforeBound checks if the passed in string is before the string bound (exclusive).
// The string bound is optional, so if no string bound is passed then it returns true.
func BeforeBound(str string, strBound ...string) bool {
	return len(strBound) == 0 || str < strBound[0]
}

// Get writes the referenced data.
// This does not take into account the reading of tags.
func (dr *DataReader) Get(w io.Writer) error {
	if err := dr.getChunk(); err != nil {
		return err
	}
	data := dr.chunk[dr.dataRef.OffsetBytes : dr.dataRef.OffsetBytes+dr.dataRef.SizeBytes]
	if _, err := w.Write(data); err != nil {
		return err
	}
	return nil
}

// BoundReader creates a new data reader that reads a subset of the remaining tags in the current data reader.
// This tag subset is determined by the optional parameter tagUpperBound which specifies the upper bound (exclusive) of the new data reader.
// BoundReader will progress the current data reader past the tags in the tag subset.
// Data in the tag subset is fetched lazily by the new data reader.
func (dr *DataReader) BoundReader(tagUpperBound ...string) *DataReader {
	offset := dr.offset
	var tags []*Tag
	for {
		if len(dr.tags) == 0 {
			break
		}
		tag := dr.tags[0]
		if !BeforeBound(tag.Id, tagUpperBound...) {
			break
		}
		tags = append(tags, tag)
		dr.offset += tag.SizeBytes
		dr.tags = dr.tags[1:]
	}
	return &DataReader{
		ctx:     dr.ctx,
		client:  dr.client,
		dataRef: dr.dataRef,
		offset:  offset,
		tags:    tags,
		seed:    dr,
	}
=======
>>>>>>> 641e5f6c
}<|MERGE_RESOLUTION|>--- conflicted
+++ resolved
@@ -17,11 +17,7 @@
 	dataRefs []*DataRef
 }
 
-<<<<<<< HEAD
-func newReader(ctx context.Context, client *Client, dataRefs ...*DataRef) *Reader {
-=======
-func newReader(ctx context.Context, objC obj.Client, dataRefs []*DataRef) *Reader {
->>>>>>> 641e5f6c
+func newReader(ctx context.Context, client *Client, dataRefs []*DataRef) *Reader {
 	return &Reader{
 		ctx:      ctx,
 		client:   client,
@@ -29,78 +25,12 @@
 	}
 }
 
-<<<<<<< HEAD
-// NextDataRefs sets the next data references for the reader.
-func (r *Reader) NextDataRefs(dataRefs []*DataRef) {
-	r.dataRefs = dataRefs
-	r.peek = nil
-}
-
-// Peek returns the next data reader without progressing the reader.
-func (r *Reader) Peek() (*DataReader, error) {
-	if r.peek == nil {
-		var err error
-		r.peek, err = r.Next()
-		if err != nil {
-			return nil, err
-		}
-	}
-	return r.peek, nil
-}
-
-// PeekTag returns the next tag for the next data reader without progressing the reader.
-func (r *Reader) PeekTag() (*Tag, error) {
-	dr, err := r.Peek()
-	if err != nil {
-		return nil, err
-	}
-	return dr.PeekTag()
-}
-
-// Next returns the next data reader and progresses the reader.
-func (r *Reader) Next() (*DataReader, error) {
-	if r.peek != nil {
-		dr := r.peek
-		r.peek = nil
-		return dr, nil
-	}
-	if len(r.dataRefs) == 0 {
-		return nil, io.EOF
-	}
-	dr := newDataReader(r.ctx, r.client, r.dataRefs[0], r.prev)
-	r.dataRefs = r.dataRefs[1:]
-	r.prev = dr
-	return dr, nil
-}
-
-// Iterate iterates over the data readers for the current data references
-// set in the reader.
-// tagUpperBound is an optional parameter for specifiying the upper bound (exclusive) of the iteration.
-func (r *Reader) Iterate(f func(*DataReader) error, tagUpperBound ...string) error {
-	for {
-		dr, err := r.Peek()
-		if err != nil {
-			if errors.Is(err, io.EOF) {
-				return nil
-			}
-			return err
-		}
-		tags, err := dr.PeekTags()
-		if err != nil {
-			return err
-		}
-		if !BeforeBound(tags[0].Id, tagUpperBound...) {
-			return nil
-		}
-		if err := f(dr); err != nil {
-=======
 // Iterate iterates over the data readers for the data references.
 func (r *Reader) Iterate(cb func(*DataReader) error) error {
 	var seed *DataReader
 	for _, dataRef := range r.dataRefs {
-		dr := newDataReader(r.ctx, r.objC, dataRef, seed)
+		dr := newDataReader(r.ctx, r.client, dataRef, seed)
 		if err := cb(dr); err != nil {
->>>>>>> 641e5f6c
 			if errors.Is(err, errutil.ErrBreak) {
 				return nil
 			}
@@ -162,7 +92,7 @@
 		return nil
 	}
 	// Use seed chunk if possible.
-	if dr.seed != nil && bytes.Equal(dr.dataRef.ChunkRef.Id, dr.seed.dataRef.ChunkRef.Id) {
+	if dr.seed != nil && bytes.Equal(dr.dataRef.Ref.Id, dr.seed.dataRef.Ref.Id) {
 		if err := dr.seed.getChunk(); err != nil {
 			return err
 		}
@@ -170,72 +100,11 @@
 		return nil
 	}
 	// Get chunk from object storage.
-<<<<<<< HEAD
 	buf := &bytes.Buffer{}
-	chunkID := dr.dataRef.ChunkRef.Id
+	chunkID := dr.dataRef.Ref.Id
 	if err := dr.client.Get(dr.ctx, chunkID, buf); err != nil {
-=======
-	objR, err := dr.objC.Reader(dr.ctx, path.Join(prefix, dr.dataRef.ChunkInfo.Chunk.Hash), 0, 0)
-	if err != nil {
-		return err
-	}
-	defer objR.Close()
-	buf := &bytes.Buffer{}
-	if _, err := io.Copy(buf, objR); err != nil {
->>>>>>> 641e5f6c
 		return err
 	}
 	dr.chunk = buf.Bytes()
 	return nil
-<<<<<<< HEAD
-}
-
-// BeforeBound checks if the passed in string is before the string bound (exclusive).
-// The string bound is optional, so if no string bound is passed then it returns true.
-func BeforeBound(str string, strBound ...string) bool {
-	return len(strBound) == 0 || str < strBound[0]
-}
-
-// Get writes the referenced data.
-// This does not take into account the reading of tags.
-func (dr *DataReader) Get(w io.Writer) error {
-	if err := dr.getChunk(); err != nil {
-		return err
-	}
-	data := dr.chunk[dr.dataRef.OffsetBytes : dr.dataRef.OffsetBytes+dr.dataRef.SizeBytes]
-	if _, err := w.Write(data); err != nil {
-		return err
-	}
-	return nil
-}
-
-// BoundReader creates a new data reader that reads a subset of the remaining tags in the current data reader.
-// This tag subset is determined by the optional parameter tagUpperBound which specifies the upper bound (exclusive) of the new data reader.
-// BoundReader will progress the current data reader past the tags in the tag subset.
-// Data in the tag subset is fetched lazily by the new data reader.
-func (dr *DataReader) BoundReader(tagUpperBound ...string) *DataReader {
-	offset := dr.offset
-	var tags []*Tag
-	for {
-		if len(dr.tags) == 0 {
-			break
-		}
-		tag := dr.tags[0]
-		if !BeforeBound(tag.Id, tagUpperBound...) {
-			break
-		}
-		tags = append(tags, tag)
-		dr.offset += tag.SizeBytes
-		dr.tags = dr.tags[1:]
-	}
-	return &DataReader{
-		ctx:     dr.ctx,
-		client:  dr.client,
-		dataRef: dr.dataRef,
-		offset:  offset,
-		tags:    tags,
-		seed:    dr,
-	}
-=======
->>>>>>> 641e5f6c
 }