--- conflicted
+++ resolved
@@ -465,19 +465,19 @@
 			return
 		}
 	})
-<<<<<<< HEAD
 	router.Methods("PUT").Path("/repos/_unmount").HandlerFunc(func(w http.ResponseWriter, req *http.Request) {
 		err := mm.UnmountAll()
-=======
+		if err != nil {
+			http.Error(w, err.Error(), http.StatusInternalServerError)
+			return
+		}
+	})
 	router.Methods("GET").Path("/config").HandlerFunc(func(w http.ResponseWriter, req *http.Request) {
 		r, err := getClusterStatus(mm.Client)
->>>>>>> 2170bc36
 		if err != nil {
 			http.Error(w, err.Error(), http.StatusInternalServerError)
 			return
 		}
-<<<<<<< HEAD
-=======
 		marshalled, err := jsonMarshal(r)
 		if err != nil {
 			http.Error(w, err.Error(), http.StatusInternalServerError)
@@ -561,7 +561,6 @@
 		context.SessionToken = ""
 		cfg.Write()
 		mm.Client.SetAuthToken("")
->>>>>>> 2170bc36
 	})
 	// TODO: implement _commit
 
