--- conflicted
+++ resolved
@@ -175,53 +175,6 @@
 	})
 }
 
-<<<<<<< HEAD
-func TestRepoAccess(t *testing.T) {
-	c, _ := minikubetestenv.AcquireCluster(t)
-	tu.ActivateAuthClient(t, c)
-	alice, bob := "robot"+tu.UniqueString("alice"), "robot"+tu.UniqueString("bob")
-	aliceClient, bobClient := tu.AuthenticateClient(t, c, alice), tu.AuthenticateClient(t, c, bob)
-
-	require.NoError(t, aliceClient.CreateRepo("repo1"))
-	commit := client.NewCommit("repo1", "master", "")
-	err := aliceClient.PutFile(commit, "dir/file1", strings.NewReader("foo"))
-	require.NoError(t, err)
-
-	withServerMount(t, aliceClient, nil, func(mountPoint string) {
-		resp, err := get("repos")
-		require.NoError(t, err)
-
-		reposResp := &ListRepoResponse{}
-		require.NoError(t, json.NewDecoder(resp.Body).Decode(reposResp))
-		require.Equal(t, "write", (*reposResp)["repo1"].Authorization)
-	})
-
-	withServerMount(t, bobClient, nil, func(mountPoint string) {
-		resp, err := get("repos")
-		require.NoError(t, err)
-
-		reposResp := &ListRepoResponse{}
-		require.NoError(t, json.NewDecoder(resp.Body).Decode(reposResp))
-		require.Equal(t, "none", (*reposResp)["repo1"].Authorization)
-
-		mr := MountRequest{
-			Mounts: []*MountInfo{
-				{
-					Name:   "repo1",
-					Repo:   "repo1",
-					Branch: "master",
-				},
-			},
-		}
-		b := new(bytes.Buffer)
-		require.NoError(t, json.NewEncoder(b).Encode(mr))
-		resp, _ = put("_mount", b)
-		require.Equal(t, 500, resp.StatusCode)
-	})
-}
-
-=======
->>>>>>> 456ad464
 func TestUnmountAll(t *testing.T) {
 	env := realenv.NewRealEnv(t, dockertestenv.NewTestDBConfig(t))
 
