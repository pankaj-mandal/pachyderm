--- conflicted
+++ resolved
@@ -508,19 +508,11 @@
 		return nil
 	}), fileset.WithTTL(defaultTTL))
 	for _, inputPath := range inputPaths {
-<<<<<<< HEAD
-		fsr, err := d.storage.NewReader(ctx, inputPath)
-		if err != nil {
-			return nil, err
-		}
-		if err := fileset.CopyFiles(ctx, fsw, fsr); err != nil {
-=======
 		fs, err := d.storage.OpenWithDeletes(ctx, []string{inputPath})
 		if err != nil {
 			return nil, err
 		}
 		if err := fileset.CopyFiles(ctx, fsw, fs); err != nil {
->>>>>>> 641e5f6c
 			return nil, err
 		}
 	}
