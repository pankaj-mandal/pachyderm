package server

import (
	"bufio"
	"bytes"
	"context"
	"encoding/csv"
	"encoding/json"
	"errors"
	"fmt"
	"io"
	"io/ioutil"
	"math"
	"net/http"
	"net/url"
	"os"
	"path"
	"path/filepath"
	"sort"
	"strconv"
	"strings"
	"sync"
	"time"

	"golang.org/x/sync/errgroup"
	"golang.org/x/sync/semaphore"

	globlib "github.com/pachyderm/ohmyglob"
	"github.com/pachyderm/pachyderm/src/client"
	"github.com/pachyderm/pachyderm/src/client/auth"
	"github.com/pachyderm/pachyderm/src/client/limit"
	"github.com/pachyderm/pachyderm/src/client/pfs"
	"github.com/pachyderm/pachyderm/src/client/pkg/grpcutil"
	pfsserver "github.com/pachyderm/pachyderm/src/server/pfs"
	"github.com/pachyderm/pachyderm/src/server/pkg/ancestry"
	col "github.com/pachyderm/pachyderm/src/server/pkg/collection"
	"github.com/pachyderm/pachyderm/src/server/pkg/errutil"
	"github.com/pachyderm/pachyderm/src/server/pkg/hashtree"
	"github.com/pachyderm/pachyderm/src/server/pkg/obj"
	"github.com/pachyderm/pachyderm/src/server/pkg/pfsdb"
	"github.com/pachyderm/pachyderm/src/server/pkg/ppsconsts"
	"github.com/pachyderm/pachyderm/src/server/pkg/serviceenv"
	"github.com/pachyderm/pachyderm/src/server/pkg/sql"
	"github.com/pachyderm/pachyderm/src/server/pkg/storage/chunk"
	"github.com/pachyderm/pachyderm/src/server/pkg/storage/fileset"
	txnenv "github.com/pachyderm/pachyderm/src/server/pkg/transactionenv"
	"github.com/pachyderm/pachyderm/src/server/pkg/uuid"
	"github.com/pachyderm/pachyderm/src/server/pkg/watch"
	"github.com/sirupsen/logrus"

	etcd "github.com/coreos/etcd/clientv3"
	"github.com/gogo/protobuf/proto"
	"github.com/gogo/protobuf/types"
)

const (
	splitSuffixBase  = 16
	splitSuffixWidth = 64
	splitSuffixFmt   = "%016x"

	// Makes calls to ListRepo and InspectRepo more legible
	includeAuth = true

<<<<<<< HEAD
	// maxInt is the maximum value for 'int' (system-dependent). Not in 'math'!
	maxInt = int(^uint(0) >> 1)
=======
	// tmpPrefix is for temporary object paths that store merged shards.
	tmpPrefix = "tmp"
>>>>>>> 4edcc5cc
)

var (
	// Limit the number of outstanding put object requests
	putObjectLimiter = limit.New(100)
)

// IsPermissionError returns true if a given error is a permission error.
func IsPermissionError(err error) bool {
	return strings.Contains(err.Error(), "has already finished")
}

// CommitEvent is an event that contains a CommitInfo or an error
type CommitEvent struct {
	Err   error
	Value *pfs.CommitInfo
}

// CommitStream is a stream of CommitInfos
type CommitStream interface {
	Stream() <-chan CommitEvent
	Close()
}

type collectionFactory func(string) col.Collection

type driver struct {
	// etcdClient and prefix write repo and other metadata to etcd
	etcdClient *etcd.Client
	txnEnv     *txnenv.TransactionEnv
	prefix     string

	// collections
	repos          col.Collection
	putFileRecords col.Collection
	commits        collectionFactory
	branches       collectionFactory
	openCommits    col.Collection

	// a cache for hashtrees
	treeCache *hashtree.Cache

	// storageRoot where we store hashtrees
	storageRoot string

	// memory limiter (useful for limiting operations that could use a lot of memory)
	memoryLimiter *semaphore.Weighted

	// New storage layer.
	storage    *fileset.Storage
	fs         *fileset.FileSet
	subFileSet int64
}

// newDriver is used to create a new Driver instance
func newDriver(
	env *serviceenv.ServiceEnv,
	txnEnv *txnenv.TransactionEnv,
	etcdPrefix string,
	treeCache *hashtree.Cache,
	storageRoot string,
	memoryRequest int64,
) (*driver, error) {
	// Validate arguments
	if treeCache == nil {
		return nil, fmt.Errorf("cannot initialize driver with nil treeCache")
	}
	// Initialize driver
	etcdClient := env.GetEtcdClient()
	d := &driver{
		txnEnv:         txnEnv,
		etcdClient:     etcdClient,
		prefix:         etcdPrefix,
		repos:          pfsdb.Repos(etcdClient, etcdPrefix),
		putFileRecords: pfsdb.PutFileRecords(etcdClient, etcdPrefix),
		commits: func(repo string) col.Collection {
			return pfsdb.Commits(etcdClient, etcdPrefix, repo)
		},
		branches: func(repo string) col.Collection {
			return pfsdb.Branches(etcdClient, etcdPrefix, repo)
		},
		openCommits: pfsdb.OpenCommits(etcdClient, etcdPrefix),
		treeCache:   treeCache,
		storageRoot: storageRoot,
		// Allow up to a third of the requested memory to be used for memory intensive operations
		memoryLimiter: semaphore.NewWeighted(memoryRequest / 3),
	}
	// Create spec repo (default repo)
	repo := client.NewRepo(ppsconsts.SpecRepo)
	repoInfo := &pfs.RepoInfo{
		Repo:    repo,
		Created: now(),
	}
	if _, err := col.NewSTM(context.Background(), etcdClient, func(stm col.STM) error {
		repos := d.repos.ReadWrite(stm)
		return repos.Create(repo.Name, repoInfo)
	}); err != nil && !col.IsErrExists(err) {
		return nil, err
	}
	if env.NewStorageLayer {
		// (bryce) local client for testing.
		// need to figure out obj_block_api_server before this
		// can be changed.
		objC, err := obj.NewLocalClient(storageRoot)
		if err != nil {
			return nil, err
		}
		chunkStorage := chunk.NewStorage(objC, chunk.ServiceEnvToOptions(env)...)
		d.storage = fileset.NewStorage(objC, chunkStorage, fileset.ServiceEnvToOptions(env)...)
		go d.compactionWorker()
	}
	return d, nil
}

// checkIsAuthorizedInTransaction is identicalto checkIsAuthorized except that
// it performs reads consistent with the latest state of the STM transaction.
func (d *driver) checkIsAuthorizedInTransaction(txnCtx *txnenv.TransactionContext, r *pfs.Repo, s auth.Scope) error {
	me, err := txnCtx.Client.WhoAmI(txnCtx.ClientContext, &auth.WhoAmIRequest{})
	if auth.IsErrNotActivated(err) {
		return nil
	}

	req := &auth.AuthorizeRequest{Repo: r.Name, Scope: s}
	resp, err := txnCtx.Auth().AuthorizeInTransaction(txnCtx, req)
	if err != nil {
		return fmt.Errorf("error during authorization check for operation on \"%s\": %v",
			r.Name, grpcutil.ScrubGRPC(err))
	}
	if !resp.Authorized {
		return &auth.ErrNotAuthorized{Subject: me.Username, Repo: r.Name, Required: s}
	}
	return nil
}

// checkIsAuthorized returns an error if the current user (in 'pachClient') has
// authorization scope 's' for repo 'r'
func (d *driver) checkIsAuthorized(pachClient *client.APIClient, r *pfs.Repo, s auth.Scope) error {
	ctx := pachClient.Ctx()
	me, err := pachClient.WhoAmI(ctx, &auth.WhoAmIRequest{})
	if auth.IsErrNotActivated(err) {
		return nil
	}

	req := &auth.AuthorizeRequest{Repo: r.Name, Scope: s}
	resp, err := pachClient.AuthAPIClient.Authorize(ctx, req)
	if err != nil {
		return fmt.Errorf("error during authorization check for operation on \"%s\": %v",
			r.Name, grpcutil.ScrubGRPC(err))
	}
	if !resp.Authorized {
		return &auth.ErrNotAuthorized{Subject: me.Username, Repo: r.Name, Required: s}
	}
	return nil
}

func now() *types.Timestamp {
	t, err := types.TimestampProto(time.Now())
	if err != nil {
		return &types.Timestamp{}
	}
	return t
}

func (d *driver) createRepo(txnCtx *txnenv.TransactionContext, repo *pfs.Repo, description string, update bool) error {
	// Validate arguments
	if repo == nil {
		return errors.New("repo cannot be nil")
	}

	// Check that the user is logged in (user doesn't need any access level to
	// create a repo, but they must be authenticated if auth is active)
	whoAmI, err := txnCtx.Client.WhoAmI(txnCtx.ClientContext, &auth.WhoAmIRequest{})
	authIsActivated := !auth.IsErrNotActivated(err)
	if authIsActivated && err != nil {
		return fmt.Errorf("error authenticating (must log in to create a repo): %v",
			grpcutil.ScrubGRPC(err))
	}
	if err := ancestry.ValidateName(repo.Name); err != nil {
		return err
	}

	repos := d.repos.ReadWrite(txnCtx.Stm)

	// check if 'repo' already exists. If so, return that error. Otherwise,
	// proceed with ACL creation (avoids awkward "access denied" error when
	// calling "createRepo" on a repo that already exists)
	var existingRepoInfo pfs.RepoInfo
	err = repos.Get(repo.Name, &existingRepoInfo)
	if err != nil && !col.IsErrNotFound(err) {
		return fmt.Errorf("error checking whether \"%s\" exists: %v",
			repo.Name, err)
	} else if err == nil && !update {
		return fmt.Errorf("cannot create \"%s\" as it already exists", repo.Name)
	}
	created := now()
	if err == nil {
		created = existingRepoInfo.Created
	}

	// Create ACL for new repo
	if authIsActivated {
		// auth is active, and user is logged in. Make user an owner of the new
		// repo (and clear any existing ACL under this name that might have been
		// created by accident)
		_, err := txnCtx.Auth().SetACLInTransaction(txnCtx, &auth.SetACLRequest{
			Repo: repo.Name,
			Entries: []*auth.ACLEntry{{
				Username: whoAmI.Username,
				Scope:    auth.Scope_OWNER,
			}},
		})
		if err != nil {
			return fmt.Errorf("could not create ACL for new repo \"%s\": %v",
				repo.Name, grpcutil.ScrubGRPC(err))
		}
	}

	repoInfo := &pfs.RepoInfo{
		Repo:        repo,
		Created:     created,
		Description: description,
	}
	// Only Put the new repoInfo if something has changed.  This
	// optimization is impactful because pps will frequently update the
	// __spec__ repo to make sure it exists.
	if !proto.Equal(repoInfo, &existingRepoInfo) {
		return repos.Put(repo.Name, repoInfo)
	}
	return nil
}

func (d *driver) inspectRepo(
	txnCtx *txnenv.TransactionContext,
	repo *pfs.Repo,
	includeAuth bool,
) (*pfs.RepoInfo, error) {
	// Validate arguments
	if repo == nil {
		return nil, errors.New("repo cannot be nil")
	}

	result := &pfs.RepoInfo{}
	if err := d.repos.ReadWrite(txnCtx.Stm).Get(repo.Name, result); err != nil {
		return nil, err
	}
	if includeAuth {
		accessLevel, err := d.getAccessLevel(txnCtx.Client, repo)
		if err != nil {
			if auth.IsErrNotActivated(err) {
				return result, nil
			}
			return nil, fmt.Errorf("error getting access level for \"%s\": %v",
				repo.Name, grpcutil.ScrubGRPC(err))
		}
		result.AuthInfo = &pfs.RepoAuthInfo{AccessLevel: accessLevel}
	}
	return result, nil
}

func (d *driver) getAccessLevel(pachClient *client.APIClient, repo *pfs.Repo) (auth.Scope, error) {
	ctx := pachClient.Ctx()
	who, err := pachClient.AuthAPIClient.WhoAmI(ctx, &auth.WhoAmIRequest{})
	if err != nil {
		return auth.Scope_NONE, err
	}
	if who.IsAdmin {
		return auth.Scope_OWNER, nil
	}
	resp, err := pachClient.AuthAPIClient.GetScope(ctx, &auth.GetScopeRequest{Repos: []string{repo.Name}})
	if err != nil {
		return auth.Scope_NONE, err
	}
	if len(resp.Scopes) != 1 {
		return auth.Scope_NONE, fmt.Errorf("too many results from GetScope: %#v", resp)
	}
	return resp.Scopes[0], nil
}

func equalBranches(a, b []*pfs.Branch) bool {
	aMap := make(map[string]bool)
	bMap := make(map[string]bool)
	key := path.Join
	for _, branch := range a {
		aMap[key(branch.Repo.Name, branch.Name)] = true
	}
	for _, branch := range b {
		bMap[key(branch.Repo.Name, branch.Name)] = true
	}
	if len(aMap) != len(bMap) {
		return false
	}

	for k := range aMap {
		if !bMap[k] {
			return false
		}
	}
	return true
}

func equalCommits(a, b []*pfs.Commit) bool {
	aMap := make(map[string]bool)
	bMap := make(map[string]bool)
	key := path.Join
	for _, commit := range a {
		aMap[key(commit.Repo.Name, commit.ID)] = true
	}
	for _, commit := range b {
		bMap[key(commit.Repo.Name, commit.ID)] = true
	}
	if len(aMap) != len(bMap) {
		return false
	}

	for k := range aMap {
		if !bMap[k] {
			return false
		}
	}
	return true
}

// ErrBranchProvenanceTransitivity Branch provenance is not transitively closed.
// This struct contains all the information that was used to demonstrate that this invariant is not being satisfied.
type ErrBranchProvenanceTransitivity struct {
	BranchInfo     *pfs.BranchInfo
	FullProvenance []*pfs.Branch
}

func (e ErrBranchProvenanceTransitivity) Error() string {
	var msg strings.Builder
	msg.WriteString("consistency error: branch provenance was not transitive\n")
	msg.WriteString("on branch " + e.BranchInfo.Name + " in repo " + e.BranchInfo.Branch.Repo.Name + "\n")
	fullMap := make(map[string]*pfs.Branch)
	provMap := make(map[string]*pfs.Branch)
	key := path.Join
	for _, branch := range e.FullProvenance {
		fullMap[key(branch.Repo.Name, branch.Name)] = branch
	}
	provMap[key(e.BranchInfo.Branch.Repo.Name, e.BranchInfo.Name)] = e.BranchInfo.Branch
	for _, branch := range e.BranchInfo.Provenance {
		provMap[key(branch.Repo.Name, branch.Name)] = branch
	}
	msg.WriteString("the following branches are missing from the provenance:\n")
	for k, v := range fullMap {
		if _, ok := provMap[k]; !ok {
			msg.WriteString(v.Name + " in repo " + v.Repo.Name + "\n")
		}
	}
	return msg.String()
}

// ErrBranchInfoNotFound Branch info could not be found. Typically because of an incomplete deletion of a branch.
// This struct contains all the information that was used to demonstrate that this invariant is not being satisfied.
type ErrBranchInfoNotFound struct {
	Branch *pfs.Branch
}

func (e ErrBranchInfoNotFound) Error() string {
	return fmt.Sprintf("consistency error: the branch %v on repo %v could not be found\n", e.Branch.Name, e.Branch.Repo.Name)
}

// ErrCommitInfoNotFound Commit info could not be found. Typically because of an incomplete deletion of a commit.
// This struct contains all the information that was used to demonstrate that this invariant is not being satisfied.
type ErrCommitInfoNotFound struct {
	Location string
	Commit   *pfs.Commit
}

func (e ErrCommitInfoNotFound) Error() string {
	return fmt.Sprintf("consistency error: the commit %v in repo %v could not be found while checking %v",
		e.Commit.ID, e.Commit.Repo.Name, e.Location)
}

// ErrInconsistentCommitProvenance Commit provenance somehow has a branch and commit from different repos.
// This struct contains all the information that was used to demonstrate that this invariant is not being satisfied.
type ErrInconsistentCommitProvenance struct {
	CommitProvenance *pfs.CommitProvenance
}

func (e ErrInconsistentCommitProvenance) Error() string {
	return fmt.Sprintf("consistency error: the commit provenance has repo %v for the branch but repo %v for the commit",
		e.CommitProvenance.Branch.Repo.Name, e.CommitProvenance.Commit.Repo.Name)
}

// ErrHeadProvenanceInconsistentWithBranch The head provenance of a branch does not match the branch's provenance
// This struct contains all the information that was used to demonstrate that this invariant is not being satisfied.
type ErrHeadProvenanceInconsistentWithBranch struct {
	BranchInfo     *pfs.BranchInfo
	ProvBranchInfo *pfs.BranchInfo
	HeadCommitInfo *pfs.CommitInfo
}

func (e ErrHeadProvenanceInconsistentWithBranch) Error() string {
	var msg strings.Builder
	msg.WriteString("consistency error: head provenance is not consistent with branch provenance\n")
	msg.WriteString("on branch " + e.BranchInfo.Name + " in repo " + e.BranchInfo.Branch.Repo.Name + "\n")
	msg.WriteString("which has head commit " + e.HeadCommitInfo.Commit.ID + "\n")
	msg.WriteString("this branch is provenant on the branch " +
		e.ProvBranchInfo.Name + " in repo " + e.ProvBranchInfo.Branch.Repo.Name + "\n")
	msg.WriteString("which has head commit " + e.ProvBranchInfo.Head.ID + "\n")
	msg.WriteString("but this commit is missing from the head commit provenance\n")
	return msg.String()
}

// ErrProvenanceTransitivity Commit provenance is not transitively closed.
// This struct contains all the information that was used to demonstrate that this invariant is not being satisfied.
type ErrProvenanceTransitivity struct {
	CommitInfo     *pfs.CommitInfo
	FullProvenance []*pfs.Commit
}

func (e ErrProvenanceTransitivity) Error() string {
	var msg strings.Builder
	msg.WriteString("consistency error: commit provenance was not transitive\n")
	msg.WriteString("on commit " + e.CommitInfo.Commit.ID + " in repo " + e.CommitInfo.Commit.Repo.Name + "\n")
	fullMap := make(map[string]*pfs.Commit)
	provMap := make(map[string]*pfs.Commit)
	key := path.Join
	for _, prov := range e.FullProvenance {
		fullMap[key(prov.Repo.Name, prov.ID)] = prov
	}
	for _, prov := range e.CommitInfo.Provenance {
		provMap[key(prov.Commit.Repo.Name, prov.Commit.ID)] = prov.Commit
	}
	msg.WriteString("the following commit provenances are missing from the full provenance:\n")
	for k, v := range fullMap {
		if _, ok := provMap[k]; !ok {
			msg.WriteString(v.ID + " in repo " + v.Repo.Name + "\n")
		}
	}
	return msg.String()
}

// ErrNilCommitInSubvenance Commit provenance somehow has a branch and commit from different repos.
// This struct contains all the information that was used to demonstrate that this invariant is not being satisfied.
type ErrNilCommitInSubvenance struct {
	CommitInfo      *pfs.CommitInfo
	SubvenanceRange *pfs.CommitRange
}

func (e ErrNilCommitInSubvenance) Error() string {
	upper := "<nil>"
	if e.SubvenanceRange.Upper != nil {
		upper = e.SubvenanceRange.Upper.ID
	}
	lower := "<nil>"
	if e.SubvenanceRange.Lower != nil {
		lower = e.SubvenanceRange.Lower.ID
	}
	return fmt.Sprintf("consistency error: the commit %v has nil subvenance in the %v - %v range",
		e.CommitInfo.Commit.ID, lower, upper)
}

// ErrSubvenanceOfProvenance The commit was not found in its provenance's subvenance
// This struct contains all the information that was used to demonstrate that this invariant is not being satisfied.
type ErrSubvenanceOfProvenance struct {
	CommitInfo     *pfs.CommitInfo
	ProvCommitInfo *pfs.CommitInfo
}

func (e ErrSubvenanceOfProvenance) Error() string {
	var msg strings.Builder
	msg.WriteString("consistency error: the commit was not in its provenance's subvenance\n")
	msg.WriteString("commit " + e.CommitInfo.Commit.ID + " in repo " + e.CommitInfo.Commit.Repo.Name + "\n")
	msg.WriteString("provenance commit " + e.ProvCommitInfo.Commit.ID + " in repo " + e.ProvCommitInfo.Commit.Repo.Name + "\n")
	return msg.String()
}

// ErrProvenanceOfSubvenance The commit was not found in its subvenance's provenance
// This struct contains all the information that was used to demonstrate that this invariant is not being satisfied.
type ErrProvenanceOfSubvenance struct {
	CommitInfo     *pfs.CommitInfo
	SubvCommitInfo *pfs.CommitInfo
}

func (e ErrProvenanceOfSubvenance) Error() string {
	var msg strings.Builder
	msg.WriteString("consistency error: the commit was not in its subvenance's provenance\n")
	msg.WriteString("commit " + e.CommitInfo.Commit.ID + " in repo " + e.CommitInfo.Commit.Repo.Name + "\n")
	msg.WriteString("subvenance commit " + e.SubvCommitInfo.Commit.ID + " in repo " + e.SubvCommitInfo.Commit.Repo.Name + "\n")
	return msg.String()
}

// fsck verifies that pfs satisfies the following invariants:
// 1. Branch provenance is transitive
// 2. Head commit provenance has heads of branch's branch provenance
// 3. Commit provenance is transitive
// 4. Commit provenance and commit subvenance are dual relations
// If fix is true it will attempt to fix as many of these issues as it can.
func (d *driver) fsck(pachClient *client.APIClient, fix bool, cb func(*pfs.FsckResponse) error) error {
	ctx := pachClient.Ctx()
	repos := d.repos.ReadOnly(ctx)
	key := path.Join

	onError := func(err error) error { return cb(&pfs.FsckResponse{Error: err.Error()}) }
	onFix := func(fix string) error { return cb(&pfs.FsckResponse{Fix: fix}) }

	// collect all the info for the branches and commits in pfs
	branchInfos := make(map[string]*pfs.BranchInfo)
	commitInfos := make(map[string]*pfs.CommitInfo)
	newCommitInfos := make(map[string]*pfs.CommitInfo)
	repoInfo := &pfs.RepoInfo{}
	if err := repos.List(repoInfo, col.DefaultOptions, func(repoName string) error {
		commits := d.commits(repoName).ReadOnly(ctx)
		commitInfo := &pfs.CommitInfo{}
		if err := commits.List(commitInfo, col.DefaultOptions, func(commitID string) error {
			commitInfos[key(repoName, commitID)] = proto.Clone(commitInfo).(*pfs.CommitInfo)
			return nil
		}); err != nil {
			return err
		}
		branches := d.branches(repoName).ReadOnly(ctx)
		branchInfo := &pfs.BranchInfo{}
		return branches.List(branchInfo, col.DefaultOptions, func(branchName string) error {
			branchInfos[key(repoName, branchName)] = proto.Clone(branchInfo).(*pfs.BranchInfo)
			return nil
		})
	}); err != nil {
		return err
	}

	// for each branch
	for _, bi := range branchInfos {
		// we expect the branch's provenance to equal the union of the provenances of the branch's direct provenances
		// i.e. union(branch, branch.Provenance) = union(branch, branch.DirectProvenance, branch.DirectProvenance.Provenance)
		direct := bi.DirectProvenance
		union := []*pfs.Branch{bi.Branch}
		for _, directProvenance := range direct {
			directProvenanceInfo := branchInfos[key(directProvenance.Repo.Name, directProvenance.Name)]
			union = append(union, directProvenance)
			if directProvenanceInfo != nil {
				union = append(union, directProvenanceInfo.Provenance...)
			}
		}

		if !equalBranches(append(bi.Provenance, bi.Branch), union) {
			if err := onError(ErrBranchProvenanceTransitivity{
				BranchInfo:     bi,
				FullProvenance: union,
			}); err != nil {
				return err
			}
		}

		// 	if there is a HEAD commit
		if bi.Head != nil {
			// we expect the branch's provenance to equal the HEAD commit's provenance
			// i.e branch.Provenance contains the branch provBranch and provBranch.Head != nil implies branch.Head.Provenance contains provBranch.Head
			// =>
			for _, provBranch := range bi.Provenance {
				provBranchInfo, ok := branchInfos[key(provBranch.Repo.Name, provBranch.Name)]
				if !ok {
					if err := onError(ErrBranchInfoNotFound{Branch: provBranch}); err != nil {
						return err
					}
					continue
				}
				if provBranchInfo.Head != nil {
					// in this case, the headCommit Provenance should contain provBranch.Head
					headCommitInfo, ok := commitInfos[key(bi.Head.Repo.Name, bi.Head.ID)]
					if !ok {
						if !fix {
							if err := onError(ErrCommitInfoNotFound{
								Location: "head commit provenance (=>)",
								Commit:   bi.Head,
							}); err != nil {
								return err
							}
							continue
						}
						headCommitInfo = &pfs.CommitInfo{
							Commit: bi.Head,
							Origin: &pfs.CommitOrigin{Kind: pfs.OriginKind_FSCK},
						}
						commitInfos[key(bi.Head.Repo.Name, bi.Head.ID)] = headCommitInfo
						newCommitInfos[key(bi.Head.Repo.Name, bi.Head.ID)] = headCommitInfo
						if err := onFix(fmt.Sprintf(
							"creating commit %s@%s which was missing, but referenced by %s@%s",
							bi.Head.Repo.Name, bi.Head.ID,
							bi.Branch.Repo.Name, bi.Branch.Name),
						); err != nil {
							return err
						}
					}
					// If this commit was created on an output branch, then we don't expect it to satisfy this invariant
					// due to the nature of the RunPipeline functionality.
					if headCommitInfo.Origin != nil && headCommitInfo.Origin.Kind == pfs.OriginKind_AUTO && len(headCommitInfo.Provenance) > 0 {
						continue
					}
					contains := false
					for _, headProv := range headCommitInfo.Provenance {
						if provBranchInfo.Head.Repo.Name == headProv.Commit.Repo.Name &&
							provBranchInfo.Branch.Repo.Name == headProv.Branch.Repo.Name &&
							provBranchInfo.Name == headProv.Branch.Name &&
							provBranchInfo.Head.ID == headProv.Commit.ID {
							contains = true
						}
					}
					if !contains {
						if err := onError(ErrHeadProvenanceInconsistentWithBranch{
							BranchInfo:     bi,
							ProvBranchInfo: provBranchInfo,
							HeadCommitInfo: headCommitInfo,
						}); err != nil {
							return err
						}
					}
				}
			}
		}
	}

	// for each commit
	for _, ci := range commitInfos {
		// ensure that the provenance is transitive
		directProvenance := make([]*pfs.Commit, 0, len(ci.Provenance))
		transitiveProvenance := make([]*pfs.Commit, 0, len(ci.Provenance))
		for _, prov := range ci.Provenance {
			// not part of the above invariant, but we want to make sure provenance is self-consistent
			if prov.Commit.Repo.Name != prov.Branch.Repo.Name {
				if err := onError(ErrInconsistentCommitProvenance{CommitProvenance: prov}); err != nil {
					return err
				}
			}
			directProvenance = append(directProvenance, prov.Commit)
			transitiveProvenance = append(transitiveProvenance, prov.Commit)
			provCommitInfo, ok := commitInfos[key(prov.Commit.Repo.Name, prov.Commit.ID)]
			if !ok {
				if !fix {
					if err := onError(ErrCommitInfoNotFound{
						Location: "provenance transitivity",
						Commit:   prov.Commit,
					}); err != nil {
						return err
					}
					continue
				}
				provCommitInfo = &pfs.CommitInfo{
					Commit: prov.Commit,
					Origin: &pfs.CommitOrigin{Kind: pfs.OriginKind_FSCK},
				}
				commitInfos[key(prov.Commit.Repo.Name, prov.Commit.ID)] = provCommitInfo
				newCommitInfos[key(prov.Commit.Repo.Name, prov.Commit.ID)] = provCommitInfo
				if err := onFix(fmt.Sprintf(
					"creating commit %s@%s which was missing, but referenced by %s@%s",
					prov.Commit.Repo.Name, prov.Commit.ID,
					ci.Commit.Repo.Name, ci.Commit.ID),
				); err != nil {
					return err
				}
			}
			for _, provProv := range provCommitInfo.Provenance {
				transitiveProvenance = append(transitiveProvenance, provProv.Commit)
			}
		}
		if !equalCommits(directProvenance, transitiveProvenance) {
			if err := onError(ErrProvenanceTransitivity{
				CommitInfo:     ci,
				FullProvenance: transitiveProvenance,
			}); err != nil {
				return err
			}
		}
	}

	// for each commit
	for _, ci := range commitInfos {
		// we expect that the commit is in the subvenance of another commit iff the other commit is in our commit's provenance
		// i.e. commit.Provenance contains commit C iff C.Subvenance contains commit or C = commit
		// =>
		for _, prov := range ci.Provenance {
			if prov.Commit.ID == ci.Commit.ID {
				continue
			}
			contains := false
			provCommitInfo, ok := commitInfos[key(prov.Commit.Repo.Name, prov.Commit.ID)]
			if !ok {
				if !fix {
					if err := onError(ErrCommitInfoNotFound{
						Location: "provenance for provenance-subvenance duality (=>)",
						Commit:   prov.Commit,
					}); err != nil {
						return err
					}
					continue
				}
				provCommitInfo = &pfs.CommitInfo{
					Commit: prov.Commit,
					Origin: &pfs.CommitOrigin{Kind: pfs.OriginKind_FSCK},
				}
				commitInfos[key(prov.Commit.Repo.Name, prov.Commit.ID)] = provCommitInfo
				newCommitInfos[key(prov.Commit.Repo.Name, prov.Commit.ID)] = provCommitInfo
				if err := onFix(fmt.Sprintf(
					"creating commit %s@%s which was missing, but referenced by %s@%s",
					prov.Commit.Repo.Name, prov.Commit.ID,
					ci.Commit.Repo.Name, ci.Commit.ID),
				); err != nil {
					return err
				}
			}
			for _, subvRange := range provCommitInfo.Subvenance {
				subvCommit := subvRange.Upper
				// loop through the subvenance range
				for {
					if subvCommit == nil {
						if err := onError(ErrNilCommitInSubvenance{
							CommitInfo:      provCommitInfo,
							SubvenanceRange: subvRange,
						}); err != nil {
							return err
						}
						break // can't continue loop now that subvCommit is nil
					}
					subvCommitInfo, ok := commitInfos[key(subvCommit.Repo.Name, subvCommit.ID)]
					if !ok {
						if !fix {
							if err := onError(ErrCommitInfoNotFound{
								Location: "subvenance for provenance-subvenance duality (=>)",
								Commit:   subvCommit,
							}); err != nil {
								return err
							}
							break // can't continue loop if we can't find this commit
						}
						subvCommitInfo = &pfs.CommitInfo{
							Commit: subvCommit,
							Origin: &pfs.CommitOrigin{Kind: pfs.OriginKind_FSCK},
						}
						commitInfos[key(subvCommit.Repo.Name, subvCommit.ID)] = subvCommitInfo
						newCommitInfos[key(subvCommit.Repo.Name, subvCommit.ID)] = subvCommitInfo
						if err := onFix(fmt.Sprintf(
							"creating commit %s@%s which was missing, but referenced by %s@%s",
							subvCommit.Repo.Name, subvCommit.ID,
							ci.Commit.Repo.Name, ci.Commit.ID),
						); err != nil {
							return err
						}
					}
					if ci.Commit.ID == subvCommit.ID {
						contains = true
					}

					if subvCommit.ID == subvRange.Lower.ID {
						break // check at the end of the loop so we fsck 'lower' too (inclusive range)
					}
					subvCommit = subvCommitInfo.ParentCommit
				}
			}
			if !contains {
				if err := onError(ErrSubvenanceOfProvenance{
					CommitInfo:     ci,
					ProvCommitInfo: provCommitInfo,
				}); err != nil {
					return err
				}
			}
		}
		// <=
		for _, subvRange := range ci.Subvenance {
			subvCommit := subvRange.Upper
			// loop through the subvenance range
			for {
				contains := false
				if subvCommit == nil {
					if err := onError(ErrNilCommitInSubvenance{
						CommitInfo:      ci,
						SubvenanceRange: subvRange,
					}); err != nil {
						return err
					}
					break // can't continue loop now that subvCommit is nil
				}
				subvCommitInfo, ok := commitInfos[key(subvCommit.Repo.Name, subvCommit.ID)]
				if !ok {
					if !fix {
						if err := onError(ErrCommitInfoNotFound{
							Location: "subvenance for provenance-subvenance duality (<=)",
							Commit:   subvCommit,
						}); err != nil {
							return err
						}
						break // can't continue loop if we can't find this commit
					}
					subvCommitInfo = &pfs.CommitInfo{
						Commit: subvCommit,
						Origin: &pfs.CommitOrigin{Kind: pfs.OriginKind_FSCK},
					}
					commitInfos[key(subvCommit.Repo.Name, subvCommit.ID)] = subvCommitInfo
					newCommitInfos[key(subvCommit.Repo.Name, subvCommit.ID)] = subvCommitInfo
					if err := onFix(fmt.Sprintf(
						"creating commit %s@%s which was missing, but referenced by %s@%s",
						subvCommit.Repo.Name, subvCommit.ID,
						ci.Commit.Repo.Name, ci.Commit.ID),
					); err != nil {
						return err
					}
				}
				if ci.Commit.ID == subvCommit.ID {
					contains = true
				}
				for _, subvProv := range subvCommitInfo.Provenance {
					if ci.Commit.Repo.Name == subvProv.Commit.Repo.Name &&
						ci.Commit.ID == subvProv.Commit.ID {
						contains = true
					}
				}

				if !contains {
					if err := onError(ErrProvenanceOfSubvenance{
						CommitInfo:     ci,
						SubvCommitInfo: subvCommitInfo,
					}); err != nil {
						return err
					}
				}

				if subvCommit.ID == subvRange.Lower.ID {
					break // check at the end of the loop so we fsck 'lower' too (inclusive range)
				}
				subvCommit = subvCommitInfo.ParentCommit
			}
		}
	}
	if fix {
		_, err := col.NewSTM(ctx, d.etcdClient, func(stm col.STM) error {
			for _, ci := range newCommitInfos {
				// We've observed users getting ErrExists from this create,
				// which doesn't make a lot of sense, but we insulate against
				// it anyways so it doesn't prevent the command from working.
				if err := d.commits(ci.Commit.Repo.Name).ReadWrite(stm).Create(ci.Commit.ID, ci); err != nil && !col.IsErrExists(err) {
					return err
				}
			}
			return nil
		})
		return err
	}
	return nil
}

func (d *driver) listRepo(pachClient *client.APIClient, includeAuth bool) (*pfs.ListRepoResponse, error) {
	ctx := pachClient.Ctx()
	repos := d.repos.ReadOnly(ctx)
	result := &pfs.ListRepoResponse{}
	authSeemsActive := true
	repoInfo := &pfs.RepoInfo{}
	if err := repos.List(repoInfo, col.DefaultOptions, func(repoName string) error {
		if repoName == ppsconsts.SpecRepo {
			return nil
		}
		if includeAuth && authSeemsActive {
			accessLevel, err := d.getAccessLevel(pachClient, repoInfo.Repo)
			if err == nil {
				repoInfo.AuthInfo = &pfs.RepoAuthInfo{AccessLevel: accessLevel}
			} else if auth.IsErrNotActivated(err) {
				authSeemsActive = false
			} else {
				return fmt.Errorf("error getting access level for \"%s\": %v",
					repoName, grpcutil.ScrubGRPC(err))
			}
		}
		result.RepoInfo = append(result.RepoInfo, proto.Clone(repoInfo).(*pfs.RepoInfo))
		return nil
	}); err != nil {
		return nil, err
	}
	return result, nil
}

func (d *driver) deleteRepo(txnCtx *txnenv.TransactionContext, repo *pfs.Repo, force bool) error {
	// Validate arguments
	if repo == nil {
		return errors.New("repo cannot be nil")
	}

	// TODO(msteffen): Fix d.deleteAll() so that it doesn't need to delete and
	// recreate the PPS spec repo, then uncomment this block to prevent users from
	// deleting it and breaking their cluster
	// if repo.Name == ppsconsts.SpecRepo {
	// 	return fmt.Errorf("cannot delete the special PPS repo %s", ppsconsts.SpecRepo)
	// }
	repos := d.repos.ReadWrite(txnCtx.Stm)

	// check if 'repo' is already gone. If so, return that error. Otherwise,
	// proceed with auth check (avoids awkward "access denied" error when calling
	// "deleteRepo" on a repo that's already gone)
	var existingRepoInfo pfs.RepoInfo
	err := repos.Get(repo.Name, &existingRepoInfo)
	if err != nil {
		if !col.IsErrNotFound(err) {
			return fmt.Errorf("error checking whether \"%s\" exists: %v",
				repo.Name, err)
		}
	}

	// Check if the caller is authorized to delete this repo
	if err := d.checkIsAuthorizedInTransaction(txnCtx, repo, auth.Scope_OWNER); err != nil {
		return err
	}

	repoInfo := new(pfs.RepoInfo)
	if err := repos.Get(repo.Name, repoInfo); err != nil {
		if !col.IsErrNotFound(err) {
			return fmt.Errorf("repos.Get: %v", err)
		}
	}

	// make a list of all the commits
	commits := d.commits(repo.Name).ReadOnly(txnCtx.ClientContext)
	commitInfos := make(map[string]*pfs.CommitInfo)
	commitInfo := &pfs.CommitInfo{}
	if err := commits.List(commitInfo, col.DefaultOptions, func(commitID string) error {
		commitInfos[commitID] = proto.Clone(commitInfo).(*pfs.CommitInfo)
		return nil
	}); err != nil {
		return err
	}

	visited := make(map[string]bool) // visitied upstream (provenant) commits
	// and then delete them while making sure that the subvenance of upstream commits gets updated
	for _, ci := range commitInfos {
		// Remove the deleted commit from the upstream commits' subvenance.
		for _, prov := range ci.Provenance {
			// Check if we've fixed prov already (or if it's in this repo and
			// doesn't need to be fixed
			if visited[prov.Commit.ID] || prov.Commit.Repo.Name == repo.Name {
				continue
			}
			// or if the repo has already been deleted
			ri := new(pfs.RepoInfo)
			if err := repos.Get(prov.Commit.Repo.Name, ri); err != nil {
				if !col.IsErrNotFound(err) {
					return fmt.Errorf("repo %v was not found: %v", prov.Commit.Repo.Name, err)
				}
				continue
			}
			visited[prov.Commit.ID] = true

			// fix prov's subvenance
			provCI := &pfs.CommitInfo{}
			if err := d.commits(prov.Commit.Repo.Name).ReadWrite(txnCtx.Stm).Update(prov.Commit.ID, provCI, func() error {
				subvTo := 0 // copy subvFrom to subvTo, excepting subv ranges to delete (so that they're overwritten)
			nextSubvRange:
				for subvFrom, subv := range provCI.Subvenance {
					// Compute path (of commit IDs) connecting subv.Upper to subv.Lower
					cur := subv.Upper.ID
					path := []string{cur}
					for cur != subv.Lower.ID {
						// Get CommitInfo for 'cur' from etcd
						// and traverse parent
						curInfo := &pfs.CommitInfo{}
						if err := d.commits(subv.Lower.Repo.Name).ReadWrite(txnCtx.Stm).Get(cur, curInfo); err != nil {
							return fmt.Errorf("error reading commitInfo for subvenant \"%s/%s\": %v", subv.Lower.Repo.Name, cur, err)
						}
						if curInfo.ParentCommit == nil {
							break
						}
						cur = curInfo.ParentCommit.ID
						path = append(path, cur)
					}

					// move 'subv.Upper' through parents until it points to a non-deleted commit
					for j := range path {
						if subv.Upper.Repo.Name != repo.Name {
							break
						}
						if j+1 >= len(path) {
							// All commits in subvRange are deleted. Remove entire Range
							// from provCI.Subvenance
							continue nextSubvRange
						}
						subv.Upper.ID = path[j+1]
					}

					// move 'subv.Lower' through children until it points to a non-deleted commit
					for j := len(path) - 1; j >= 0; j-- {
						if subv.Lower.Repo.Name != repo.Name {
							break
						}
						// We'll eventually get to a non-deleted commit because the
						// 'upper' block didn't exit
						subv.Lower.ID = path[j-1]
					}
					provCI.Subvenance[subvTo] = provCI.Subvenance[subvFrom]
					subvTo++
				}
				provCI.Subvenance = provCI.Subvenance[:subvTo]
				return nil
			}); err != nil {
				return fmt.Errorf("err fixing subvenance of upstream commit %s/%s: %v", prov.Commit.Repo.Name, prov.Commit.ID, err)
			}
		}
	}

	var branchInfos []*pfs.BranchInfo
	for _, branch := range repoInfo.Branches {
		bi, err := d.inspectBranch(txnCtx, branch)
		if err != nil {
			return fmt.Errorf("error inspecting branch %s: %v", branch, err)
		}
		branchInfos = append(branchInfos, bi)
	}
	// sort ascending provenance
	sort.Slice(branchInfos, func(i, j int) bool { return len(branchInfos[i].Provenance) < len(branchInfos[j].Provenance) })
	for i := range branchInfos {
		// delete branches from most provenance to least, that way if one
		// branch is provenant on another (such as with stats branches) we
		// delete them in the right order.
		branch := branchInfos[len(branchInfos)-1-i].Branch
		if err := d.deleteBranch(txnCtx, branch, force); err != nil {
			return fmt.Errorf("delete branch %s: %v", branch, err)
		}
	}
	// Despite the fact that we already deleted each branch with
	// deleteBranch, we also do branches.DeleteAll(), this insulates us
	// against certain corruption situations where the RepoInfo doesn't
	// exist in etcd but branches do.
	branches := d.branches(repo.Name).ReadWrite(txnCtx.Stm)
	branches.DeleteAll()
	// Similarly with commits
	commitsX := d.commits(repo.Name).ReadWrite(txnCtx.Stm)
	commitsX.DeleteAll()
	if err := repos.Delete(repo.Name); err != nil && !col.IsErrNotFound(err) {
		return fmt.Errorf("repos.Delete: %v", err)
	}

	if _, err = txnCtx.Auth().SetACLInTransaction(txnCtx, &auth.SetACLRequest{
		Repo: repo.Name, // NewACL is unset, so this will clear the acl for 'repo'
	}); err != nil && !auth.IsErrNotActivated(err) {
		return grpcutil.ScrubGRPC(err)
	}
	return nil
}

// ID can be passed in for transactions, which need to ensure the ID doesn't
// change after the commit ID has been reported to a client.
func (d *driver) startCommit(txnCtx *txnenv.TransactionContext, ID string, parent *pfs.Commit, branch string, provenance []*pfs.CommitProvenance, description string) (*pfs.Commit, error) {
	return d.makeCommit(txnCtx, ID, parent, branch, provenance, nil, nil, nil, nil, nil, description, 0)
}

func (d *driver) buildCommit(ctx context.Context, ID string, parent *pfs.Commit,
	branch string, provenance []*pfs.CommitProvenance,
	tree *pfs.Object, trees []*pfs.Object, datums *pfs.Object, sizeBytes uint64) (*pfs.Commit, error) {
	commit := &pfs.Commit{}
	err := d.txnEnv.WithWriteContext(ctx, func(txnCtx *txnenv.TransactionContext) error {
		var err error
		commit, err = d.makeCommit(txnCtx, ID, parent, branch, provenance, tree, trees, datums, nil, nil, "", sizeBytes)
		return err
	})
	return commit, err
}

// make commit makes a new commit in 'branch', with the parent 'parent' and the
// direct provenance 'provenance'. Note that
// - 'parent' must not be nil, but the only required field is 'parent.Repo'.
// - 'parent.ID' may be set to "", in which case the parent commit is inferred
//   from 'parent.Repo' and 'branch'.
// - If both 'parent.ID' and 'branch' are set, 'parent.ID' determines the parent
//   commit, but 'branch' is still moved to point at the new commit
//   to the new commit
// - If neither 'parent.ID' nor 'branch' are set, the new commit will have no
//   parent
// - If only 'parent.ID' is set, and it contains a branch, then the new commit's
//   parent will be the HEAD of that branch, but the branch will not be moved
func (d *driver) makeCommit(
	txnCtx *txnenv.TransactionContext,
	ID string,
	parent *pfs.Commit,
	branch string,
	provenance []*pfs.CommitProvenance,
	treeRef *pfs.Object,
	treesRefs []*pfs.Object,
	datumsRef *pfs.Object,
	recordFiles []string,
	records []*pfs.PutFileRecords,
	description string,
	sizeBytes uint64,
) (*pfs.Commit, error) {
	// Validate arguments:
	if parent == nil {
		return nil, fmt.Errorf("parent cannot be nil")
	}

	// Check that caller is authorized
	if err := d.checkIsAuthorizedInTransaction(txnCtx, parent.Repo, auth.Scope_WRITER); err != nil {
		return nil, err
	}

	// New commit and commitInfo
	newCommit := &pfs.Commit{
		Repo: parent.Repo,
		ID:   ID,
	}
	if newCommit.ID == "" {
		newCommit.ID = uuid.NewWithoutDashes()
	}
	newCommitInfo := &pfs.CommitInfo{
		Commit:      newCommit,
		Origin:      &pfs.CommitOrigin{Kind: pfs.OriginKind_USER},
		Started:     now(),
		Description: description,
	}
	if branch != "" {
		if err := ancestry.ValidateName(branch); err != nil {
			return nil, err
		}
	}

	// create the actual commit in etcd and update the branch + parent/child
	// Clone the parent, as this stm modifies it and might wind up getting
	// run more than once (if there's a conflict.)
	parent = proto.Clone(parent).(*pfs.Commit)
	repos := d.repos.ReadWrite(txnCtx.Stm)
	commits := d.commits(parent.Repo.Name).ReadWrite(txnCtx.Stm)
	branches := d.branches(parent.Repo.Name).ReadWrite(txnCtx.Stm)

	// Check if repo exists
	repoInfo := new(pfs.RepoInfo)
	if err := repos.Get(parent.Repo.Name, repoInfo); err != nil {
		return nil, err
	}

	// create/update 'branch' (if it was set) and set parent.ID (if, in
	// addition, 'parent.ID' was not set)
	key := path.Join
	branchProvMap := make(map[string]bool)
	if branch != "" {
		branchInfo := &pfs.BranchInfo{}
		if err := branches.Upsert(branch, branchInfo, func() error {
			// validate branch
			if parent.ID == "" && branchInfo.Head != nil {
				parent.ID = branchInfo.Head.ID
			}
			// include the branch and its provenance in the branch provenance map
			branchProvMap[key(newCommit.Repo.Name, branch)] = true
			for _, b := range branchInfo.Provenance {
				branchProvMap[key(b.Repo.Name, b.Name)] = true
			}
			if branchInfo.Head != nil {
				headCommitInfo := &pfs.CommitInfo{}
				if err := commits.Get(branchInfo.Head.ID, headCommitInfo); err != nil {
					return err
				}
				for _, prov := range headCommitInfo.Provenance {
					branchProvMap[key(prov.Branch.Repo.Name, prov.Branch.Name)] = true
				}
			}
			// Don't count the __spec__ repo towards the provenance count
			// since spouts will have __spec__ as provenance, but need to accept commits
			provenanceCount := len(branchInfo.Provenance)
			for _, p := range branchInfo.Provenance {
				if p.Repo.Name == ppsconsts.SpecRepo {
					provenanceCount--
					break
				}
			}

			// if the passed in provenance for the commit itself includes a spec
			// commit, (note the difference from the prev condition) then it was
			// created by pps, and so we want to allow it to commit to output branches
			hasSpec := false
			for _, prov := range provenance {
				if prov.Commit.Repo.Name == ppsconsts.SpecRepo {
					hasSpec = true
				}
			}

			if provenanceCount > 0 && treeRef == nil && !hasSpec {
				return fmt.Errorf("cannot start a commit on an output branch")
			}
			// Point 'branch' at the new commit
			branchInfo.Name = branch // set in case 'branch' is new
			branchInfo.Head = newCommit
			branchInfo.Branch = client.NewBranch(newCommit.Repo.Name, branch)
			return nil
		}); err != nil {
			return nil, err
		}
		// Add branch to repo (see "Update repoInfo" below)
		add(&repoInfo.Branches, branchInfo.Branch)
		// and add the branch to the commit info
		newCommitInfo.Branch = branchInfo.Branch
	}

	// 1. Write 'newCommit' to 'openCommits' collection OR
	// 2. Finish 'newCommit' (if treeRef != nil or records != nil); see
	//    "FinishCommit case" above)
	if treeRef != nil || treesRefs != nil || records != nil {
		if records != nil {
			parentTree, err := d.getTreeForCommit(txnCtx, parent)
			if err != nil {
				return nil, err
			}
			tree, err := parentTree.Copy()
			if err != nil {
				return nil, err
			}
			for i, record := range records {
				if err := d.applyWrite(recordFiles[i], record, tree); err != nil {
					return nil, err
				}
			}
			if err := tree.Hash(); err != nil {
				return nil, err
			}
			treeRef, err = hashtree.PutHashTree(txnCtx.Client, tree)
			if err != nil {
				return nil, err
			}
			sizeBytes = uint64(tree.FSSize())
		}

		// now 'treeRef' is guaranteed to be set
		newCommitInfo.Tree = treeRef
		newCommitInfo.Trees = treesRefs
		newCommitInfo.Datums = datumsRef
		newCommitInfo.SizeBytes = sizeBytes
		newCommitInfo.Finished = now()

		// If we're updating the master branch, also update the repo size (see
		// "Update repoInfo" below)
		if branch == "master" {
			repoInfo.SizeBytes = newCommitInfo.SizeBytes
		}
	} else {
		if err := d.openCommits.ReadWrite(txnCtx.Stm).Put(newCommit.ID, newCommit); err != nil {
			return nil, err
		}
	}

	// Update repoInfo (potentially with new branch and new size)
	if err := repos.Put(parent.Repo.Name, repoInfo); err != nil {
		return nil, err
	}

	// Build newCommit's full provenance. B/c commitInfo.Provenance is a
	// transitive closure, there's no need to search the full provenance graph,
	// just take the union of the immediate parents' (in the 'provenance' arg)
	// commitInfo.Provenance
	newCommitProv := make(map[string]*pfs.CommitProvenance)
	for _, prov := range provenance {
		newCommitProv[prov.Commit.ID] = prov
		provCommitInfo, err := d.resolveCommit(txnCtx.Stm, prov.Commit)
		if err != nil {
			return nil, err
		}

		for _, c := range provCommitInfo.Provenance {
			newCommitProv[c.Commit.ID] = c
		}
	}

	// keep track of which branches are represented in the commit provenance
	provenantBranches := make(map[string]bool)
	// Copy newCommitProv into newCommitInfo.Provenance, and update upstream subv
	for _, prov := range newCommitProv {
		// resolve the provenance
		var err error
		prov, err = d.resolveCommitProvenance(txnCtx.Stm, prov)
		if err != nil {
			return nil, err
		}
		// there should only be one representative of each branch in the commit provenance
		if _, ok := provenantBranches[key(prov.Branch.Repo.Name, prov.Branch.Name)]; ok {
			return nil, fmt.Errorf("the commit provenance contains multiple commits from the same branch")
		}
		provenantBranches[key(prov.Branch.Repo.Name, prov.Branch.Name)] = true

		// ensure the commit provenance is consistent with the branch provenance
		if len(branchProvMap) != 0 {
			if prov.Branch.Repo.Name != ppsconsts.SpecRepo && !branchProvMap[key(prov.Branch.Repo.Name, prov.Branch.Name)] {
				return nil, fmt.Errorf("the commit provenance contains a branch which the branch is not provenant on")
			}
		}

		newCommitInfo.Provenance = append(newCommitInfo.Provenance, prov)
		provCommitInfo := &pfs.CommitInfo{}
		if err := d.commits(prov.Commit.Repo.Name).ReadWrite(txnCtx.Stm).Update(prov.Commit.ID, provCommitInfo, func() error {
			appendSubvenance(provCommitInfo, newCommitInfo)
			return nil
		}); err != nil {
			return nil, err
		}
	}

	// Set newCommit.ParentCommit (if 'parent' and/or 'branch' was set) and add
	// newCommit to parent's ChildCommits
	if parent.ID != "" {
		// Resolve parent.ID if it's a branch that isn't 'branch' (which can
		// happen if 'branch' is new and diverges from the existing branch in
		// 'parent.ID')
		parentCommitInfo, err := d.resolveCommit(txnCtx.Stm, parent)
		if err != nil {
			return nil, fmt.Errorf("parent commit not found: %v", err)
		}
		// fail if the parent commit has not been finished
		if parentCommitInfo.Finished == nil {
			return nil, fmt.Errorf("parent commit %s has not been finished", parent.ID)
		}
		if err := commits.Update(parent.ID, parentCommitInfo, func() error {
			newCommitInfo.ParentCommit = parent
			// If we don't know the branch the commit belongs to at this point, assume it is the same as the parent branch
			if newCommitInfo.Branch == nil {
				newCommitInfo.Branch = parentCommitInfo.Branch
			}
			parentCommitInfo.ChildCommits = append(parentCommitInfo.ChildCommits, newCommit)
			return nil
		}); err != nil {
			// Note: error is emitted if parent.ID is a missing/invalid branch OR a
			// missing/invalid commit ID
			return nil, fmt.Errorf("could not resolve parent commit \"%s\": %v", parent.ID, err)
		}
	}

	// Finally, create the commit
	if err := commits.Create(newCommit.ID, newCommitInfo); err != nil {
		return nil, err
	}
	// Defer propagation of the commit until the end of the transaction so we can
	// batch downstream commits together if there are multiple changes.
	if branch != "" {
		if err := txnCtx.PropagateCommit(client.NewBranch(newCommit.Repo.Name, branch), true); err != nil {
			return nil, err
		}
	}

	return newCommit, nil
}

func (d *driver) finishCommit(txnCtx *txnenv.TransactionContext, commit *pfs.Commit, tree *pfs.Object, empty bool, description string) (retErr error) {
	// Validate arguments
	if commit == nil {
		return errors.New("commit cannot be nil")
	}
	if commit.Repo == nil {
		return errors.New("commit repo cannot be nil")
	}

	if err := d.checkIsAuthorizedInTransaction(txnCtx, commit.Repo, auth.Scope_WRITER); err != nil {
		return err
	}
	commitInfo, err := d.resolveCommit(txnCtx.Stm, commit)
	if err != nil {
		return err
	}
	if commitInfo.Finished != nil {
		return pfsserver.ErrCommitFinished{commit}
	}
	if description != "" {
		commitInfo.Description = description
	}

	var parentTree, finishedTree hashtree.HashTree
	if !empty {
		// Retrieve the parent commit's tree (to apply writes from etcd or just
		// compute the size change). If parentCommit.Tree == nil, walk up the branch
		// until we find a successful commit. Otherwise, require that the immediate
		// parent of 'commitInfo' is closed, as we use its contents
		parentCommit := commitInfo.ParentCommit
		for parentCommit != nil {
			parentCommitInfo, err := d.resolveCommit(txnCtx.Stm, parentCommit)
			if err != nil {
				return err
			}
			if parentCommitInfo.Tree != nil {
				break
			}
			parentCommit = parentCommitInfo.ParentCommit
		}
		parentTree, err = d.getTreeForCommit(txnCtx, parentCommit) // result is empty if parentCommit == nil
		if err != nil {
			return err
		}

		if tree == nil {
			var err error
			finishedTree, err = d.getTreeForOpenCommit(txnCtx.Client, &pfs.File{Commit: commit}, parentTree)
			if err != nil {
				return err
			}
			// Put the tree to object storage.
			treeRef, err := hashtree.PutHashTree(txnCtx.Client, finishedTree)
			if err != nil {
				return err
			}
			commitInfo.Tree = treeRef
		} else {
			var err error
			finishedTree, err = hashtree.GetHashTreeObject(txnCtx.Client, d.storageRoot, tree)
			if err != nil {
				return err
			}
			commitInfo.Tree = tree
		}

		commitInfo.SizeBytes = uint64(finishedTree.FSSize())
	}
	commitInfo.Finished = now()
	if err := d.updateProvenanceProgress(txnCtx, !empty, commitInfo); err != nil {
		return err
	}
	return d.writeFinishedCommit(txnCtx.Stm, commit, commitInfo)
}

func (d *driver) finishOutputCommit(txnCtx *txnenv.TransactionContext, commit *pfs.Commit, trees []*pfs.Object, datums *pfs.Object, size uint64) (retErr error) {
	if err := d.checkIsAuthorizedInTransaction(txnCtx, commit.Repo, auth.Scope_WRITER); err != nil {
		return err
	}
	commitInfo, err := d.resolveCommit(txnCtx.Stm, commit)
	if err != nil {
		return err
	}
	if commitInfo.Finished != nil {
		return fmt.Errorf("commit %s has already been finished", commit.FullID())
	}
	commitInfo.Trees = trees
	commitInfo.Datums = datums
	commitInfo.SizeBytes = size
	commitInfo.Finished = now()
	if err := d.updateProvenanceProgress(txnCtx, true, commitInfo); err != nil {
		return err
	}
	return d.writeFinishedCommit(txnCtx.Stm, commit, commitInfo)
}

func (d *driver) updateProvenanceProgress(txnCtx *txnenv.TransactionContext, success bool, ci *pfs.CommitInfo) error {
	fmt.Println("updateProvenanceProgress")
	for _, provC := range ci.Provenance {
		provCi := &pfs.CommitInfo{}
		if err := d.commits(provC.Commit.Repo.Name).ReadWrite(txnCtx.Stm).Update(provC.Commit.ID, provCi, func() error {
			if success {
				provCi.SubvenantCommitsSuccess++
			} else {
				provCi.SubvenantCommitsFailure++
			}
			return nil
		}); err != nil {
			return err
		}
	}
	return nil
}

// writeFinishedCommit writes these changes to etcd:
// 1) it closes the input commit (i.e., it writes any changes made to it and
//    removes it from the open commits)
// 2) if the commit is the new HEAD of master, it updates the repo size
func (d *driver) writeFinishedCommit(stm col.STM, commit *pfs.Commit, commitInfo *pfs.CommitInfo) error {
	commits := d.commits(commit.Repo.Name).ReadWrite(stm)
	if err := commits.Put(commit.ID, commitInfo); err != nil {
		return err
	}
	if err := d.openCommits.ReadWrite(stm).Delete(commit.ID); err != nil {
		return fmt.Errorf("could not confirm that commit %s is open; this is likely a bug. err: %v", commit.ID, err)
	}
	// update the repo size if this is the head of master
	repos := d.repos.ReadWrite(stm)
	repoInfo := new(pfs.RepoInfo)
	if err := repos.Get(commit.Repo.Name, repoInfo); err != nil {
		return err
	}
	for _, branch := range repoInfo.Branches {
		if branch.Name == "master" {
			branchInfo := &pfs.BranchInfo{}
			if err := d.branches(commit.Repo.Name).ReadWrite(stm).Get(branch.Name, branchInfo); err != nil {
				return err
			}
			// If the head commit of master has been deleted, we could get here if another branch
			// had shared its head commit with master, and then we created a new commit on that branch
			if branchInfo.Head != nil && branchInfo.Head.ID == commit.ID {
				repoInfo.SizeBytes = commitInfo.SizeBytes
				if err := repos.Put(commit.Repo.Name, repoInfo); err != nil {
					return err
				}
			}
		}
	}
	return nil
}

// propagateCommits selectively starts commits in or downstream of 'branches' in
// order to restore the invariant that branch provenance matches HEAD commit
// provenance:
//   B.Head is provenant on A.Head <=>
//   branch B is provenant on branch A and A.Head != nil
// The implementation assumes that the invariant already holds for all branches
// upstream of 'branches', but not necessarily for each 'branch' itself. Despite
// the name, 'branches' do not need a HEAD commit to propagate, though one may be
// created.
//
// In other words, propagateCommits scans all branches b_downstream that are
// equal to or downstream of 'branches', and if the HEAD of b_downstream isn't
// provenant on the HEADs of b_downstream's provenance, propagateCommits starts
// a new HEAD commit in b_downstream that is. For example, propagateCommits
// starts downstream output commits (which trigger PPS jobs) when new input
// commits arrive on 'branch', when 'branches's HEAD is deleted, or when
// 'branches' are newly created (i.e. in CreatePipeline).
//
// The isNewCommit flag indicates whether propagateCommits was called during the creation of a new commit.
func (d *driver) propagateCommits(stm col.STM, branches []*pfs.Branch, isNewCommit bool) error {
	key := path.Join
	// subvBIMap = ( ⋃{b.subvenance | b ∈ branches} ) ∪ branches
	subvBIMap := map[string]*pfs.BranchInfo{}
	for _, branch := range branches {
		branchInfo, ok := subvBIMap[key(branch.Repo.Name, branch.Name)]
		if !ok {
			branchInfo = &pfs.BranchInfo{}
			if err := d.branches(branch.Repo.Name).ReadWrite(stm).Get(branch.Name, branchInfo); err != nil {
				return err
			}
			subvBIMap[key(branch.Repo.Name, branch.Name)] = branchInfo
		}
		for _, subvBranch := range branchInfo.Subvenance {
			_, ok := subvBIMap[key(subvBranch.Repo.Name, subvBranch.Name)]
			if !ok {
				subvInfo := &pfs.BranchInfo{}
				if err := d.branches(subvBranch.Repo.Name).ReadWrite(stm).Get(subvBranch.Name, subvInfo); err != nil {
					return err
				}
				subvBIMap[key(subvBranch.Repo.Name, subvBranch.Name)] = subvInfo
			}
		}
	}

	// 'subvBIs' is the collection of downstream branches that may get a new
	// commit. Populate subvBIs and sort it so that upstream branches are
	// processed before their descendants (this guarantees that if branch B is
	// provenant on branch A, we create a new commit in A before creating a new
	// commit in B provenant on the new HEAD of A).
	var subvBIs []*pfs.BranchInfo
	for _, branchData := range subvBIMap {
		subvBIs = append(subvBIs, branchData)
	}
	sort.Slice(subvBIs, func(i, j int) bool {
		return len(subvBIs[i].Provenance) < len(subvBIs[j].Provenance)
	})

	// Iterate through downstream branches and determine which need a new commit.
nextSubvBI:
	for _, subvBI := range subvBIs {
		subvB := subvBI.Branch
		stmCommits := d.commits(subvB.Repo.Name).ReadWrite(stm)
		stmBranches := d.branches(subvB.Repo.Name).ReadWrite(stm)

		// Compute the full provenance of hypothetical new output commit to decide
		// if we need it.
		newCommitProvMap := make(map[string]*pfs.CommitProvenance)
		for _, provOfSubvB := range subvBI.Provenance {
			// get the branch info from the provenance branch
			provOfSubvBI := &pfs.BranchInfo{}
			if err := d.branches(provOfSubvB.Repo.Name).ReadWrite(stm).Get(provOfSubvB.Name, provOfSubvBI); err != nil && !col.IsErrNotFound(err) {
				return fmt.Errorf("could not read branch %s/%s: %v", provOfSubvB.Repo.Name, provOfSubvB.Name, err)
			}
			// if provOfSubvB has no head commit, then it doesn't contribute to newCommit
			if provOfSubvBI.Head == nil {
				continue
			}
			// - Add provOfSubvBI.Head to the new commit's provenance
			// - Since we want the new commit's provenance to be a transitive closure,
			//   we add provOfSubvBI.Head's *provenance* to newCommit's provenance.
			//   - Note: In most cases, every commit in there will be the Head of some
			//     other provOfSubvBI, but not when e.g. deferred downstream
			//     processing, where an upstream branch has no branch provenance but
			//     its head commit has commit provenance.
			// - We need to key on both the commit id and the branch name, so that
			//   branches with a shared commit are both represented in the provenance
			newCommitProvMap[key(provOfSubvBI.Head.ID, provOfSubvB.Name)] = &pfs.CommitProvenance{
				Commit: provOfSubvBI.Head,
				Branch: provOfSubvB,
			}
			provOfSubvBHeadInfo := &pfs.CommitInfo{}
			if err := d.commits(provOfSubvB.Repo.Name).ReadWrite(stm).Get(provOfSubvBI.Head.ID, provOfSubvBHeadInfo); err != nil {
				return err
			}
			for _, provProv := range provOfSubvBHeadInfo.Provenance {
				newProvProv, err := d.resolveCommitProvenance(stm, provProv)
				if err != nil {
					return fmt.Errorf("could not resolve provenant commit %s@%s (%s): %v",
						provProv.Commit.Repo.Name, provProv.Commit.ID, provProv.Branch.Name, err)
				}
				provProv = newProvProv
				newCommitProvMap[key(provProv.Commit.ID, provProv.Branch.Name)] = provProv
			}
		}
		if len(newCommitProvMap) == 0 {
			// no input commits to process; don't create a new output commit
			continue nextSubvBI
		}

		// 'subvB' may already have a HEAD commit, so compute whether the new output
		// commit's provenance would be a subset of the existing HEAD commit's
		// provenance. If so, a new output commit would be a duplicate, so don't
		// create it.
		if subvBI.Head != nil {
			// get the info for subvB's HEAD commit
			subvBHeadInfo := &pfs.CommitInfo{}
			if err := stmCommits.Get(subvBI.Head.ID, subvBHeadInfo); err != nil {
				return pfsserver.ErrCommitNotFound{subvBI.Head}
			}
			provIntersection := make(map[string]struct{})
			for _, p := range subvBHeadInfo.Provenance {
				if _, ok := newCommitProvMap[key(p.Commit.ID, p.Branch.Name)]; ok {
					provIntersection[key(p.Commit.ID, p.Branch.Name)] = struct{}{}
				}
			}
			if len(newCommitProvMap) == len(provIntersection) {
				// newCommit's provenance is subset of existing HEAD's provenance
				continue nextSubvBI
			}
		}

		// If the only branches in the hypothetical output commit's provenance are
		// in the 'spec' repo, creating it would mean creating a confusing "dummy"
		// job with no non-spec input data. If this is the case, don't create a new
		// output commit
		allSpec := true
		for _, p := range newCommitProvMap {
			if p.Branch.Repo.Name != ppsconsts.SpecRepo {
				allSpec = false
				break
			}
		}
		if allSpec {
			// Only input data is PipelineInfo; don't create new output commit
			continue nextSubvBI
		}

		// if a commit was just created and this is the same branch as the one being
		// propagated, we don't need to do anything
		if isNewCommit && len(branches) == 1 &&
			branches[0].Repo.Name == subvB.Repo.Name && branches[0].Name == subvB.Name {
			continue nextSubvBI
		}

		// *All checks passed* start a new output commit in 'subvB'
		newCommit := &pfs.Commit{
			Repo: subvB.Repo,
			ID:   uuid.NewWithoutDashes(),
		}
		newCommitInfo := &pfs.CommitInfo{
			Commit:  newCommit,
			Origin:  &pfs.CommitOrigin{Kind: pfs.OriginKind_AUTO},
			Started: now(),
		}

		// Set 'newCommit's ParentCommit, 'branch.Head's ChildCommits and 'branch.Head'
		newCommitInfo.ParentCommit = subvBI.Head
		if subvBI.Head != nil {
			parentCommitInfo := &pfs.CommitInfo{}
			if err := stmCommits.Update(newCommitInfo.ParentCommit.ID, parentCommitInfo, func() error {
				parentCommitInfo.ChildCommits = append(parentCommitInfo.ChildCommits, newCommit)
				return nil
			}); err != nil {
				return err
			}
		}
		subvBI.Head = newCommit
		newCommitInfo.Branch = subvB
		if err := stmBranches.Put(subvB.Name, subvBI); err != nil {
			return err
		}

		// Set provenance and upstream subvenance (appendSubvenance needs
		// newCommitInfo.ParentCommit to extend the correct subvenance range)
		for _, prov := range newCommitProvMap {
			// set provenance of 'newCommit'
			newCommitInfo.Provenance = append(newCommitInfo.Provenance, prov)

			// update subvenance of 'prov'
			provCommitInfo := &pfs.CommitInfo{}
			if err := d.commits(prov.Commit.Repo.Name).ReadWrite(stm).Update(prov.Commit.ID, provCommitInfo, func() error {
				appendSubvenance(provCommitInfo, newCommitInfo)
				return nil
			}); err != nil {
				return err
			}
		}

		// finally create open 'commit'
		if err := stmCommits.Create(newCommit.ID, newCommitInfo); err != nil {
			return err
		}
		if err := d.openCommits.ReadWrite(stm).Put(newCommit.ID, newCommit); err != nil {
			return err
		}
	}
	return nil
}

// inspectCommit takes a Commit and returns the corresponding CommitInfo.
//
// As a side effect, this function also replaces the ID in the given commit
// with a real commit ID.
func (d *driver) inspectCommit(pachClient *client.APIClient, commit *pfs.Commit, blockState pfs.CommitState) (*pfs.CommitInfo, error) {
	ctx := pachClient.Ctx()
	if commit == nil {
		return nil, fmt.Errorf("cannot inspect nil commit")
	}
	if err := d.checkIsAuthorized(pachClient, commit.Repo, auth.Scope_READER); err != nil {
		return nil, err
	}

	// Check if the commitID is a branch name
	var commitInfo *pfs.CommitInfo
	if err := col.NewDryrunSTM(ctx, d.etcdClient, func(stm col.STM) error {
		var err error
		commitInfo, err = d.resolveCommit(stm, commit)
		return err
	}); err != nil {
		return nil, err
	}

	commits := d.commits(commit.Repo.Name).ReadOnly(ctx)
	if blockState == pfs.CommitState_READY {
		// Wait for each provenant commit to be finished
		for _, p := range commitInfo.Provenance {
			d.inspectCommit(pachClient, p.Commit, pfs.CommitState_FINISHED)
		}
	}
	if blockState == pfs.CommitState_FINISHED {
		// Watch the CommitInfo until the commit has been finished
		if err := func() error {
			commitInfoWatcher, err := commits.WatchOne(commit.ID)
			if err != nil {
				return err
			}
			defer commitInfoWatcher.Close()
			for {
				var commitID string
				_commitInfo := new(pfs.CommitInfo)
				event := <-commitInfoWatcher.Watch()
				switch event.Type {
				case watch.EventError:
					return event.Err
				case watch.EventPut:
					if err := event.Unmarshal(&commitID, _commitInfo); err != nil {
						return fmt.Errorf("unmarshal: %v", err)
					}
				case watch.EventDelete:
					return pfsserver.ErrCommitDeleted{commit}
				}
				if _commitInfo.Finished != nil {
					commitInfo = _commitInfo
					break
				}
			}
			return nil
		}(); err != nil {
			return nil, err
		}
	}
	return commitInfo, nil
}

// resolveCommit contains the essential implementation of inspectCommit: it converts 'commit' (which may
// be a commit ID or branch reference, plus '~' and/or '^') to a repo + commit
// ID. It accepts an STM so that it can be used in a transaction and avoids an
// inconsistent call to d.inspectCommit()
func (d *driver) resolveCommit(stm col.STM, userCommit *pfs.Commit) (*pfs.CommitInfo, error) {
	if userCommit == nil {
		return nil, fmt.Errorf("cannot resolve nil commit")
	}
	if userCommit.ID == "" {
		return nil, fmt.Errorf("cannot resolve commit with no ID or branch")
	}
	commit := proto.Clone(userCommit).(*pfs.Commit) // back up user commit, for error reporting
	// Extract any ancestor tokens from 'commit.ID' (i.e. ~, ^ and .)
	var ancestryLength int
	var err error
	commit.ID, ancestryLength, err = ancestry.Parse(commit.ID)
	if err != nil {
		return nil, err
	}

	// Keep track of the commit branch, in case it isn't set in the commitInfo already
	var commitBranch *pfs.Branch
	// Check if commit.ID is already a commit ID (i.e. a UUID).
	if !uuid.IsUUIDWithoutDashes(commit.ID) {
		branches := d.branches(commit.Repo.Name).ReadWrite(stm)
		branchInfo := &pfs.BranchInfo{}
		// See if we are given a branch
		if err := branches.Get(commit.ID, branchInfo); err != nil {
			return nil, err
		}
		if branchInfo.Head == nil {
			return nil, pfsserver.ErrNoHead{branchInfo.Branch}
		}
		commitBranch = branchInfo.Branch
		commit.ID = branchInfo.Head.ID
	}

	// Traverse commits' parents until you've reached the right ancestor
	commits := d.commits(commit.Repo.Name).ReadWrite(stm)
	commitInfo := &pfs.CommitInfo{}
	if ancestryLength >= 0 {
		for i := 0; i <= ancestryLength; i++ {
			if commit == nil {
				return nil, pfsserver.ErrCommitNotFound{userCommit}
			}
			if err := commits.Get(commit.ID, commitInfo); err != nil {
				if col.IsErrNotFound(err) {
					if i == 0 {
						return nil, pfsserver.ErrCommitNotFound{userCommit}
					}
					return nil, pfsserver.ErrParentCommitNotFound{commit}
				}
				return nil, err
			}
			commit = commitInfo.ParentCommit
		}
	} else {
		cis := make([]pfs.CommitInfo, ancestryLength*-1)
		for i := 0; ; i++ {
			if commit == nil {
				if i >= len(cis) {
					commitInfo = &cis[i%len(cis)]
					break
				}
				return nil, pfsserver.ErrCommitNotFound{userCommit}
			}
			if err := commits.Get(commit.ID, &cis[i%len(cis)]); err != nil {
				if col.IsErrNotFound(err) {
					if i == 0 {
						return nil, pfsserver.ErrCommitNotFound{userCommit}
					}
					return nil, pfsserver.ErrParentCommitNotFound{commit}
				}
			}
			commit = cis[i%len(cis)].ParentCommit
		}
	}
	if commitInfo.Branch == nil {
		commitInfo.Branch = commitBranch
	}
	userCommit.ID = commitInfo.Commit.ID
	return commitInfo, nil
}

func (d *driver) listCommit(pachClient *client.APIClient, repo *pfs.Repo,
	to *pfs.Commit, from *pfs.Commit, number uint64, reverse bool) ([]*pfs.CommitInfo, error) {
	var result []*pfs.CommitInfo
	if err := d.listCommitF(pachClient, repo, to, from, number, reverse, func(ci *pfs.CommitInfo) error {
		result = append(result, ci)
		return nil
	}); err != nil {
		return nil, err
	}
	return result, nil
}

func (d *driver) listCommitF(pachClient *client.APIClient, repo *pfs.Repo,
	to *pfs.Commit, from *pfs.Commit, number uint64, reverse bool, f func(*pfs.CommitInfo) error) error {
	// Validate arguments
	if repo == nil {
		return errors.New("repo cannot be nil")
	}

	ctx := pachClient.Ctx()
	if err := d.checkIsAuthorized(pachClient, repo, auth.Scope_READER); err != nil {
		return err
	}
	if from != nil && from.Repo.Name != repo.Name || to != nil && to.Repo.Name != repo.Name {
		return fmt.Errorf("`from` and `to` commits need to be from repo %s", repo.Name)
	}

	// Make sure that the repo exists
	if repo.Name != "" {
		err := d.txnEnv.WithReadContext(ctx, func(txnCtx *txnenv.TransactionContext) error {
			_, err := d.inspectRepo(txnCtx, repo, !includeAuth)
			return err
		})
		if err != nil {
			return err
		}
	}

	// Make sure that both from and to are valid commits
	if from != nil {
		_, err := d.inspectCommit(pachClient, from, pfs.CommitState_STARTED)
		if err != nil {
			return err
		}
	}
	if to != nil {
		_, err := d.inspectCommit(pachClient, to, pfs.CommitState_STARTED)
		if err != nil {
			if isNoHeadErr(err) {
				return nil
			}
			return err
		}
	}

	// if number is 0, we return all commits that match the criteria
	if number == 0 {
		number = math.MaxUint64
	}
	commits := d.commits(repo.Name).ReadOnly(ctx)
	ci := &pfs.CommitInfo{}

	if from != nil && to == nil {
		return fmt.Errorf("cannot use `from` commit without `to` commit")
	} else if from == nil && to == nil {
		// if neither from and to is given, we list all commits in
		// the repo, sorted by revision timestamp (or reversed if so requested.)
		opts := *col.DefaultOptions // Note we dereference here so as to make a copy
		if reverse {
			opts.Order = etcd.SortAscend
		}
		// we hold onto a revisions worth of cis so that we can sort them by provenance
		var cis []*pfs.CommitInfo
		// sendCis sorts cis and passes them to f
		sendCis := func() error {
			// Sort in reverse provenance order, i.e. commits come before their provenance
			sort.Slice(cis, func(i, j int) bool { return len(cis[i].Provenance) > len(cis[j].Provenance) })
			for i, ci := range cis {
				if number == 0 {
					return errutil.ErrBreak
				}
				number--

				if reverse {
					ci = cis[len(cis)-1-i]
				}
				if err := f(ci); err != nil {
					return err
				}
			}
			cis = nil
			return nil
		}
		lastRev := int64(-1)
		if err := commits.ListRev(ci, &opts, func(commitID string, createRev int64) error {
			if createRev != lastRev {
				if err := sendCis(); err != nil {
					return err
				}
				lastRev = createRev
			}
			cis = append(cis, proto.Clone(ci).(*pfs.CommitInfo))
			return nil
		}); err != nil {
			return err
		}
		// Call sendCis one last time to send whatever's pending in 'cis'
		if err := sendCis(); err != nil {
			return err
		}
	} else {
		if reverse {
			return fmt.Errorf("cannot use 'Reverse' while also using 'From' or 'To'")
		}
		cursor := to
		for number != 0 && cursor != nil && (from == nil || cursor.ID != from.ID) {
			var commitInfo pfs.CommitInfo
			if err := commits.Get(cursor.ID, &commitInfo); err != nil {
				return err
			}
			if err := f(&commitInfo); err != nil {
				if err == errutil.ErrBreak {
					return nil
				}
				return err
			}
			cursor = commitInfo.ParentCommit
			number--
		}
	}
	return nil
}

func (d *driver) subscribeCommit(pachClient *client.APIClient, repo *pfs.Repo, branch string, prov *pfs.CommitProvenance,
	from *pfs.Commit, state pfs.CommitState, f func(*pfs.CommitInfo) error) error {
	// Validate arguments
	if repo == nil {
		return errors.New("repo cannot be nil")
	}
	if from != nil && from.Repo.Name != repo.Name {
		return fmt.Errorf("the `from` commit needs to be from repo %s", repo.Name)
	}

	commits := d.commits(repo.Name).ReadOnly(pachClient.Ctx())
	newCommitWatcher, err := commits.Watch(watch.WithSort(etcd.SortByCreateRevision, etcd.SortAscend))
	if err != nil {
		return err
	}
	defer newCommitWatcher.Close()
	// keep track of the commits that have been sent
	seen := make(map[string]bool)
	for {
		var commitID string
		commitInfo := &pfs.CommitInfo{}
		var event *watch.Event
		var ok bool
		event, ok = <-newCommitWatcher.Watch()
		if !ok {
			return nil
		}
		switch event.Type {
		case watch.EventError:
			return event.Err
		case watch.EventPut:
			if err := event.Unmarshal(&commitID, commitInfo); err != nil {
				return fmt.Errorf("unmarshal: %v", err)
			}
			if commitInfo == nil {
				return fmt.Errorf("commit info is empty for id: %v", commitID)
			}

			// if provenance is provided, ensure that the returned commits have the commit in their provenance
			if prov != nil {
				valid := false
				for _, cProv := range commitInfo.Provenance {
					valid = valid || proto.Equal(cProv, prov)
				}
				if !valid {
					continue
				}
			}

			if commitInfo.Branch != nil {
				// if branch is provided, make sure the commit was created on that branch
				if branch != "" && commitInfo.Branch.Name != branch {
					continue
				}
				// For now, we don't want stats branches to have jobs triggered on them
				// and this is the simplest way to achieve that. Once we have labels,
				// we'll use those instead for a more principled approach.
				if commitInfo.Branch.Name == "stats" {
					continue
				}
			}

			// We don't want to include the `from` commit itself
			if !(seen[commitID] || (from != nil && from.ID == commitID)) {
				commitInfo, err := d.inspectCommit(pachClient, client.NewCommit(repo.Name, commitID), state)
				if err != nil {
					return err
				}
				if err := f(commitInfo); err != nil {
					return err
				}
				seen[commitInfo.Commit.ID] = true
			}
		case watch.EventDelete:
			continue
		}
	}
}

func (d *driver) flushCommit(pachClient *client.APIClient, fromCommits []*pfs.Commit, toRepos []*pfs.Repo, f func(*pfs.CommitInfo) error) error {
	if len(fromCommits) == 0 {
		return fmt.Errorf("fromCommits cannot be empty")
	}

	// First compute intersection of the fromCommits subvenant commits, those
	// are the commits we're interested in. Iterate over all commits and keep a
	// running intersection (in commitsToWatch) of the subvenance of all commits
	// processed so far
	commitsToWatch := make(map[string]*pfs.Commit)
	for i, commit := range fromCommits {
		commitInfo, err := d.inspectCommit(pachClient, commit, pfs.CommitState_STARTED)
		if err != nil {
			return err
		}
		if i == 0 {
			for _, subvCommit := range commitInfo.Subvenance {
				commitsToWatch[commitKey(subvCommit.Upper)] = subvCommit.Upper
			}
		} else {
			newCommitsToWatch := make(map[string]*pfs.Commit)
			for _, subvCommit := range commitInfo.Subvenance {
				if _, ok := commitsToWatch[commitKey(subvCommit.Upper)]; ok {
					newCommitsToWatch[commitKey(subvCommit.Upper)] = subvCommit.Upper
				}
			}
			commitsToWatch = newCommitsToWatch
		}
	}

	// Compute a map of repos we're flushing to.
	toRepoMap := make(map[string]*pfs.Repo)
	for _, toRepo := range toRepos {
		toRepoMap[toRepo.Name] = toRepo
	}

	// Wait for each of the commitsToWatch to be finished.
	for _, commitToWatch := range commitsToWatch {
		if len(toRepoMap) > 0 {
			if _, ok := toRepoMap[commitToWatch.Repo.Name]; !ok {
				continue
			}
		}
		finishedCommitInfo, err := d.inspectCommit(pachClient, commitToWatch, pfs.CommitState_FINISHED)
		if err != nil {
			if _, ok := err.(pfsserver.ErrCommitNotFound); ok {
				continue // just skip this
			} else if auth.IsErrNotAuthorized(err) {
				continue // again, just skip (we can't wait on commits we can't access)
			}
			return err
		}
		if err := f(finishedCommitInfo); err != nil {
			return err
		}
	}
	// Now wait for the root commits to finish. These are not passed to `f`
	// because it's expecting to just get downstream commits.
	for _, commit := range fromCommits {
		_, err := d.inspectCommit(pachClient, commit, pfs.CommitState_FINISHED)
		if err != nil {
			if _, ok := err.(pfsserver.ErrCommitNotFound); ok {
				continue // just skip this
			}
			return err
		}
	}

	return nil
}

func (d *driver) deleteCommit(txnCtx *txnenv.TransactionContext, userCommit *pfs.Commit) error {
	// Validate arguments
	if userCommit == nil {
		return errors.New("commit cannot be nil")
	}
	if userCommit.Repo == nil {
		return errors.New("commit repo cannot be nil")
	}

	if err := d.checkIsAuthorizedInTransaction(txnCtx, userCommit.Repo, auth.Scope_WRITER); err != nil {
		return err
	}
	// Main txn: Delete all downstream commits, and update subvenance of upstream commits
	// TODO update branches inside this txn, by storing a repo's branches in its
	// RepoInfo or its HEAD commit
	deleted := make(map[string]*pfs.CommitInfo) // deleted commits
	affectedRepos := make(map[string]struct{})  // repos containing deleted commits

	// 1) re-read CommitInfo inside txn
	userCommitInfo, err := d.resolveCommit(txnCtx.Stm, userCommit)
	if err != nil {
		return fmt.Errorf("resolveCommit: %v", err)
	}

	// 2) Define helper for deleting commits. 'lower' corresponds to
	// pfs.CommitRange.Lower, and is an ancestor of 'upper'
	deleteCommit := func(lower, upper *pfs.Commit) error {
		// Validate arguments
		if lower.Repo.Name != upper.Repo.Name {
			return fmt.Errorf("cannot delete commit range with mismatched repos \"%s\" and \"%s\"", lower.Repo.Name, upper.Repo.Name)
		}
		affectedRepos[lower.Repo.Name] = struct{}{}
		commits := d.commits(lower.Repo.Name).ReadWrite(txnCtx.Stm)

		// delete commits on path upper -> ... -> lower (traverse ParentCommits)
		commit := upper
		for {
			if commit == nil {
				return fmt.Errorf("encountered nil parent commit in %s/%s...%s", lower.Repo.Name, lower.ID, upper.ID)
			}
			// Store commitInfo in 'deleted' and remove commit from etcd
			commitInfo := &pfs.CommitInfo{}
			if err := commits.Get(commit.ID, commitInfo); err != nil {
				return err
			}
			// If a commit has already been deleted, we don't want to overwrite the existing information, since commitInfo will be nil
			if _, ok := deleted[commit.ID]; !ok {
				deleted[commit.ID] = commitInfo
			}
			if err := commits.Delete(commit.ID); err != nil {
				return err
			}
			if commit.ID == lower.ID {
				break // check after deletion so we delete 'lower' (inclusive range)
			}
			commit = commitInfo.ParentCommit
		}
		return nil
	}

	// 3) Validate the commit (check that it has no provenance) and delete it
	if provenantOnInput(userCommitInfo.Provenance) {
		return fmt.Errorf("cannot delete the commit \"%s/%s\" because it has non-empty provenance", userCommit.Repo.Name, userCommit.ID)
	}
	deleteCommit(userCommitInfo.Commit, userCommitInfo.Commit)

	// 4) Delete all of the downstream commits of 'commit'
	for _, subv := range userCommitInfo.Subvenance {
		deleteCommit(subv.Lower, subv.Upper)
	}

	// 5) Remove the commits in 'deleted' from all remaining upstream commits'
	// subvenance.
	// While 'commit' is required to be an input commit (no provenance),
	// downstream commits from 'commit' may have multiple inputs, and those
	// other inputs must have their subvenance updated
	visited := make(map[string]bool) // visitied upstream (provenant) commits
	for _, deletedInfo := range deleted {
		for _, prov := range deletedInfo.Provenance {
			// Check if we've fixed provCommit already (or if it's deleted and
			// doesn't need to be fixed
			if _, isDeleted := deleted[prov.Commit.ID]; isDeleted || visited[prov.Commit.ID] {
				continue
			}
			visited[prov.Commit.ID] = true

			// fix provCommit's subvenance
			provCI := &pfs.CommitInfo{}
			if err := d.commits(prov.Commit.Repo.Name).ReadWrite(txnCtx.Stm).Update(prov.Commit.ID, provCI, func() error {
				subvTo := 0 // copy subvFrom to subvTo, excepting subv ranges to delete (so that they're overwritten)
			nextSubvRange:
				for subvFrom, subv := range provCI.Subvenance {
					// Compute path (of commit IDs) connecting subv.Upper to subv.Lower
					cur := subv.Upper.ID
					path := []string{cur}
					for cur != subv.Lower.ID {
						// Get CommitInfo for 'cur' (either in 'deleted' or from etcd)
						// and traverse parent
						curInfo, ok := deleted[cur]
						if !ok {
							curInfo = &pfs.CommitInfo{}
							if err := d.commits(subv.Lower.Repo.Name).ReadWrite(txnCtx.Stm).Get(cur, curInfo); err != nil {
								return fmt.Errorf("error reading commitInfo for subvenant \"%s/%s\": %v", subv.Lower.Repo.Name, cur, err)
							}
						}
						if curInfo.ParentCommit == nil {
							break
						}
						cur = curInfo.ParentCommit.ID
						path = append(path, cur)
					}

					// move 'subv.Upper' through parents until it points to a non-deleted commit
					for j := range path {
						if _, ok := deleted[subv.Upper.ID]; !ok {
							break
						}
						if j+1 >= len(path) {
							// All commits in subvRange are deleted. Remove entire Range
							// from provCI.Subvenance
							continue nextSubvRange
						}
						subv.Upper.ID = path[j+1]
					}

					// move 'subv.Lower' through children until it points to a non-deleted commit
					for j := len(path) - 1; j >= 0; j-- {
						if _, ok := deleted[subv.Lower.ID]; !ok {
							break
						}
						// We'll eventually get to a non-deleted commit because the
						// 'upper' block didn't exit
						subv.Lower.ID = path[j-1]
					}
					provCI.Subvenance[subvTo] = provCI.Subvenance[subvFrom]
					subvTo++
				}
				provCI.Subvenance = provCI.Subvenance[:subvTo]
				return nil
			}); err != nil {
				return fmt.Errorf("err fixing subvenance of upstream commit %s/%s: %v", prov.Commit.Repo.Name, prov.Commit.ID, err)
			}
		}
	}

	// 6) Rewrite ParentCommit of deleted commits' children, and
	// ChildCommits of deleted commits' parents
	visited = make(map[string]bool) // visited child/parent commits
	for deletedID, deletedInfo := range deleted {
		if visited[deletedID] {
			continue
		}

		// Traverse downwards until we find the lowest (most ancestral)
		// non-nil, deleted commit
		lowestCommitInfo := deletedInfo
		for {
			if lowestCommitInfo.ParentCommit == nil {
				break // parent is nil
			}
			parentInfo, ok := deleted[lowestCommitInfo.ParentCommit.ID]
			if !ok {
				break // parent is not deleted
			}
			lowestCommitInfo = parentInfo // parent exists and is deleted--go down
		}

		// BFS upwards through graph for all non-deleted children
		var next *pfs.Commit                            // next vertex to search
		queue := []*pfs.Commit{lowestCommitInfo.Commit} // queue of vertices to explore
		liveChildren := make(map[string]struct{})       // live children discovered so far
		for len(queue) > 0 {
			next, queue = queue[0], queue[1:]
			if visited[next.ID] {
				continue
			}
			visited[next.ID] = true
			nextInfo, ok := deleted[next.ID]
			if !ok {
				liveChildren[next.ID] = struct{}{}
				continue
			}
			queue = append(queue, nextInfo.ChildCommits...)
		}

		// Point all non-deleted children at the first valid parent (or nil),
		// and point first non-deleted parent at all non-deleted children
		commits := d.commits(deletedInfo.Commit.Repo.Name).ReadWrite(txnCtx.Stm)
		parent := lowestCommitInfo.ParentCommit
		for child := range liveChildren {
			commitInfo := &pfs.CommitInfo{}
			if err := commits.Update(child, commitInfo, func() error {
				commitInfo.ParentCommit = parent
				return nil
			}); err != nil {
				return fmt.Errorf("err updating child commit %v: %v", lowestCommitInfo.Commit, err)
			}
		}
		if parent != nil {
			commitInfo := &pfs.CommitInfo{}
			if err := commits.Update(parent.ID, commitInfo, func() error {
				// Add existing live commits in commitInfo.ChildCommits to the
				// live children above lowestCommitInfo, then put them all in
				// 'parent'
				for _, child := range commitInfo.ChildCommits {
					if _, ok := deleted[child.ID]; ok {
						continue
					}
					liveChildren[child.ID] = struct{}{}
				}
				commitInfo.ChildCommits = make([]*pfs.Commit, 0, len(liveChildren))
				for child := range liveChildren {
					commitInfo.ChildCommits = append(commitInfo.ChildCommits, client.NewCommit(parent.Repo.Name, child))
				}
				return nil
			}); err != nil {
				return fmt.Errorf("err rewriting children of ancestor commit %v: %v", lowestCommitInfo.Commit, err)
			}
		}
	}

	// 7) Traverse affected repos and rewrite all branches so that no branch
	// points to a deleted commit
	var affectedBranches []*pfs.BranchInfo
	repos := d.repos.ReadWrite(txnCtx.Stm)
	for repo := range affectedRepos {
		repoInfo := &pfs.RepoInfo{}
		if err := repos.Get(repo, repoInfo); err != nil {
			return err
		}
		for _, brokenBranch := range repoInfo.Branches {
			// Traverse HEAD commit until we find a non-deleted parent or nil;
			// rewrite branch
			var branchInfo pfs.BranchInfo
			if err := d.branches(brokenBranch.Repo.Name).ReadWrite(txnCtx.Stm).Update(brokenBranch.Name, &branchInfo, func() error {
				prevHead := branchInfo.Head
				for {
					if branchInfo.Head == nil {
						return nil // no commits left in branch
					}
					headCommitInfo, headIsDeleted := deleted[branchInfo.Head.ID]
					if !headIsDeleted {
						break
					}
					branchInfo.Head = headCommitInfo.ParentCommit
				}
				if prevHead != nil && prevHead.ID != branchInfo.Head.ID {
					affectedBranches = append(affectedBranches, &branchInfo)
				}
				return err
			}); err != nil && !col.IsErrNotFound(err) {
				// If err is NotFound, branch is in downstream provenance but
				// doesn't exist yet--nothing to update
				return fmt.Errorf("error updating branch %v/%v: %v", brokenBranch.Repo.Name, brokenBranch.Name, err)
			}

			// Update repo size if this is the master branch
			if branchInfo.Name == "master" {
				if branchInfo.Head != nil {
					headCommitInfo, err := d.resolveCommit(txnCtx.Stm, branchInfo.Head)
					if err != nil {
						return err
					}
					repoInfo.SizeBytes = headCommitInfo.SizeBytes
				} else {
					// No HEAD commit, set the repo size to 0
					repoInfo.SizeBytes = 0
				}

				if err := repos.Put(repo, repoInfo); err != nil {
					return err
				}
			}
		}
	}

	// 8) propagate the changes to 'branch' and its subvenance. This may start
	// new HEAD commits downstream, if the new branch heads haven't been
	// processed yet
	for _, afBranch := range affectedBranches {
		if err := txnCtx.PropagateCommit(afBranch.Branch, false); err != nil {
			return err
		}
	}

	return nil
}

// resolveCommitProvenance resolves a user 'commit' (which may be a commit ID or
// branch reference) to a commit + branch pair interpreted as commit provenance.
// If a complete commit provenance is passed in it just uses that.
// It accepts an STM so that it can be used in a transaction and avoids an
// inconsistent call to d.inspectCommit()
func (d *driver) resolveCommitProvenance(stm col.STM, userCommitProvenance *pfs.CommitProvenance) (*pfs.CommitProvenance, error) {
	if userCommitProvenance == nil {
		return nil, fmt.Errorf("cannot resolve nil commit provenance")
	}
	// resolve the commit in case the commit is actually a branch name
	userCommitProvInfo, err := d.resolveCommit(stm, userCommitProvenance.Commit)
	if err != nil {
		return nil, err
	}

	if userCommitProvenance.Branch == nil {
		// if the branch isn't specified, default to using the commit's branch
		userCommitProvenance.Branch = userCommitProvInfo.Branch
		// but if the original "commit id" was a branch name, use that as the branch instead
		if userCommitProvInfo.Commit.ID != userCommitProvenance.Commit.ID {
			userCommitProvenance.Branch.Name = userCommitProvenance.Commit.ID
			userCommitProvenance.Commit = userCommitProvInfo.Commit
		}
	}
	return userCommitProvenance, nil
}

// createBranch creates a new branch or updates an existing branch (must be one
// or the other). Most importantly, it sets 'branch.DirectProvenance' to
// 'provenance' and then for all (downstream) branches, restores the invariant:
//   ∀ b . b.Provenance = ∪ b'.Provenance (where b' ∈ b.DirectProvenance)
//
// This invariant is assumed to hold for all branches upstream of 'branch', but not
// for 'branch' itself once 'b.Provenance' has been set.
func (d *driver) createBranch(txnCtx *txnenv.TransactionContext, branch *pfs.Branch, commit *pfs.Commit, provenance []*pfs.Branch) error {
	// Validate arguments
	if branch == nil {
		return errors.New("branch cannot be nil")
	}
	if branch.Repo == nil {
		return errors.New("branch repo cannot be nil")
	}

	var err error
	if err := d.checkIsAuthorizedInTransaction(txnCtx, branch.Repo, auth.Scope_WRITER); err != nil {
		return err
	}
	// Validate request
	if err := ancestry.ValidateName(branch.Name); err != nil {
		return err
	}
	// The request must do exactly one of:
	// 1) updating 'branch's provenance (commit is nil OR commit == branch)
	// 2) re-pointing 'branch' at a new commit
	var ci *pfs.CommitInfo
	if commit != nil {
		// Determine if this is a provenance update
		sameTarget := branch.Repo.Name == commit.Repo.Name && branch.Name == commit.ID
		if !sameTarget && provenance != nil {
			ci, err = d.inspectCommit(txnCtx.Client, commit, pfs.CommitState_STARTED)
			if err != nil {
				return err
			}
			for _, provBranch := range provenance {
				provBranchInfo := &pfs.BranchInfo{}
				if err := d.branches(provBranch.Repo.Name).ReadWrite(txnCtx.Stm).Get(provBranch.Name, provBranchInfo); err != nil {
					// If the branch doesn't exist no need to count it in provenance
					if col.IsErrNotFound(err) {
						continue
					}
					return err
				}
				for _, provC := range ci.Provenance {
					if proto.Equal(provBranch, provC.Branch) && !proto.Equal(provBranchInfo.Head, provC.Commit) {
						return fmt.Errorf("cannot create branch %q with commit %q as head because commit has \"%s/%s\" as provenance but that commit is not the head of branch \"%s/%s\"", branch.Name, commit.ID, provC.Commit.Repo.Name, provC.Commit.ID, provC.Branch.Repo.Name, provC.Branch.Name)
					}
				}
			}
		}
	}

	// if 'commit' is a branch, resolve it
	if commit != nil {
		_, err = d.resolveCommit(txnCtx.Stm, commit) // if 'commit' is a branch, resolve it
		if err != nil {
			// possible that branch exists but has no head commit. This is fine, but
			// branchInfo.Head must also be nil
			if !isNoHeadErr(err) {
				return fmt.Errorf("unable to inspect %s@%s: %v", commit.Repo.Name, commit.ID, err)
			}
			commit = nil
		}
	}

	// Retrieve (and create, if necessary) the current version of this branch
	branches := d.branches(branch.Repo.Name).ReadWrite(txnCtx.Stm)
	branchInfo := &pfs.BranchInfo{}
	if err := branches.Upsert(branch.Name, branchInfo, func() error {
		branchInfo.Name = branch.Name // set in case 'branch' is new
		branchInfo.Branch = branch
		branchInfo.Head = commit
		branchInfo.DirectProvenance = nil
		for _, provBranch := range provenance {
			if provBranch.Repo.Name == branch.Repo.Name && provBranch.Name == branch.Name {
				return fmt.Errorf("branch %s@%s cannot be in its own provenance", branch.Repo.Name, branch.Name)
			}
			add(&branchInfo.DirectProvenance, provBranch)
		}
		return nil
	}); err != nil {
		return err
	}
	repos := d.repos.ReadWrite(txnCtx.Stm)
	repoInfo := &pfs.RepoInfo{}
	if err := repos.Update(branch.Repo.Name, repoInfo, func() error {
		add(&repoInfo.Branches, branch)
		if branch.Name == "master" && commit != nil {
			ci, err := d.inspectCommit(txnCtx.Client, commit, pfs.CommitState_STARTED)
			if err != nil {
				return err
			}
			repoInfo.SizeBytes = ci.SizeBytes
		}
		return nil
	}); err != nil {
		return err
	}

	// Update (or create)
	// 1) 'branch's Provenance
	// 2) the Provenance of all branches in 'branch's Subvenance (in the case of an update), and
	// 3) the Subvenance of all branches in the *old* provenance of 'branch's Subvenance
	toUpdate := []*pfs.BranchInfo{branchInfo}
	for _, subvBranch := range branchInfo.Subvenance {
		subvBranchInfo := &pfs.BranchInfo{}
		if err := d.branches(subvBranch.Repo.Name).ReadWrite(txnCtx.Stm).Get(subvBranch.Name, subvBranchInfo); err != nil {
			return err
		}
		toUpdate = append(toUpdate, subvBranchInfo)
	}
	// Sorting is important here because it sorts topologically. This means
	// that when evaluating element i of `toUpdate` all elements < i will
	// have already been evaluated and thus we can safely use their
	// Provenance field.
	sort.Slice(toUpdate, func(i, j int) bool { return len(toUpdate[i].Provenance) < len(toUpdate[j].Provenance) })
	for _, branchInfo := range toUpdate {
		oldProvenance := branchInfo.Provenance
		branchInfo.Provenance = nil
		// Re-compute Provenance
		for _, provBranch := range branchInfo.DirectProvenance {
			if err := d.addBranchProvenance(branchInfo, provBranch, txnCtx.Stm); err != nil {
				return err
			}
			provBranchInfo := &pfs.BranchInfo{}
			if err := d.branches(provBranch.Repo.Name).ReadWrite(txnCtx.Stm).Get(provBranch.Name, provBranchInfo); err != nil {
				return fmt.Errorf("error getting prov branch: %v", err)
			}
			for _, provBranch := range provBranchInfo.Provenance {
				// add provBranch to branchInfo.Provenance, and branchInfo.Branch to
				// provBranch subvenance
				if err := d.addBranchProvenance(branchInfo, provBranch, txnCtx.Stm); err != nil {
					return err
				}
			}
		}
		// If we have a commit use it to set head of this branch info
		if ci != nil {
			for _, provC := range ci.Provenance {
				if proto.Equal(provC.Branch, branchInfo.Branch) {
					branchInfo.Head = provC.Commit
				}
			}
		}
		if err := d.branches(branchInfo.Branch.Repo.Name).ReadWrite(txnCtx.Stm).Put(branchInfo.Branch.Name, branchInfo); err != nil {
			return err
		}
		// Update Subvenance of 'branchInfo's Provenance (incl. all Subvenance)
		for _, oldProvBranch := range oldProvenance {
			if !has(&branchInfo.Provenance, oldProvBranch) {
				// Provenance was deleted, so we delete ourselves from their subvenance
				oldProvBranchInfo := &pfs.BranchInfo{}
				if err := d.branches(oldProvBranch.Repo.Name).ReadWrite(txnCtx.Stm).Update(oldProvBranch.Name, oldProvBranchInfo, func() error {
					del(&oldProvBranchInfo.Subvenance, branchInfo.Branch)
					return nil
				}); err != nil {
					return err
				}
			}
		}
	}

	// propagate the head commit to 'branch'. This may also modify 'branch', by
	// creating a new HEAD commit if 'branch's provenance was changed and its
	// current HEAD commit has old provenance
	return txnCtx.PropagateCommit(branch, false)
}

func (d *driver) inspectBranch(txnCtx *txnenv.TransactionContext, branch *pfs.Branch) (*pfs.BranchInfo, error) {
	// Validate arguments
	if branch == nil {
		return nil, errors.New("branch cannot be nil")
	}
	if branch.Repo == nil {
		return nil, errors.New("branch repo cannot be nil")
	}

	result := &pfs.BranchInfo{}
	if err := d.branches(branch.Repo.Name).ReadWrite(txnCtx.Stm).Get(branch.Name, result); err != nil {
		return nil, err
	}
	return result, nil
}

func (d *driver) listBranch(pachClient *client.APIClient, repo *pfs.Repo, reverse bool) ([]*pfs.BranchInfo, error) {
	// Validate arguments
	if repo == nil {
		return nil, errors.New("repo cannot be nil")
	}

	if err := d.checkIsAuthorized(pachClient, repo, auth.Scope_READER); err != nil {
		return nil, err
	}

	// Make sure that the repo exists
	if repo.Name != "" {
		err := d.txnEnv.WithReadContext(pachClient.Ctx(), func(txnCtx *txnenv.TransactionContext) error {
			_, err := d.inspectRepo(txnCtx, repo, !includeAuth)
			return err
		})
		if err != nil {
			return nil, err
		}
	}

	var result []*pfs.BranchInfo
	branchInfo := &pfs.BranchInfo{}
	branches := d.branches(repo.Name).ReadOnly(pachClient.Ctx())
	opts := *col.DefaultOptions // Note we dereference here so as to make a copy
	if reverse {
		opts.Order = etcd.SortAscend
	}
	var bis []*pfs.BranchInfo
	sendBis := func() {
		if !reverse {
			sort.Slice(bis, func(i, j int) bool { return len(bis[i].Provenance) < len(bis[j].Provenance) })
		} else {
			sort.Slice(bis, func(i, j int) bool { return len(bis[i].Provenance) > len(bis[j].Provenance) })
		}
		result = append(result, bis...)
		bis = nil
	}
	lastRev := int64(-1)
	if err := branches.ListRev(branchInfo, &opts, func(branch string, createRev int64) error {
		if createRev != lastRev {
			sendBis()
			lastRev = createRev
		}
		bis = append(bis, proto.Clone(branchInfo).(*pfs.BranchInfo))
		return nil
	}); err != nil {
		return nil, err
	}
	sendBis()
	return result, nil
}

func (d *driver) deleteBranch(txnCtx *txnenv.TransactionContext, branch *pfs.Branch, force bool) error {
	// Validate arguments
	if branch == nil {
		return errors.New("branch cannot be nil")
	}
	if branch.Repo == nil {
		return errors.New("branch repo cannot be nil")
	}

	if err := d.checkIsAuthorizedInTransaction(txnCtx, branch.Repo, auth.Scope_WRITER); err != nil {
		return err
	}

	branches := d.branches(branch.Repo.Name).ReadWrite(txnCtx.Stm)
	branchInfo := &pfs.BranchInfo{}
	if err := branches.Get(branch.Name, branchInfo); err != nil {
		if !col.IsErrNotFound(err) {
			return fmt.Errorf("branches.Get: %v", err)
		}
	}
	if branchInfo.Branch != nil {
		if !force {
			if len(branchInfo.Subvenance) > 0 {
				return fmt.Errorf("branch %s has %v as subvenance, deleting it would break those branches", branch.Name, branchInfo.Subvenance)
			}
		}
		if err := branches.Delete(branch.Name); err != nil {
			return fmt.Errorf("branches.Delete: %v", err)
		}
		for _, provBranch := range branchInfo.Provenance {
			provBranchInfo := &pfs.BranchInfo{}
			if err := d.branches(provBranch.Repo.Name).ReadWrite(txnCtx.Stm).Update(provBranch.Name, provBranchInfo, func() error {
				del(&provBranchInfo.Subvenance, branch)
				return nil
			}); err != nil && !isNotFoundErr(err) {
				return fmt.Errorf("error deleting subvenance: %v", err)
			}
		}
	}
	repoInfo := &pfs.RepoInfo{}
	if err := d.repos.ReadWrite(txnCtx.Stm).Update(branch.Repo.Name, repoInfo, func() error {
		del(&repoInfo.Branches, branch)
		return nil
	}); err != nil {
		if !col.IsErrNotFound(err) || !force {
			return err
		}
	}
	return nil
}

// scratchCommitPrefix returns an etcd prefix that's used to temporarily
// store the state of a file in an open commit.  Once the commit is finished,
// the scratch space is removed.
func (d *driver) scratchCommitPrefix(commit *pfs.Commit) string {
	return path.Join(commit.Repo.Name, commit.ID)
}

func (d *driver) checkFilePath(path string) error {
	path = filepath.Clean(path)
	if strings.HasPrefix(path, "../") {
		return fmt.Errorf("path (%s) invalid: traverses above root", path)
	}
	return nil
}

// scratchFilePrefix returns an etcd prefix that's used to temporarily
// store the state of a file in an open commit.  Once the commit is finished,
// the scratch space is removed.
func (d *driver) scratchFilePrefix(file *pfs.File) (string, error) {
	cleanedPath := path.Clean("/" + file.Path)
	if err := d.checkFilePath(cleanedPath); err != nil {
		return "", err
	}
	return path.Join(d.scratchCommitPrefix(file.Commit), cleanedPath), nil
}

func (d *driver) putFiles(pachClient *client.APIClient, s *putFileServer) error {
	var files []*pfs.File
	var putFilePaths []string
	var putFileRecords []*pfs.PutFileRecords
	var mu sync.Mutex
	oneOff, repo, branch, err := d.forEachPutFile(pachClient, s, func(req *pfs.PutFileRequest, r io.Reader) error {
		records, err := d.putFile(pachClient, req.File, req.Delimiter, req.TargetFileDatums,
			req.TargetFileBytes, req.HeaderRecords, req.OverwriteIndex, r)
		if err != nil {
			return err
		}
		mu.Lock()
		defer mu.Unlock()
		files = append(files, req.File)
		putFilePaths = append(putFilePaths, req.File.Path)
		putFileRecords = append(putFileRecords, records)
		return nil
	})
	if err != nil {
		return err
	}

	ctx := pachClient.Ctx()
	if oneOff {
		// oneOff puts only work on branches, so we know branch != "". We pass
		// a commit with no ID, that ID will be filled in with the head of
		// branch (if it exists).
		return d.txnEnv.WithWriteContext(ctx, func(txnCtx *txnenv.TransactionContext) error {
			_, err := d.makeCommit(txnCtx, "", client.NewCommit(repo, ""), branch, nil, nil, nil, nil, putFilePaths, putFileRecords, "", 0)
			return err
		})
	}
	for i, file := range files {
		if err := d.upsertPutFileRecords(pachClient, file, putFileRecords[i]); err != nil {
			return err
		}
	}
	return nil
}

func (d *driver) putFile(pachClient *client.APIClient, file *pfs.File, delimiter pfs.Delimiter,
	targetFileDatums, targetFileBytes, headerRecords int64, overwriteIndex *pfs.OverwriteIndex,
	reader io.Reader) (*pfs.PutFileRecords, error) {
	if err := d.checkIsAuthorized(pachClient, file.Commit.Repo, auth.Scope_WRITER); err != nil {
		return nil, err
	}
	//  validation -- make sure the various putFileSplit options are coherent
	hasPutFileOptions := targetFileBytes != 0 || targetFileDatums != 0 || headerRecords != 0
	if hasPutFileOptions && delimiter == pfs.Delimiter_NONE {
		return nil, fmt.Errorf("cannot set split options--targetFileBytes, targetFileDatums, or headerRecords--with delimiter == NONE, split disabled")
	}
	records := &pfs.PutFileRecords{}
	if overwriteIndex != nil && overwriteIndex.Index == 0 {
		records.Tombstone = true
	}
	if err := d.checkFilePath(file.Path); err != nil {
		return nil, err
	}
	if err := hashtree.ValidatePath(file.Path); err != nil {
		return nil, err
	}

	if delimiter == pfs.Delimiter_NONE {
		objects, size, err := pachClient.PutObjectSplit(reader)
		if err != nil {
			return nil, err
		}

		// Here we use the invariant that every one but the last object
		// should have a size of ChunkSize.
		for i, object := range objects {
			record := &pfs.PutFileRecord{
				ObjectHash: object.Hash,
			}

			if size > pfs.ChunkSize {
				record.SizeBytes = pfs.ChunkSize
			} else {
				record.SizeBytes = size
			}
			size -= pfs.ChunkSize

			// The first record takes care of the overwriting
			if i == 0 && overwriteIndex != nil && overwriteIndex.Index != 0 {
				record.OverwriteIndex = overwriteIndex
			}

			records.Records = append(records.Records, record)
		}
	} else {
		var (
			buffer        = &bytes.Buffer{}
			datumsWritten int64
			bytesWritten  int64
			filesPut      int
			// Note: this code generally distinguishes between nil header/footer (no
			// header) and empty header/footer. To create a header-enabled directory
			// with an empty header, allocate an empty slice & store it here
			header    []byte
			footer    []byte
			EOF       = false
			eg        errgroup.Group
			bufioR    = bufio.NewReader(reader)
			decoder   = json.NewDecoder(bufioR)
			sqlReader = sql.NewPGDumpReader(bufioR)
			csvReader = csv.NewReader(bufioR)
			csvBuffer bytes.Buffer
			csvWriter = csv.NewWriter(&csvBuffer)
			// indexToRecord serves as a de-facto slice of PutFileRecords. We can't
			// use a real slice of PutFileRecords b/c indexToRecord has data appended
			// to it by concurrent processes, and you can't append() to a slice
			// concurrently (append() might allocate a new slice while a goro holds an
			// stale pointer)
			indexToRecord = make(map[int]*pfs.PutFileRecord)
			mu            sync.Mutex
		)
		csvReader.FieldsPerRecord = -1 // ignore unexpected # of fields, for now
		csvReader.ReuseRecord = true   // returned rows are written to buffer immediately
		for !EOF {
			var err error
			var value []byte
			var csvRow []string // only used if delimiter == CSV
			switch delimiter {
			case pfs.Delimiter_JSON:
				var jsonValue json.RawMessage
				err = decoder.Decode(&jsonValue)
				value = jsonValue
			case pfs.Delimiter_LINE:
				value, err = bufioR.ReadBytes('\n')
			case pfs.Delimiter_SQL:
				value, err = sqlReader.ReadRow()
				if err == io.EOF {
					if header == nil {
						header = sqlReader.Header
					} else {
						// header contains SQL records if anything, which should come after
						// the sqlReader header, which creates tables & initializes the DB
						header = append(sqlReader.Header, header...)
					}
					footer = sqlReader.Footer
				}
			case pfs.Delimiter_CSV:
				csvBuffer.Reset()
				if csvRow, err = csvReader.Read(); err == nil {
					if err := csvWriter.Write(csvRow); err != nil {
						return nil, fmt.Errorf("error parsing csv record: %v", err)
					}
					if csvWriter.Flush(); csvWriter.Error() != nil {
						return nil, fmt.Errorf("error copying csv record: %v", csvWriter.Error())
					}
					value = csvBuffer.Bytes()
				}
			default:
				return nil, fmt.Errorf("unrecognized delimiter %s", delimiter.String())
			}
			if err != nil {
				if err == io.EOF {
					EOF = true
				} else {
					return nil, err
				}
			}
			buffer.Write(value)
			bytesWritten += int64(len(value))
			datumsWritten++
			var (
				headerDone         = headerRecords == 0 || header != nil
				headerReady        = !headerDone && datumsWritten >= headerRecords
				hitFileBytesLimit  = headerDone && targetFileBytes != 0 && bytesWritten >= targetFileBytes
				hitFileDatumsLimit = headerDone && targetFileDatums != 0 && datumsWritten >= targetFileDatums
				noLimitsSet        = headerDone && targetFileBytes == 0 && targetFileDatums == 0
			)
			if buffer.Len() != 0 &&
				(headerReady || hitFileBytesLimit || hitFileDatumsLimit || noLimitsSet || EOF) {
				_buffer := buffer
				if !headerDone /* implies headerReady || EOF */ {
					header = _buffer.Bytes() // record header
				} else {
					// put contents
					_bufferLen := int64(_buffer.Len())
					index := filesPut
					filesPut++
					d.memoryLimiter.Acquire(pachClient.Ctx(), _bufferLen)
					putObjectLimiter.Acquire()
					eg.Go(func() error {
						defer putObjectLimiter.Release()
						defer d.memoryLimiter.Release(_bufferLen)
						object, size, err := pachClient.PutObject(_buffer)
						if err != nil {
							return err
						}
						mu.Lock()
						defer mu.Unlock()
						indexToRecord[index] = &pfs.PutFileRecord{
							SizeBytes:  size,
							ObjectHash: object.Hash,
						}
						return nil
					})
				}
				buffer = &bytes.Buffer{} // can't reset buffer b/c _buffer still in use
				datumsWritten = 0
				bytesWritten = 0
			}
		}
		if err := eg.Wait(); err != nil {
			return nil, err
		}

		records.Split = true
		for i := 0; i < len(indexToRecord); i++ {
			records.Records = append(records.Records, indexToRecord[i])
		}

		// Put 'header' and 'footer' in PutFileRecords
		setHeaderFooter := func(value []byte, hf **pfs.PutFileRecord) {
			// always put empty header, even if 'value' is empty, so
			// that the parent dir is a header/footer dir
			*hf = &pfs.PutFileRecord{}
			if len(value) > 0 {
				putObjectLimiter.Acquire()
				eg.Go(func() error {
					defer putObjectLimiter.Release()
					object, size, err := pachClient.PutObject(bytes.NewReader(value))
					if err != nil {
						return err
					}
					(*hf).SizeBytes = size
					(*hf).ObjectHash = object.Hash
					return nil
				})
			}
		}
		if header != nil {
			setHeaderFooter(header, &records.Header)
		}
		if footer != nil {
			setHeaderFooter(footer, &records.Footer)
		}
		if err := eg.Wait(); err != nil {
			return nil, err
		}
	}
	return records, nil
}

// headerDirToPutFileRecords is a helper for copyFile that handles copying
// header/footer directories.
//
// Copy uses essentially the same codepath as putFile--it converts hashtree
// node(s) to PutFileRecords and then uses applyWrite to put the records back
// in the target hashtree. In putFile, the only way to create a headerDir is
// with PutFileSplit (PutFileRecord with Split==true). Rather than split the
// putFile codepath by adding a special case to applyWrite that was valid for
// copyFile but invalid for putFile, we use heaaderDirToPutFileRecords to
// convert a DirectoryNode to a PutFileRecord+Split==true, which applyWrite
// will correctly convert back to a header dir in the target hashtree via the
// regular putFile codepath.
func headerDirToPutFileRecords(tree hashtree.HashTree, path string, node *hashtree.NodeProto) (*pfs.PutFileRecords, error) {
	if node.DirNode == nil || node.DirNode.Shared == nil {
		return nil, fmt.Errorf("headerDirToPutFileRecords only works on header/footer dirs")
	}
	s := node.DirNode.Shared
	pfr := &pfs.PutFileRecords{
		Split: true,
	}
	if s.Header != nil {
		pfr.Header = &pfs.PutFileRecord{
			SizeBytes:  s.HeaderSize,
			ObjectHash: s.Header.Hash,
		}
	}
	if s.Footer != nil {
		pfr.Footer = &pfs.PutFileRecord{
			SizeBytes:  s.FooterSize,
			ObjectHash: s.Footer.Hash,
		}
	}
	if err := tree.List(path, func(child *hashtree.NodeProto) error {
		if child.FileNode == nil {
			return fmt.Errorf("header/footer dir contains child subdirectory, " +
				"which is invalid--header/footer dirs must be created by PutFileSplit")
		}
		for i, o := range child.FileNode.Objects {
			// same hack as copyFile--set size of first object to the size of the
			// whole subtree (and size of other objects to 0). I don't think
			// PutFileSplit files can have more than one object, but that invariant
			// isn't necessary to this code's correctness, so don't verify it.
			var size int64
			if i == 0 {
				size = child.SubtreeSize
			}
			pfr.Records = append(pfr.Records, &pfs.PutFileRecord{
				SizeBytes:  size,
				ObjectHash: o.Hash,
			})
		}
		return nil
	}); err != nil {
		return nil, err
	}
	return pfr, nil // TODO(msteffen) put something real here
}

func (d *driver) copyFile(pachClient *client.APIClient, src *pfs.File, dst *pfs.File, overwrite bool) error {
	// Validate arguments
	if src == nil {
		return errors.New("src cannot be nil")
	}
	if src.Commit == nil {
		return errors.New("src commit cannot be nil")
	}
	if src.Commit.Repo == nil {
		return errors.New("src commit repo cannot be nil")
	}
	if dst == nil {
		return errors.New("dst cannot be nil")
	}
	if dst.Commit == nil {
		return errors.New("dst commit cannot be nil")
	}
	if dst.Commit.Repo == nil {
		return errors.New("dst commit repo cannot be nil")
	}

	if err := d.checkIsAuthorized(pachClient, src.Commit.Repo, auth.Scope_READER); err != nil {
		return err
	}
	if err := d.checkIsAuthorized(pachClient, dst.Commit.Repo, auth.Scope_WRITER); err != nil {
		return err
	}
	if err := d.checkFilePath(dst.Path); err != nil {
		return err
	}
	if err := hashtree.ValidatePath(dst.Path); err != nil {
		return err
	}
	branch := ""
	if !uuid.IsUUIDWithoutDashes(dst.Commit.ID) {
		branch = dst.Commit.ID
	}
	var dstIsOpenCommit bool
	if ci, err := d.inspectCommit(pachClient, dst.Commit, pfs.CommitState_STARTED); err != nil {
		if !isNoHeadErr(err) {
			return err
		}
	} else if ci.Finished == nil {
		dstIsOpenCommit = true
	}
	if !dstIsOpenCommit && branch == "" {
		return pfsserver.ErrCommitFinished{dst.Commit}
	}
	var paths []string
	var records []*pfs.PutFileRecords // used if 'dst' is finished (atomic 'put file')
	if overwrite {
		if dstIsOpenCommit {
			if err := d.deleteFile(pachClient, dst); err != nil {
				return err
			}
		} else {
			paths = append(paths, dst.Path)
			records = append(records, &pfs.PutFileRecords{Tombstone: true})
		}
	}
	srcTree, err := d.getTreeForFile(pachClient, src)
	if err != nil {
		return err
	}
	// This is necessary so we can call filepath.Rel below
	if !strings.HasPrefix(src.Path, "/") {
		src.Path = "/" + src.Path
	}
	var eg errgroup.Group
	if err := srcTree.Walk(src.Path, func(walkPath string, node *hashtree.NodeProto) error {
		relPath, err := filepath.Rel(src.Path, walkPath)
		if err != nil {
			return fmt.Errorf("error from filepath.Rel (likely a bug): %v", err)
		}
		target := client.NewFile(dst.Commit.Repo.Name, dst.Commit.ID, path.Clean(path.Join(dst.Path, relPath)))
		// Populate 'record' appropriately for this node (or skip it)
		record := &pfs.PutFileRecords{}
		if node.DirNode != nil && node.DirNode.Shared != nil {
			var err error
			record, err = headerDirToPutFileRecords(srcTree, walkPath, node)
			if err != nil {
				return err
			}
		} else if node.FileNode == nil {
			return nil
		} else if node.FileNode.HasHeaderFooter {
			return nil // parent dir will be copied as a PutFileRecord w/ Split==true
		} else {
			for i, object := range node.FileNode.Objects {
				// We only have the whole file size in src file, so mark the first object
				// as the size of the whole file and all the rest as size 0; applyWrite
				// will compute the right sum size for the target file
				// TODO(msteffen): this is a bit of a hack--either PutFileRecords should
				// only record the sum size of all PutFileRecord messages as well, or
				// FileNodeProto should record the size of every object
				var size int64
				if i == 0 {
					size = node.SubtreeSize
				}
				record.Records = append(record.Records, &pfs.PutFileRecord{
					SizeBytes:  size,
					ObjectHash: object.Hash,
				})
			}
		}

		// Either upsert 'record' to etcd (if 'dst' is in an open commit) or add it
		// to 'records' to be put at the end
		if dstIsOpenCommit {
			eg.Go(func() error {
				return d.upsertPutFileRecords(pachClient, target, record)
			})
		} else {
			paths = append(paths, target.Path)
			records = append(records, record)
		}
		return nil
	}); err != nil {
		return err
	}
	if err := eg.Wait(); err != nil {
		return err
	}
	// dst is finished => all PutFileRecords are in 'records'--put in a new commit
	if !dstIsOpenCommit {
		return d.txnEnv.WithWriteContext(pachClient.Ctx(), func(txnCtx *txnenv.TransactionContext) error {
			_, err = d.makeCommit(txnCtx, "", client.NewCommit(dst.Commit.Repo.Name, ""), branch, nil, nil, nil, nil, paths, records, "", 0)
			return err
		})
	}
	return nil
}

func (d *driver) getTreeForCommit(txnCtx *txnenv.TransactionContext, commit *pfs.Commit) (hashtree.HashTree, error) {
	if commit == nil || commit.ID == "" {
		t, err := hashtree.NewDBHashTree(d.storageRoot)
		if err != nil {
			return nil, err
		}
		return t, nil
	}

	tree, ok := d.treeCache.Get(commit.ID)
	if ok {
		h, ok := tree.(hashtree.HashTree)
		if ok {
			return h, nil
		}
		return nil, fmt.Errorf("corrupted cache: expected hashtree.Hashtree, found %v", tree)
	}

	if _, err := d.resolveCommit(txnCtx.Stm, commit); err != nil {
		return nil, err
	}

	commits := d.commits(commit.Repo.Name).ReadWrite(txnCtx.Stm)
	commitInfo := &pfs.CommitInfo{}
	if err := commits.Get(commit.ID, commitInfo); err != nil {
		return nil, err
	}
	if commitInfo.Finished == nil {
		return nil, fmt.Errorf("cannot read from an open commit")
	}
	treeRef := commitInfo.Tree

	if treeRef == nil {
		t, err := hashtree.NewDBHashTree(d.storageRoot)
		if err != nil {
			return nil, err
		}
		return t, nil
	}

	// read the tree from the block store
	h, err := hashtree.GetHashTreeObject(txnCtx.Client, d.storageRoot, treeRef)
	if err != nil {
		return nil, err
	}

	d.treeCache.Add(commit.ID, h)

	return h, nil
}

func (d *driver) getTree(pachClient *client.APIClient, commitInfo *pfs.CommitInfo, path string) (rs []io.ReadCloser, retErr error) {
	// Determine the hashtree in which the path is located and download the chunk it is in
	idx := hashtree.PathToTree(path, int64(len(commitInfo.Trees)))
	r, err := d.downloadTree(pachClient, commitInfo.Trees[idx], path)
	if err != nil {
		return nil, err
	}
	return []io.ReadCloser{r}, nil
}

func (d *driver) getTrees(pachClient *client.APIClient, commitInfo *pfs.CommitInfo, pattern string) (rs []io.ReadCloser, retErr error) {
	prefix := hashtree.GlobLiteralPrefix(pattern)
	limiter := limit.New(hashtree.DefaultMergeConcurrency)
	var eg errgroup.Group
	var mu sync.Mutex
	// Download each hashtree chunk based on the literal prefix of the pattern
	for _, object := range commitInfo.Trees {
		object := object
		limiter.Acquire()
		eg.Go(func() (retErr error) {
			defer limiter.Release()
			r, err := d.downloadTree(pachClient, object, prefix)
			if err != nil {
				return err
			}
			mu.Lock()
			defer mu.Unlock()
			rs = append(rs, r)
			return nil
		})
	}
	if err := eg.Wait(); err != nil {
		return nil, err
	}
	return rs, nil
}

func (d *driver) downloadTree(pachClient *client.APIClient, object *pfs.Object, prefix string) (r io.ReadCloser, retErr error) {
	objClient, err := obj.NewClientFromSecret(d.storageRoot)
	if err != nil {
		return nil, err
	}
	info, err := pachClient.InspectObject(object.Hash)
	if err != nil {
		return nil, err
	}
	path, err := obj.BlockPathFromEnv(info.BlockRef.Block)
	if err != nil {
		return nil, err
	}
	offset, size, err := getTreeRange(pachClient.Ctx(), objClient, path, prefix)
	if err != nil {
		return nil, err
	}
	objR, err := objClient.Reader(pachClient.Ctx(), path, offset, size)
	if err != nil {
		return nil, err
	}
	defer func() {
		if err := objR.Close(); err != nil && retErr == nil {
			retErr = err
		}
	}()
	name := filepath.Join(d.storageRoot, uuid.NewWithoutDashes())
	f, err := os.Create(name)
	if err != nil {
		return nil, err
	}
	// Mark the file for removal (Linux won't remove it until we close the file)
	if err := os.Remove(name); err != nil {
		return nil, err
	}
	buf := grpcutil.GetBuffer()
	defer grpcutil.PutBuffer(buf)
	if _, err := io.CopyBuffer(f, objR, buf); err != nil {
		return nil, err
	}
	if _, err := f.Seek(0, 0); err != nil {
		return nil, err
	}
	return f, nil
}

func getTreeRange(ctx context.Context, objClient obj.Client, path string, prefix string) (uint64, uint64, error) {
	p := path + hashtree.IndexPath
	r, err := objClient.Reader(ctx, p, 0, 0)
	if err != nil {
		return 0, 0, err
	}
	idx, err := ioutil.ReadAll(r)
	if err != nil {
		return 0, 0, err
	}
	return hashtree.GetRangeFromIndex(bytes.NewBuffer(idx), prefix)
}

// getTreeForFile is like getTreeForCommit except that it can handle open commits.
// It takes a file instead of a commit so that it can apply the changes for
// that path to the tree before it returns it.
func (d *driver) getTreeForFile(pachClient *client.APIClient, file *pfs.File) (hashtree.HashTree, error) {
	ctx := pachClient.Ctx()
	if file.Commit == nil {
		t, err := hashtree.NewDBHashTree(d.storageRoot)
		if err != nil {
			return nil, err
		}
		return t, nil
	}

	var result hashtree.HashTree
	err := d.txnEnv.WithReadContext(ctx, func(txnCtx *txnenv.TransactionContext) error {
		commitInfo, err := d.resolveCommit(txnCtx.Stm, file.Commit)
		if err != nil {
			return err
		}
		if commitInfo.Finished != nil {
			result, err = d.getTreeForCommit(txnCtx, file.Commit)
			return err
		}

		parentTree, err := d.getTreeForCommit(txnCtx, commitInfo.ParentCommit)
		if err != nil {
			return err
		}
		result, err = d.getTreeForOpenCommit(txnCtx.Client, file, parentTree)
		return err
	})
	if err != nil {
		return nil, err
	}
	return result, nil
}

func (d *driver) getTreeForOpenCommit(pachClient *client.APIClient, file *pfs.File, parentTree hashtree.HashTree) (hashtree.HashTree, error) {
	prefix, err := d.scratchFilePrefix(file)
	if err != nil {
		return nil, err
	}
	tree, err := parentTree.Copy()
	if err != nil {
		return nil, err
	}
	recordsCol := d.putFileRecords.ReadOnly(pachClient.Ctx())
	putFileRecords := &pfs.PutFileRecords{}
	opts := &col.Options{etcd.SortByModRevision, etcd.SortAscend, true}
	err = recordsCol.ListPrefix(prefix, putFileRecords, opts, func(key string) error {
		return d.applyWrite(path.Join(file.Path, key), putFileRecords, tree)
	})
	if err != nil {
		return nil, err
	}
	if err := tree.Hash(); err != nil {
		return nil, err
	}
	return tree, nil
}

// this is a helper function to check if the given provenance has provenance on an input branch
func provenantOnInput(provenance []*pfs.CommitProvenance) bool {
	provenanceCount := len(provenance)
	for _, p := range provenance {
		// in particular, we want to exclude provenance on the spec repo (used e.g. for spouts)
		if p.Commit.Repo.Name == ppsconsts.SpecRepo {
			provenanceCount--
			break
		}
	}
	return provenanceCount > 0
}

func (d *driver) getFile(pachClient *client.APIClient, file *pfs.File, offset int64, size int64) (r io.Reader, retErr error) {
	// Validate arguments
	if file == nil {
		return nil, errors.New("file cannot be nil")
	}
	if file.Commit == nil {
		return nil, errors.New("file commit cannot be nil")
	}
	if file.Commit.Repo == nil {
		return nil, errors.New("file commit repo cannot be nil")
	}

	ctx := pachClient.Ctx()
	if err := d.checkIsAuthorized(pachClient, file.Commit.Repo, auth.Scope_READER); err != nil {
		return nil, err
	}
	commitInfo, err := d.inspectCommit(pachClient, file.Commit, pfs.CommitState_STARTED)
	if err != nil {
		return nil, err
	}
	// Handle commits that use the old hashtree format.
	if !provenantOnInput(commitInfo.Provenance) || commitInfo.Tree != nil {
		tree, err := d.getTreeForFile(pachClient, client.NewFile(file.Commit.Repo.Name, file.Commit.ID, ""))
		if err != nil {
			return nil, err
		}
		var (
			pathsFound int
			objects    []*pfs.Object
			totalSize  uint64
			footer     *pfs.Object
			prevDir    string
		)
		if err := tree.Glob(file.Path, func(p string, node *hashtree.NodeProto) error {
			pathsFound++
			if node.FileNode == nil {
				return nil
			}

			// add footer + header for next dir. If a user calls e.g.
			// 'GetFile("/*/*")', then the output looks like:
			// [d1 header][d1/1]...[d1/n][d1 footer] [d2 header]...[d2 footer] ...
			parentPath := path.Dir(p)
			if parentPath != prevDir {
				if footer != nil {
					objects = append(objects, footer)
				}
				footer = nil // don't apply footer twice if next dir has no footer
				prevDir = parentPath
				if node.FileNode.HasHeaderFooter {
					// if any child of 'node's parent directory has HasHeaderFooter set,
					// then they all should
					parentNode, err := tree.Get(parentPath)
					if err != nil {
						return fmt.Errorf("file %q has a header, but could not "+
							"retrieve parent node at %q to get header content: %v", p,
							parentPath, err)
					}
					if parentNode.DirNode == nil {
						return fmt.Errorf("parent of %q is not a directory—this is "+
							"likely an internal error", p)
					}
					if parentNode.DirNode.Shared == nil {
						return fmt.Errorf("file %q has a shared header or footer, "+
							"but parent directory does not permit shared data", p)
					}
					if parentNode.DirNode.Shared.Header != nil {
						objects = append(objects, parentNode.DirNode.Shared.Header)
					}
					if parentNode.DirNode.Shared.Footer != nil {
						footer = parentNode.DirNode.Shared.Footer
					}
				}
			}
			objects = append(objects, node.FileNode.Objects...)
			totalSize += uint64(node.SubtreeSize)
			return nil
		}); err != nil {
			return nil, err
		}
		if footer != nil {
			objects = append(objects, footer) // apply final footer
		}
		if pathsFound == 0 {
			return nil, pfsserver.ErrFileNotFound{file}
		}

		// retrieve the content of all objects in 'objects'
		getObjectsClient, err := pachClient.ObjectAPIClient.GetObjects(
			ctx,
			&pfs.GetObjectsRequest{
				Objects:     objects,
				OffsetBytes: uint64(offset),
				SizeBytes:   uint64(size),
				TotalSize:   uint64(totalSize),
			})
		if err != nil {
			return nil, err
		}
		return grpcutil.NewStreamingBytesReader(getObjectsClient, nil), nil
	}
	// Handle commits that use the newer hashtree format.
	if commitInfo.Finished == nil {
		return nil, pfsserver.ErrOutputCommitNotFinished{commitInfo.Commit}
	}
	if commitInfo.Trees == nil {
		return nil, pfsserver.ErrFileNotFound{file}
	}
	var rs []io.ReadCloser
	// Handles the case when looking for a specific file/directory
	if !hashtree.IsGlob(file.Path) {
		rs, err = d.getTree(pachClient, commitInfo, file.Path)
	} else {
		rs, err = d.getTrees(pachClient, commitInfo, file.Path)
	}
	if err != nil {
		return nil, err
	}
	defer func() {
		for _, r := range rs {
			if err := r.Close(); err != nil && retErr != nil {
				retErr = err
			}
		}
	}()
	blockRefs := []*pfs.BlockRef{}
	var totalSize int64
	var found bool
	if err := hashtree.Glob(rs, file.Path, func(path string, node *hashtree.NodeProto) error {
		if node.FileNode == nil {
			return nil
		}
		blockRefs = append(blockRefs, node.FileNode.BlockRefs...)
		totalSize += node.SubtreeSize
		found = true
		return nil
	}); err != nil {
		return nil, err
	}
	if !found {
		return nil, pfsserver.ErrFileNotFound{file}
	}
	getBlocksClient, err := pachClient.ObjectAPIClient.GetBlocks(
		ctx,
		&pfs.GetBlocksRequest{
			BlockRefs:   blockRefs,
			OffsetBytes: uint64(offset),
			SizeBytes:   uint64(size),
			TotalSize:   uint64(totalSize),
		},
	)
	if err != nil {
		return nil, err
	}
	return grpcutil.NewStreamingBytesReader(getBlocksClient, nil), nil
}

// If full is false, exclude potentially large fields such as `Objects`
// and `Children`
func nodeToFileInfo(ci *pfs.CommitInfo, path string, node *hashtree.NodeProto, full bool) *pfs.FileInfo {
	fileInfo := &pfs.FileInfo{
		File: &pfs.File{
			Commit: ci.Commit,
			Path:   path,
		},
		SizeBytes: uint64(node.SubtreeSize),
		Hash:      node.Hash,
		Committed: ci.Finished,
	}
	if node.FileNode != nil {
		fileInfo.FileType = pfs.FileType_FILE
		if full {
			fileInfo.Objects = node.FileNode.Objects
			fileInfo.BlockRefs = node.FileNode.BlockRefs
		}
	} else if node.DirNode != nil {
		fileInfo.FileType = pfs.FileType_DIR
		if full {
			fileInfo.Children = node.DirNode.Children
		}
	}
	return fileInfo
}

// nodeToFileInfoHeaderFooter is like nodeToFileInfo, but handles the case (which
// currently only occurs in input commits) where files have a header that is
// stored in their parent directory
func nodeToFileInfoHeaderFooter(ci *pfs.CommitInfo, filePath string,
	node *hashtree.NodeProto, tree hashtree.HashTree, full bool) (*pfs.FileInfo, error) {
	if node.FileNode == nil || !node.FileNode.HasHeaderFooter {
		return nodeToFileInfo(ci, filePath, node, full), nil
	}
	node = proto.Clone(node).(*hashtree.NodeProto)
	// validate baseFileInfo for logic below--if input hashtrees start using
	// blockrefs instead of objects, this logic will need to be adjusted
	if node.FileNode.Objects == nil {
		return nil, fmt.Errorf("input commit node uses blockrefs; cannot apply header")
	}

	// 'file' includes header from parent—construct synthetic file info that
	// includes header in list of objects & hash
	parentPath := path.Dir(filePath)
	parentNode, err := tree.Get(parentPath)
	if err != nil {
		return nil, fmt.Errorf("file %q has a header, but could not "+
			"retrieve parent node at %q to get header content: %v", filePath,
			parentPath, err)
	}
	if parentNode.DirNode == nil {
		return nil, fmt.Errorf("parent of %q is not a directory; this is "+
			"likely an internal error", filePath)
	}
	if parentNode.DirNode.Shared == nil {
		return nil, fmt.Errorf("file %q has a shared header or footer, "+
			"but parent directory does not permit shared data", filePath)
	}

	s := parentNode.DirNode.Shared
	var newObjects []*pfs.Object
	if s.Header != nil {
		// cap := len+1 => newObjects is right whether or not we append() a footer
		newL := len(node.FileNode.Objects) + 1
		newObjects = make([]*pfs.Object, newL, newL+1)

		newObjects[0] = s.Header
		copy(newObjects[1:], node.FileNode.Objects)
	} else {
		newObjects = node.FileNode.Objects
	}
	if s.Footer != nil {
		newObjects = append(newObjects, s.Footer)
	}
	node.FileNode.Objects = newObjects
	node.SubtreeSize += s.HeaderSize + s.FooterSize
	node.Hash = hashtree.HashFileNode(node.FileNode)
	return nodeToFileInfo(ci, filePath, node, full), nil
}

func (d *driver) inspectFile(pachClient *client.APIClient, file *pfs.File) (fi *pfs.FileInfo, retErr error) {
	// Validate arguments
	if file == nil {
		return nil, errors.New("file cannot be nil")
	}
	if file.Commit == nil {
		return nil, errors.New("file commit cannot be nil")
	}
	if file.Commit.Repo == nil {
		return nil, errors.New("file commit repo cannot be nil")
	}

	if err := d.checkIsAuthorized(pachClient, file.Commit.Repo, auth.Scope_READER); err != nil {
		return nil, err
	}
	commitInfo, err := d.inspectCommit(pachClient, file.Commit, pfs.CommitState_STARTED)
	if err != nil {
		return nil, err
	}
	// Handle commits that use the old hashtree format.
	if !provenantOnInput(commitInfo.Provenance) || commitInfo.Tree != nil {
		tree, err := d.getTreeForFile(pachClient, file)
		if err != nil {
			return nil, err
		}
		node, err := tree.Get(file.Path)
		if err != nil {
			return nil, pfsserver.ErrFileNotFound{file}
		}
		return nodeToFileInfoHeaderFooter(commitInfo, file.Path, node, tree, true)
	}
	// Handle commits that use the newer hashtree format.
	if commitInfo.Finished == nil {
		return nil, pfsserver.ErrOutputCommitNotFinished{commitInfo.Commit}
	}
	if commitInfo.Trees == nil {
		return nil, pfsserver.ErrFileNotFound{file}
	}
	rs, err := d.getTree(pachClient, commitInfo, file.Path)
	if err != nil {
		return nil, err
	}
	defer func() {
		for _, r := range rs {
			if err := r.Close(); err != nil && retErr != nil {
				retErr = err
			}
		}
	}()
	node, err := hashtree.Get(rs, file.Path)
	if err != nil {
		return nil, pfsserver.ErrFileNotFound{file}
	}
	return nodeToFileInfo(commitInfo, file.Path, node, true), nil
}

func (d *driver) listFile(pachClient *client.APIClient, file *pfs.File, full bool, history int64, f func(*pfs.FileInfo) error) (retErr error) {
	// Validate arguments
	if file == nil {
		return errors.New("file cannot be nil")
	}
	if file.Commit == nil {
		return errors.New("file commit cannot be nil")
	}
	if file.Commit.Repo == nil {
		return errors.New("file commit repo cannot be nil")
	}

	if err := d.checkIsAuthorized(pachClient, file.Commit.Repo, auth.Scope_READER); err != nil {
		return err
	}
	commitInfo, err := d.inspectCommit(pachClient, file.Commit, pfs.CommitState_STARTED)
	if err != nil {
		return err
	}
	g, err := globlib.Compile(file.Path, '/')
	if err != nil {
		// TODO this should be a MalformedGlob error like the hashtree returns
		return err
	}

	// Handle commits that use the old hashtree format.
	if !provenantOnInput(commitInfo.Provenance) || commitInfo.Tree != nil {
		tree, err := d.getTreeForFile(pachClient, client.NewFile(file.Commit.Repo.Name, file.Commit.ID, ""))
		if err != nil {
			return err
		}
		return tree.Glob(file.Path, func(rootPath string, rootNode *hashtree.NodeProto) error {
			if rootNode.DirNode == nil {
				if history != 0 {
					return d.fileHistory(pachClient, client.NewFile(file.Commit.Repo.Name, file.Commit.ID, rootPath), history, f)
				}
				fi, err := nodeToFileInfoHeaderFooter(commitInfo, rootPath, rootNode, tree, full)
				if err != nil {
					return err
				}
				return f(fi)
			}
			return tree.List(rootPath, func(node *hashtree.NodeProto) error {
				path := filepath.Join(rootPath, node.Name)
				if g.Match(path) {
					// Don't return the file now, it will be returned later by Glob
					return nil
				}
				if history != 0 {
					return d.fileHistory(pachClient, client.NewFile(file.Commit.Repo.Name, file.Commit.ID, path), history, f)
				}
				fi, err := nodeToFileInfoHeaderFooter(commitInfo, path, node, tree, full)
				if err != nil {
					return err
				}
				return f(fi)
			})
		})
	}
	// Handle commits that use the newer hashtree format.
	if commitInfo.Finished == nil {
		return pfsserver.ErrOutputCommitNotFinished{commitInfo.Commit}
	}
	if commitInfo.Trees == nil {
		return nil
	}
	rs, err := d.getTrees(pachClient, commitInfo, file.Path)
	if err != nil {
		return err
	}
	defer func() {
		for _, r := range rs {
			if err := r.Close(); err != nil && retErr != nil {
				retErr = err
			}
		}
	}()
	return hashtree.List(rs, file.Path, func(path string, node *hashtree.NodeProto) error {
		if history != 0 {
			return d.fileHistory(pachClient, client.NewFile(file.Commit.Repo.Name, file.Commit.ID, path), history, f)
		}
		return f(nodeToFileInfo(commitInfo, path, node, full))
	})
}

// fileHistory calls f with FileInfos for the file, starting with how it looked
// at the referenced commit and then all past versions that are different.
func (d *driver) fileHistory(pachClient *client.APIClient, file *pfs.File, history int64, f func(*pfs.FileInfo) error) error {
	var fi *pfs.FileInfo
	for {
		_fi, err := d.inspectFile(pachClient, file)
		if err != nil {
			if _, ok := err.(pfsserver.ErrFileNotFound); ok {
				return f(fi)
			}
			return err
		}
		if fi != nil && !bytes.Equal(fi.Hash, _fi.Hash) {
			if err := f(fi); err != nil {
				return err
			}
			if history > 0 {
				history--
				if history == 0 {
					return nil
				}
			}
		}
		fi = _fi
		ci, err := d.inspectCommit(pachClient, file.Commit, pfs.CommitState_STARTED)
		if err != nil {
			return err
		}
		if ci.ParentCommit == nil {
			return f(fi)
		}
		file.Commit = ci.ParentCommit
	}
}

func (d *driver) walkFile(pachClient *client.APIClient, file *pfs.File, f func(*pfs.FileInfo) error) (retErr error) {
	// Validate arguments
	if file == nil {
		return errors.New("file cannot be nil")
	}
	if file.Commit == nil {
		return errors.New("file commit cannot be nil")
	}
	if file.Commit.Repo == nil {
		return errors.New("file commit repo cannot be nil")
	}

	if err := d.checkIsAuthorized(pachClient, file.Commit.Repo, auth.Scope_READER); err != nil {
		return err
	}
	commitInfo, err := d.inspectCommit(pachClient, file.Commit, pfs.CommitState_STARTED)
	if err != nil {
		return err
	}
	// Handle commits that use the old hashtree format.
	if !provenantOnInput(commitInfo.Provenance) || commitInfo.Tree != nil {
		tree, err := d.getTreeForFile(pachClient, client.NewFile(file.Commit.Repo.Name, file.Commit.ID, file.Path))
		if err != nil {
			return err
		}
		return tree.Walk(file.Path, func(path string, node *hashtree.NodeProto) error {
			fi, err := nodeToFileInfoHeaderFooter(commitInfo, path, node, tree, false)
			if err != nil {
				return err
			}
			return f(fi)
		})
	}
	// Handle commits that use the newer hashtree format.
	if commitInfo.Finished == nil {
		return pfsserver.ErrOutputCommitNotFinished{commitInfo.Commit}
	}
	if commitInfo.Trees == nil {
		return nil
	}
	rs, err := d.getTrees(pachClient, commitInfo, file.Path)
	if err != nil {
		return err
	}
	defer func() {
		for _, r := range rs {
			if err := r.Close(); err != nil && retErr != nil {
				retErr = err
			}
		}
	}()
	return hashtree.Walk(rs, file.Path, func(path string, node *hashtree.NodeProto) error {
		return f(nodeToFileInfo(commitInfo, path, node, false))
	})
}

func (d *driver) globFile(pachClient *client.APIClient, commit *pfs.Commit, pattern string, f func(*pfs.FileInfo) error) (retErr error) {
	// Validate arguments
	if commit == nil {
		return errors.New("commit cannot be nil")
	}
	if commit.Repo == nil {
		return errors.New("commit repo cannot be nil")
	}

	if err := d.checkIsAuthorized(pachClient, commit.Repo, auth.Scope_READER); err != nil {
		return err
	}
	commitInfo, err := d.inspectCommit(pachClient, commit, pfs.CommitState_STARTED)
	if err != nil {
		return err
	}
	// Handle commits that use the old hashtree format.
	if !provenantOnInput(commitInfo.Provenance) || commitInfo.Tree != nil {
		tree, err := d.getTreeForFile(pachClient, client.NewFile(commit.Repo.Name, commit.ID, ""))
		if err != nil {
			return err
		}
		globErr := tree.Glob(pattern, func(path string, node *hashtree.NodeProto) error {
			fi, err := nodeToFileInfoHeaderFooter(commitInfo, path, node, tree, false)
			if err != nil {
				return err
			}
			return f(fi)
		})
		if hashtree.Code(globErr) == hashtree.PathNotFound {
			// glob pattern is for a file that doesn't exist, no match
			return nil
		}
		return globErr
	}
	// Handle commits that use the newer hashtree format.
	if commitInfo.Finished == nil {
		return pfsserver.ErrOutputCommitNotFinished{commitInfo.Commit}
	}
	if commitInfo.Trees == nil {
		return nil
	}
	var rs []io.ReadCloser
	// Handles the case when looking for a specific file/directory
	if !hashtree.IsGlob(pattern) {
		rs, err = d.getTree(pachClient, commitInfo, pattern)
	} else {
		rs, err = d.getTrees(pachClient, commitInfo, pattern)
	}
	if err != nil {
		return err
	}
	defer func() {
		for _, r := range rs {
			if err := r.Close(); err != nil && retErr != nil {
				retErr = err
			}
		}
	}()
	return hashtree.Glob(rs, pattern, func(rootPath string, rootNode *hashtree.NodeProto) error {
		return f(nodeToFileInfo(commitInfo, rootPath, rootNode, false))
	})
}

func (d *driver) diffFile(pachClient *client.APIClient, newFile *pfs.File, oldFile *pfs.File, shallow bool) ([]*pfs.FileInfo, []*pfs.FileInfo, error) {
	// Validate arguments
	if newFile == nil {
		return nil, nil, errors.New("file cannot be nil")
	}
	if newFile.Commit == nil {
		return nil, nil, errors.New("file commit cannot be nil")
	}
	if newFile.Commit.Repo == nil {
		return nil, nil, errors.New("file commit repo cannot be nil")
	}

	// Do READER authorization check for both newFile and oldFile
	if oldFile != nil && oldFile.Commit != nil {
		if err := d.checkIsAuthorized(pachClient, oldFile.Commit.Repo, auth.Scope_READER); err != nil {
			return nil, nil, err
		}
	}
	if newFile != nil && newFile.Commit != nil {
		if err := d.checkIsAuthorized(pachClient, newFile.Commit.Repo, auth.Scope_READER); err != nil {
			return nil, nil, err
		}
	}
	newTree, err := d.getTreeForFile(pachClient, newFile)
	if err != nil {
		return nil, nil, err
	}
	newCommitInfo, err := d.inspectCommit(pachClient, newFile.Commit, pfs.CommitState_STARTED)
	if err != nil {
		return nil, nil, err
	}
	// if oldFile is nil we use the parent of newFile
	if oldFile == nil {
		oldFile = &pfs.File{}
		// ParentCommit may be nil, that's fine because getTreeForCommit
		// handles nil
		oldFile.Commit = newCommitInfo.ParentCommit
		oldFile.Path = newFile.Path
	}
	// `oldCommitInfo` may be nil. While `nodeToFileInfoHeaderFooter` called
	// below expects `oldCommitInfo` to not be nil, it's okay because
	// `newTree.Diff` won't call its callback unless `oldCommitInfo` is not
	// `nil`.
	var oldCommitInfo *pfs.CommitInfo
	if oldFile.Commit != nil {
		oldCommitInfo, err = d.inspectCommit(pachClient, oldFile.Commit, pfs.CommitState_STARTED)
		if err != nil {
			return nil, nil, err
		}
	}
	oldTree, err := d.getTreeForFile(pachClient, oldFile)
	if err != nil {
		return nil, nil, err
	}
	var newFileInfos []*pfs.FileInfo
	var oldFileInfos []*pfs.FileInfo
	recursiveDepth := -1
	if shallow {
		recursiveDepth = 1
	}
	if err := newTree.Diff(oldTree, newFile.Path, oldFile.Path, int64(recursiveDepth), func(path string, node *hashtree.NodeProto, isNewFile bool) error {
		if isNewFile {
			fi, err := nodeToFileInfoHeaderFooter(newCommitInfo, path, node, newTree, false)
			if err != nil {
				return err
			}
			newFileInfos = append(newFileInfos, fi)
		} else {
			fi, err := nodeToFileInfoHeaderFooter(oldCommitInfo, path, node, oldTree, false)
			if err != nil {
				return err
			}
			oldFileInfos = append(oldFileInfos, fi)
		}
		return nil
	}); err != nil {
		return nil, nil, err
	}
	return newFileInfos, oldFileInfos, nil
}

func (d *driver) deleteFile(pachClient *client.APIClient, file *pfs.File) error {
	// Validate arguments
	if file == nil {
		return errors.New("file cannot be nil")
	}
	if file.Commit == nil {
		return errors.New("file commit cannot be nil")
	}
	if file.Commit.Repo == nil {
		return errors.New("file commit repo cannot be nil")
	}

	if err := d.checkIsAuthorized(pachClient, file.Commit.Repo, auth.Scope_WRITER); err != nil {
		return err
	}
	branch := ""
	if !uuid.IsUUIDWithoutDashes(file.Commit.ID) {
		branch = file.Commit.ID
	}
	commitInfo, err := d.inspectCommit(pachClient, file.Commit, pfs.CommitState_STARTED)
	if err != nil {
		return err
	}
	if commitInfo.Finished != nil {
		if branch == "" {
			return pfsserver.ErrCommitFinished{file.Commit}
		}
		return d.txnEnv.WithWriteContext(pachClient.Ctx(), func(txnCtx *txnenv.TransactionContext) error {
			_, err := d.makeCommit(txnCtx, "", client.NewCommit(file.Commit.Repo.Name, ""), branch, nil, nil, nil, nil, []string{file.Path}, []*pfs.PutFileRecords{&pfs.PutFileRecords{Tombstone: true}}, "", 0)
			return err
		})
	}

	return d.upsertPutFileRecords(pachClient, file, &pfs.PutFileRecords{Tombstone: true})
}

func (d *driver) deleteAll(txnCtx *txnenv.TransactionContext) error {
	// Note: d.listRepo() doesn't return the 'spec' repo, so it doesn't get
	// deleted here. Instead, PPS is responsible for deleting and re-creating it
	repoInfos, err := d.listRepo(txnCtx.Client, !includeAuth)
	if err != nil {
		return err
	}
	for _, repoInfo := range repoInfos.RepoInfo {
		if err := d.deleteRepo(txnCtx, repoInfo.Repo, true); err != nil && !auth.IsErrNotAuthorized(err) {
			return err
		}
	}
	return nil
}

// Put the tree into the blob store
// Only write the records to etcd if the commit does exist and is open.
// To check that a key exists in etcd, we assert that its CreateRevision
// is greater than zero.
func (d *driver) upsertPutFileRecords(
	pachClient *client.APIClient,
	file *pfs.File,
	newRecords *pfs.PutFileRecords,
) error {
	prefix, err := d.scratchFilePrefix(file)
	if err != nil {
		return err
	}

	ctx := pachClient.Ctx()
	_, err = col.NewSTM(ctx, d.etcdClient, func(stm col.STM) error {
		commitsCol := d.openCommits.ReadWrite(stm)
		var commit pfs.Commit
		err := commitsCol.Get(file.Commit.ID, &commit)
		if err != nil {
			return err
		}
		// Dumb check to make sure the unmarshalled value exists (and matches the current ID)
		// to denote that the current commit is indeed open
		if commit.ID != file.Commit.ID {
			return fmt.Errorf("commit %v is not open", file.Commit.ID)
		}
		recordsCol := d.putFileRecords.ReadWrite(stm)
		var existingRecords pfs.PutFileRecords
		return recordsCol.Upsert(prefix, &existingRecords, func() error {
			if newRecords.Tombstone {
				existingRecords.Tombstone = true
				existingRecords.Records = nil
			}
			existingRecords.Split = newRecords.Split
			existingRecords.Records = append(existingRecords.Records, newRecords.Records...)
			existingRecords.Header = newRecords.Header
			existingRecords.Footer = newRecords.Footer
			return nil
		})
	})
	return err
}

func (d *driver) applyWrite(key string, records *pfs.PutFileRecords, tree hashtree.HashTree) error {
	// a map that keeps track of the sizes of objects
	sizeMap := make(map[string]int64)

	if records.Tombstone {
		if err := tree.DeleteFile(key); err != nil {
			return err
		}
	}
	if !records.Split {
		if len(records.Records) == 0 {
			return nil
		}
		for _, record := range records.Records {
			sizeMap[record.ObjectHash] = record.SizeBytes
			if record.OverwriteIndex != nil {
				// Computing size delta
				delta := record.SizeBytes
				fileNode, err := tree.Get(key)
				if err == nil {
					// If we can't find the file, that's fine.
					for i := record.OverwriteIndex.Index; int(i) < len(fileNode.FileNode.Objects); i++ {
						delta -= sizeMap[fileNode.FileNode.Objects[i].Hash]
					}
				}

				if err := tree.PutFileOverwrite(key, []*pfs.Object{{Hash: record.ObjectHash}}, record.OverwriteIndex, delta); err != nil {
					return err
				}
			} else {
				if err := tree.PutFile(key, []*pfs.Object{{Hash: record.ObjectHash}}, record.SizeBytes); err != nil {
					return err
				}
			}
		}
	} else {
		nodes, err := tree.ListAll(key)
		if err != nil && hashtree.Code(err) != hashtree.PathNotFound {
			return err
		}
		var indexOffset int64
		if len(nodes) > 0 {
			indexOffset, err = strconv.ParseInt(path.Base(nodes[len(nodes)-1].Name), splitSuffixBase, splitSuffixWidth)
			if err != nil {
				return fmt.Errorf("error parsing filename %s as int, this likely means you're "+
					"using split on a directory which contains other data that wasn't put with split",
					path.Base(nodes[len(nodes)-1].Name))
			}
			indexOffset++ // start writing to the file after the last file
		}

		// Upsert parent directory w/ headers if needed
		// (hashtree.PutFileHeaderFooter requires it to already exist)
		if records.Header != nil || records.Footer != nil {
			var headerObj, footerObj *pfs.Object
			var headerSize, footerSize int64
			if records.Header != nil {
				headerObj = client.NewObject(records.Header.ObjectHash)
				headerSize = records.Header.SizeBytes
			}
			if records.Footer != nil {
				footerObj = client.NewObject(records.Footer.ObjectHash)
				footerSize = records.Footer.SizeBytes
			}
			if err := tree.PutDirHeaderFooter(
				key, headerObj, footerObj, headerSize, footerSize); err != nil {
				return err
			}
		}

		// Put individual objects into hashtree
		for i, record := range records.Records {
			if records.Header != nil || records.Footer != nil {
				if err := tree.PutFileHeaderFooter(
					path.Join(key, fmt.Sprintf(splitSuffixFmt, i+int(indexOffset))),
					[]*pfs.Object{{Hash: record.ObjectHash}}, record.SizeBytes); err != nil {
					return err
				}
			} else {
				if err := tree.PutFile(path.Join(key, fmt.Sprintf(splitSuffixFmt, i+int(indexOffset))), []*pfs.Object{{Hash: record.ObjectHash}}, record.SizeBytes); err != nil {
					return err
				}
			}
		}
	}
	return nil
}

func isNotFoundErr(err error) bool {
	return err != nil && strings.Contains(err.Error(), "not found")
}

func isNoHeadErr(err error) bool {
	_, ok := err.(pfsserver.ErrNoHead)
	return ok
}

func commitKey(commit *pfs.Commit) string {
	return fmt.Sprintf("%s/%s", commit.Repo.Name, commit.ID)
}

func branchKey(branch *pfs.Branch) string {
	return fmt.Sprintf("%s/%s", branch.Repo.Name, branch.Name)
}

func (d *driver) addBranchProvenance(branchInfo *pfs.BranchInfo, provBranch *pfs.Branch, stm col.STM) error {
	if provBranch.Repo.Name == branchInfo.Branch.Repo.Name && provBranch.Name == branchInfo.Branch.Name {
		return fmt.Errorf("provenance loop, branch %s/%s cannot be provenance for itself", provBranch.Repo.Name, provBranch.Name)
	}
	add(&branchInfo.Provenance, provBranch)
	provBranchInfo := &pfs.BranchInfo{}
	if err := d.branches(provBranch.Repo.Name).ReadWrite(stm).Upsert(provBranch.Name, provBranchInfo, func() error {
		// Set provBranch, we may be creating this branch for the first time
		provBranchInfo.Name = provBranch.Name
		provBranchInfo.Branch = provBranch
		add(&provBranchInfo.Subvenance, branchInfo.Branch)
		return nil
	}); err != nil {
		return err
	}
	repoInfo := &pfs.RepoInfo{}
	return d.repos.ReadWrite(stm).Update(provBranch.Repo.Name, repoInfo, func() error {
		add(&repoInfo.Branches, provBranch)
		return nil
	})
}

func appendSubvenance(commitInfo *pfs.CommitInfo, subvCommitInfo *pfs.CommitInfo) {
	if subvCommitInfo.ParentCommit != nil {
		for _, subvCommitRange := range commitInfo.Subvenance {
			if subvCommitRange.Upper.ID == subvCommitInfo.ParentCommit.ID {
				subvCommitRange.Upper = subvCommitInfo.Commit
				return
			}
		}
	}
	commitInfo.Subvenance = append(commitInfo.Subvenance, &pfs.CommitRange{
		Lower: subvCommitInfo.Commit,
		Upper: subvCommitInfo.Commit,
	})
	commitInfo.SubvenantCommitsTotal++
}

type branchSet []*pfs.Branch

func (b *branchSet) search(branch *pfs.Branch) (int, bool) {
	key := branchKey(branch)
	i := sort.Search(len(*b), func(i int) bool {
		return branchKey((*b)[i]) >= key
	})
	if i == len(*b) {
		return i, false
	}
	return i, branchKey((*b)[i]) == branchKey(branch)
}

func (b *branchSet) add(branch *pfs.Branch) {
	i, ok := b.search(branch)
	if !ok {
		*b = append(*b, nil)
		copy((*b)[i+1:], (*b)[i:])
		(*b)[i] = branch
	}
}

func add(bs *[]*pfs.Branch, branch *pfs.Branch) {
	(*branchSet)(bs).add(branch)
}

func (b *branchSet) del(branch *pfs.Branch) {
	i, ok := b.search(branch)
	if ok {
		copy((*b)[i:], (*b)[i+1:])
		(*b)[len((*b))-1] = nil
		*b = (*b)[:len((*b))-1]
	}
}

func del(bs *[]*pfs.Branch, branch *pfs.Branch) {
	(*branchSet)(bs).del(branch)
}

func (b *branchSet) has(branch *pfs.Branch) bool {
	_, ok := b.search(branch)
	return ok
}

func has(bs *[]*pfs.Branch, branch *pfs.Branch) bool {
	return (*branchSet)(bs).has(branch)
}

type putFileServer struct {
	pfs.API_PutFileServer
	req *pfs.PutFileRequest
}

func newPutFileServer(s pfs.API_PutFileServer) *putFileServer {
	return &putFileServer{API_PutFileServer: s}
}

func (s *putFileServer) Recv() (*pfs.PutFileRequest, error) {
	if s.req != nil {
		req := s.req
		s.req = nil
		return req, nil
	}
	return s.API_PutFileServer.Recv()
}

func (s *putFileServer) Peek() (*pfs.PutFileRequest, error) {
	if s.req != nil {
		return s.req, nil
	}
	req, err := s.Recv()
	if err != nil {
		return nil, err
	}
	s.req = req
	return req, nil
}

func (d *driver) forEachPutFile(pachClient *client.APIClient, server pfs.API_PutFileServer, f func(*pfs.PutFileRequest, io.Reader) error) (oneOff bool, repo string, branch string, err error) {
	limiter := limit.New(client.DefaultMaxConcurrentStreams)
	var pr *io.PipeReader
	var pw *io.PipeWriter
	var req *pfs.PutFileRequest
	var eg errgroup.Group
	var rawCommitID string
	var commitID string

	for req, err = server.Recv(); err == nil; req, err = server.Recv() {
		req := req
		if req.File != nil {
			if req.File.Commit == nil {
				return false, "", "", errors.New("file commit cannot be nil")
			}
			if req.File.Commit.Repo == nil {
				return false, "", "", errors.New("file commit repo cannot be nil")
			}

			// For the first file, dereference the commit ID if needed. For
			// subsequent files, ensure that they're all referencing the same
			// commit ID, and replace their commit objects to all refer to the
			// same thing.
			if rawCommitID == "" {
				commit := req.File.Commit
				repo = commit.Repo.Name
				// The non-dereferenced commit ID. Used to ensure that all
				// subsequent requests use the same value.
				rawCommitID = commit.ID
				// inspectCommit will replace file.Commit.ID with an actual
				// commit ID if it's a branch. So we want to save it first.
				if !uuid.IsUUIDWithoutDashes(commit.ID) {
					branch = commit.ID
				}
				// inspect the commit where we're adding files and figure out
				// if this is a one-off 'put file'.
				// - if 'commit' refers to an open commit                -> not oneOff
				// - otherwise (i.e. branch with closed HEAD or no HEAD) -> yes oneOff
				// Note that if commit is a specific commit ID, it must be
				// open for this call to succeed
				commitInfo, err := d.inspectCommit(pachClient, commit, pfs.CommitState_STARTED)
				if err != nil {
					if (!isNotFoundErr(err) && !isNoHeadErr(err)) || branch == "" {
						return false, "", "", err
					}
					oneOff = true
				}
				if commitInfo != nil && commitInfo.Finished != nil {
					if branch == "" {
						return false, "", "", pfsserver.ErrCommitFinished{commit}
					}
					oneOff = true
				}
				commitID = commit.ID
			} else if req.File.Commit.ID != rawCommitID {
				err = fmt.Errorf("all requests in a put files call must have the same commit ID; expected '%s', got '%s'", rawCommitID, req.File.Commit.ID)
				return false, "", "", err
			} else if req.File.Commit.Repo.Name != repo {
				err = fmt.Errorf("all requests in a put files call must have the same repo name; expected '%s', got '%s'", repo, req.File.Commit.Repo.Name)
				return false, "", "", err
			} else {
				req.File.Commit.ID = commitID
			}

			if req.Url != "" {
				url, err := url.Parse(req.Url)
				if err != nil {
					return false, "", "", err
				}
				switch url.Scheme {
				case "http":
					fallthrough
				case "https":
					limiter.Acquire()
					resp, err := http.Get(req.Url)
					if err != nil {
						return false, "", "", err
					} else if resp.StatusCode >= 400 {
						return false, "", "", fmt.Errorf("error retrieving content from %q: %s", req.Url, resp.Status)
					}
					eg.Go(func() (retErr error) {
						defer limiter.Release()
						defer func() {
							if err := resp.Body.Close(); err != nil && retErr == nil {
								retErr = err
							}
						}()
						return f(req, resp.Body)
					})
				default:
					url, err := obj.ParseURL(req.Url)
					if err != nil {
						err = fmt.Errorf("error parsing url %v: %v", req.Url, err)
						return false, "", "", err
					}
					objClient, err := obj.NewClientFromURLAndSecret(url, false)
					if err != nil {
						return false, "", "", err
					}
					if req.Recursive {
						path := strings.TrimPrefix(url.Object, "/")
						if err := objClient.Walk(server.Context(), path, func(name string) error {
							if strings.HasSuffix(name, "/") {
								// Creating a file with a "/" suffix breaks
								// pfs' directory model, so we don't
								logrus.Warnf("ambiguous key %v, not creating a directory or putting this entry as a file", name)
							}
							req := *req // copy req so we can make changes
							req.File = client.NewFile(req.File.Commit.Repo.Name, req.File.Commit.ID, filepath.Join(req.File.Path, strings.TrimPrefix(name, path)))
							limiter.Acquire()
							r, err := objClient.Reader(server.Context(), name, 0, 0)
							if err != nil {
								return err
							}
							eg.Go(func() (retErr error) {
								defer limiter.Release()
								defer func() {
									if err := r.Close(); err != nil && retErr == nil {
										retErr = err
									}
								}()
								return f(&req, r)
							})
							return nil
						}); err != nil {
							return false, "", "", err
						}
					} else {
						limiter.Acquire()
						r, err := objClient.Reader(server.Context(), url.Object, 0, 0)
						if err != nil {
							return false, "", "", err
						}
						eg.Go(func() (retErr error) {
							defer limiter.Release()
							defer func() {
								if err := r.Close(); err != nil && retErr == nil {
									retErr = err
								}
							}()
							return f(req, r)
						})
					}
				}
				continue
			}
			// Close the previous 'put file' if there is one
			if pw != nil {
				pw.Close() // can't error
			}
			pr, pw = io.Pipe()
			pr := pr
			limiter.Acquire()
			eg.Go(func() error {
				defer limiter.Release()
				if err := f(req, pr); err != nil {
					// needed so the parent goroutine doesn't block
					pr.CloseWithError(err)
					return err
				}
				return nil
			})
		}
		if pw == nil {
			return false, "", "", errors.New("must send a request with a file first")
		}
		if _, err := pw.Write(req.Value); err != nil {
			return false, "", "", err
		}
	}
	if pw != nil {
		// This may pass io.EOF to CloseWithError but that's equivalent to
		// simply calling Close()
		pw.CloseWithError(err) // can't error
	}
	if err != io.EOF {
		return false, "", "", err
	}
	err = eg.Wait()
	return oneOff, repo, branch, err
}<|MERGE_RESOLUTION|>--- conflicted
+++ resolved
@@ -60,14 +60,6 @@
 
 	// Makes calls to ListRepo and InspectRepo more legible
 	includeAuth = true
-
-<<<<<<< HEAD
-	// maxInt is the maximum value for 'int' (system-dependent). Not in 'math'!
-	maxInt = int(^uint(0) >> 1)
-=======
-	// tmpPrefix is for temporary object paths that store merged shards.
-	tmpPrefix = "tmp"
->>>>>>> 4edcc5cc
 )
 
 var (
