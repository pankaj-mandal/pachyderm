--- conflicted
+++ resolved
@@ -115,11 +115,7 @@
 func (a *apiServer) ListRepo(ctx context.Context, request *pfs.ListRepoRequest) (response *pfs.ListRepoResponse, retErr error) {
 	func() { a.Log(request, nil, nil, 0) }()
 	defer func(start time.Time) { a.Log(request, response, retErr, time.Since(start)) }(time.Now())
-<<<<<<< HEAD
-	repoInfos, err := a.driver.listRepo(a.env.GetPachClient(ctx), true, request.Type)
-=======
-	repoInfos, err := a.driver.listRepo(ctx, true)
->>>>>>> c4f0c206
+	repoInfos, err := a.driver.listRepo(ctx, true, request.Type)
 	return repoInfos, err
 }
 
@@ -731,17 +727,9 @@
 }
 
 func (a *apiServer) AddFileset(ctx context.Context, req *pfs.AddFilesetRequest) (*types.Empty, error) {
-<<<<<<< HEAD
 	if err := a.txnEnv.WithWriteContext(ctx, func(txnCtx *txnenv.TransactionContext) error {
 		return txnCtx.Pfs().AddFilesetInTransaction(txnCtx, req)
 	}); err != nil {
-=======
-	fsid, err := fileset.ParseID(req.FilesetId)
-	if err != nil {
-		return nil, err
-	}
-	if err := a.driver.addFileset(ctx, req.Commit, *fsid); err != nil {
->>>>>>> c4f0c206
 		return nil, err
 	}
 	return &types.Empty{}, nil
