--- conflicted
+++ resolved
@@ -595,21 +595,6 @@
 	return &types.Empty{}, nil
 }
 
-<<<<<<< HEAD
-// GetTarV2 not implemented by v1 apiServer
-func (a *apiServer) GetTarV2(request *pfs.GetTarRequestV2, server pfs.API_GetTarV2Server) error {
-	return errors.Errorf("v2 method not implemented")
-}
-
-// GetTarConditionalV2 not implemented by v1 apiServer
-func (a *apiServer) GetTarConditionalV2(server pfs.API_GetTarConditionalV2Server) error {
-	return errors.Errorf("v2 method not implemented")
-}
-
-// FileOperationV2 not implemented by v1 apiServer
-func (a *apiServer) FileOperationV2(server pfs.API_FileOperationV2Server) error {
-	return errors.Errorf("v2 method not implemented")
-=======
 // V2 Methods
 var errV2NotImplemented = errors.Errorf("v2 method not implemented")
 
@@ -623,10 +608,9 @@
 	return errV2NotImplemented
 }
 
-// PutTarV2 not implemented by v1 apiServer
-func (a *apiServer) PutTarV2(server pfs.API_PutTarV2Server) (retErr error) {
+// FileOperationV2 not implemented by v1 apiServer
+func (a *apiServer) FileOperationV2(server pfs.API_FileOperationV2Server) error {
 	return errV2NotImplemented
->>>>>>> 9fbf8185
 }
 
 // ListFileV2 not implemented by v1 apiServer
