--- conflicted
+++ resolved
@@ -2815,15 +2815,11 @@
 	require.Equal(t, 1, len(commitInfos.CommitInfo))
 }
 
-<<<<<<< HEAD
-func getPachClient(t testing.TB) *client.APIClient {
-=======
 // TestChainedPipelines tracks https://github.com/pachyderm/pachyderm/issues/797
 func TestChainedPipelines(t *testing.T) {
 	if testing.Short() {
 		t.Skip("Skipping integration tests in short mode")
 	}
-	// this test cannot be run in parallel because it restarts everything which breaks other tests.
 	c := getPachClient(t)
 	aRepo := uniqueString("A")
 	require.NoError(t, c.CreateRepo(aRepo))
@@ -2860,7 +2856,7 @@
 		"",
 		[]string{"sh"},
 		[]string{fmt.Sprintf("cp /pfs/%s/file /pfs/out/bFile", bPipeline),
-			fmt.Sprintf("cp /pfs/%s/file /pfs/put/dFile", dRepo)},
+			fmt.Sprintf("cp /pfs/%s/file /pfs/out/dFile", dRepo)},
 		1,
 		[]*ppsclient.PipelineInput{{Repo: client.NewRepo(bPipeline)},
 			{Repo: client.NewRepo(dRepo)}},
@@ -2871,8 +2867,7 @@
 	require.Equal(t, 2, len(results))
 }
 
-func getPachClient(t *testing.T) *client.APIClient {
->>>>>>> 159b7c0b
+func getPachClient(t testing.TB) *client.APIClient {
 	client, err := client.NewFromAddress("0.0.0.0:30650")
 	require.NoError(t, err)
 	return client
