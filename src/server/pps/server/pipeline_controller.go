package server

import (
	"context"
	"fmt"
	"time"

	"github.com/pachyderm/pachyderm/v2/src/client"
	"github.com/pachyderm/pachyderm/v2/src/internal/backoff"
	"github.com/pachyderm/pachyderm/v2/src/internal/errors"
	"github.com/pachyderm/pachyderm/v2/src/internal/ppsutil"
	"github.com/pachyderm/pachyderm/v2/src/internal/tracing"
	"github.com/pachyderm/pachyderm/v2/src/internal/tracing/extended"
	"github.com/pachyderm/pachyderm/v2/src/pfs"
	"github.com/pachyderm/pachyderm/v2/src/pps"
	"github.com/pachyderm/pachyderm/v2/src/server/pfs/pretty"
	"github.com/pachyderm/pachyderm/v2/src/version"

	opentracing "github.com/opentracing/opentracing-go"
	log "github.com/sirupsen/logrus"
	v1 "k8s.io/api/core/v1"
	metav1 "k8s.io/apimachinery/pkg/apis/meta/v1"
)

type rcExpectation byte

const (
	noExpectation rcExpectation = iota
	noRCExpected
	rcExpected
)

func max(is ...int) int {
	if len(is) == 0 {
		return 0
	}
	max := is[0]
	for _, i := range is {
		if i > max {
			max = i
		}
	}
	return max
}

// pipelineOp contains all of the relevent current state for a pipeline. It's
// used by step() to take any necessary actions
type pipelineOp struct {
	m *ppsMaster
	// a pachyderm client wrapping this operation's context (child of the PPS
	// master's context, and cancelled at the end of step())
	opClient     *client.APIClient
	ptr          *pps.StoredPipelineInfo
	pipelineInfo *pps.PipelineInfo
	rc           *v1.ReplicationController
}

var (
	errRCNotFound   = errors.New("RC not found")
	errUnexpectedRC = errors.New("unexpected RC")
	errTooManyRCs   = errors.New("multiple RCs found for pipeline")
	errStaleRC      = errors.New("RC doesn't match pipeline version (likely stale)")
)

// step takes 'ptr', a newly-changed pipeline pointer in etcd, and
// 1. retrieves its full pipeline spec and RC
// 2. makes whatever changes are needed to bring the RC in line with the (new) spec
// 3. updates 'ptr', if needed, to reflect the action it just took
func (m *ppsMaster) step(pipeline string, keyVer, keyRev int64) (retErr error) {
	log.Infof("PPS master: processing event for %q", pipeline)

	// Initialize op ctx (cancelled at the end of step(), to avoid leaking
	// resources). op.opClient wraps opCtx, whereas masterClient is passed by the
	// PPS master and used in case a monitor needs to be spawned for 'pipeline',
	// whose lifetime is tied to the master rather than this op.
	opCtx, cancel := context.WithCancel(m.masterClient.Ctx())
	defer cancel()

	// Handle tracing
	span, opCtx := extended.AddSpanToAnyPipelineTrace(opCtx,
		m.a.env.GetEtcdClient(), pipeline, "/pps.Master/ProcessPipelineUpdate")
	if keyVer != 0 || keyRev != 0 {
		tracing.TagAnySpan(span, "key-version", keyVer, "mod-revision", keyRev)
	} else {
		tracing.TagAnySpan(span, "pollpipelines-event", "true")
	}
	defer func() {
		tracing.FinishAnySpan(span, "err", retErr)
	}()

	// Retrieve pipelineInfo from the spec repo
	op, err := m.newPipelineOp(m.masterClient.WithCtx(opCtx), pipeline)
	if err != nil {
		// fail immediately without retry
		return stepError{
			error:        errors.Wrap(err, "couldn't initialize pipeline op"),
			failPipeline: true,
		}
	}
	// set op.rc
	// TODO(msteffen) should this fail the pipeline? (currently getRC will restart
	// the pipeline indefinitely)
	if err := op.getRC(noExpectation); err != nil && !errors.Is(err, errRCNotFound) {
		return err
	}

	// Process the pipeline event
	return op.run()
}

func (m *ppsMaster) newPipelineOp(opClient *client.APIClient, pipeline string) (*pipelineOp, error) {
	op := &pipelineOp{
		m:        m,
		opClient: opClient,
		ptr:      &pps.StoredPipelineInfo{},
	}
	// get latest StoredPipelineInfo (events can pile up, so that the current state
	// doesn't match the event being processed)
	if err := m.a.pipelines.ReadOnly(opClient.Ctx()).Get(pipeline, op.ptr); err != nil {
		return nil, errors.Wrapf(err, "could not retrieve etcd pipeline info for %q", pipeline)
	}
	// Update trace with any new pipeline info from getPipelineInfo()
	tracing.TagAnySpan(opClient.Ctx(),
		"current-state", op.ptr.State.String(),
		"spec-commit", pretty.CompactPrintCommitSafe(op.ptr.SpecCommit))
	// set op.pipelineInfo
	if err := op.getPipelineInfo(); err != nil {
		return nil, err
	}
	return op, nil
}

func (op *pipelineOp) run() error {
	// Bring 'pipeline' into the correct state by taking appropriate action
	switch op.ptr.State {
	case pps.PipelineState_PIPELINE_STARTING, pps.PipelineState_PIPELINE_RESTARTING:
		if op.rc != nil && !op.rcIsFresh() {
			// old RC is not down yet
			return op.restartPipeline("stale RC") // step() will be called again after etcd write
		} else if op.rc == nil {
			// default: old RC (if any) is down but new RC is not up yet
			if err := op.createPipelineResources(); err != nil {
				return err
			}
		}
		if op.pipelineInfo.Stopped {
			return op.setPipelineState(pps.PipelineState_PIPELINE_PAUSED, "")
		}
		// trigger another event
		op.stopCrashingPipelineMonitor()
		return op.setPipelineState(pps.PipelineState_PIPELINE_RUNNING, "")
	case pps.PipelineState_PIPELINE_RUNNING:
		if !op.rcIsFresh() {
			return op.restartPipeline("stale RC") // step() will be called again after etcd write
		}
		if op.pipelineInfo.Stopped {
			return op.setPipelineState(pps.PipelineState_PIPELINE_PAUSED, "")
		}

		op.stopCrashingPipelineMonitor()
		op.startPipelineMonitor()
		// default: scale up if pipeline start hasn't propagated to etcd yet
		// Note: mostly this should do nothing, as this runs several times per job
		return op.scaleUpPipeline()
	case pps.PipelineState_PIPELINE_STANDBY:
		if !op.rcIsFresh() {
			return op.restartPipeline("stale RC") // step() will be called again after etcd write
		}
		if op.pipelineInfo.Stopped {
			return op.setPipelineState(pps.PipelineState_PIPELINE_PAUSED, "")
		}

		op.stopCrashingPipelineMonitor()
		// Make sure pipelineMonitor is running to pull it out of standby
		op.startPipelineMonitor()
		// default: scale down if standby hasn't propagated to kube RC yet
		return op.scaleDownPipeline()
	case pps.PipelineState_PIPELINE_PAUSED:
		if !op.rcIsFresh() {
			return op.restartPipeline("stale RC") // step() will be called again after etcd write
		}
		if !op.pipelineInfo.Stopped {
			// StartPipeline has been called (so spec commit is updated), but new spec
			// commit hasn't been propagated to etcdPipelineInfo or RC yet
			if err := op.scaleUpPipeline(); err != nil {
				return err
			}
			return op.setPipelineState(pps.PipelineState_PIPELINE_RUNNING, "")
		}
		// don't want cron commits or STANDBY state changes while pipeline is
		// stopped
		op.stopPipelineMonitor()
		op.stopCrashingPipelineMonitor()
		// default: scale down if pause/standby hasn't propagated to etcd yet
		return op.scaleDownPipeline()
	case pps.PipelineState_PIPELINE_FAILURE:
		// pipeline fails if it encounters an unrecoverable error
		if err := op.finishPipelineOutputCommits(); err != nil {
			return err
		}
		// deletePipelineResources calls cancelMonitor() and cancelCrashingMonitor()
		// in addition to deleting the RC, so those calls aren't necessary here.
		if err := op.deletePipelineResources(); err != nil {
			// retry, but the pipeline has already failed
			return stepError{
				error: errors.Wrap(err, "error deleting resources for failing pipeline"),
				retry: true,
			}
		}
		return nil
	case pps.PipelineState_PIPELINE_CRASHING:
		if !op.rcIsFresh() {
			return op.restartPipeline("stale RC") // step() will be called again after etcd write
		}
		if op.pipelineInfo.Stopped {
			return op.setPipelineState(pps.PipelineState_PIPELINE_PAUSED, "")
		}
		// start a monitor to poll k8s and update us when it goes into a running state
		op.startCrashingPipelineMonitor()
		op.startPipelineMonitor()
		// Surprisingly, scaleUpPipeline() is necessary, in case a pipelines is
		// quickly transitioned to CRASHING after coming out of STANDBY. Because the
		// pipeline controller reads the current state of the pipeline after each
		// event (to avoid getting backlogged), it might never actually see the
		// pipeline in RUNNING. However, if the RC is never scaled up, the pipeline
		// can never come out of CRASHING, so do it here in case it never happened.
		//
		// In general, CRASHING is actually almost identical to RUNNING (except for
		// the monitorCrashing goro)
		return op.scaleUpPipeline()
	}
	return nil
}

// getPipelineInfo reads the pipelineInfo associated with 'op's pipeline. This
// should be one of the first calls made on 'op', as most other methods (e.g.
// getRC, though not failPipeline) assume that op.pipelineInfo is set.
func (op *pipelineOp) getPipelineInfo() error {
	err := op.m.a.sudo(op.opClient, func(superUserClient *client.APIClient) error {
		var err error
		op.pipelineInfo, err = ppsutil.GetPipelineInfo(superUserClient, op.ptr)
		return err
	})
	if err != nil {
		return newRetriableError(err, "error retrieving spec")
	}
	return nil
}

// getRC reads the RC associated with 'op's pipeline. op.pipelineInfo must be
// set already. 'expectation' indicates whether the PPS master expects an RC to
// exist--if set to 'rcExpected', getRC will restart the pipeline if no RC is
// found after three retries. If set to 'noRCExpected', then getRC will return
// after the first "not found" error. If set to noExpectation, then getRC will
// retry the kubeclient.List() RPC, but will not restart the pipeline if no RC
// is found
//
// Unlike other functions in this file, getRC takes responsibility for restarting
// op's pipeline if it can't read the pipeline's RC (or if the RC is stale or
// redundant), and then returns an error to the caller to indicate that the
// caller shouldn't continue with other operations
func (op *pipelineOp) getRC(expectation rcExpectation) (retErr error) {
	span, _ := tracing.AddSpanToAnyExisting(op.opClient.Ctx(),
		"/pps.Master/GetRC", "pipeline", op.ptr.Pipeline.Name)
	defer func(span opentracing.Span) {
		tracing.TagAnySpan(span, "err", fmt.Sprintf("%v", retErr))
		tracing.FinishAnySpan(span)
	}(span)

	kubeClient := op.m.a.env.GetKubeClient()
	namespace := op.m.a.namespace
	selector := fmt.Sprintf("%s=%s", pipelineNameLabel, op.ptr.Pipeline.Name)

	// count error types separately, so that this only errors if the pipeline is
	// stuck and not changing
	var notFoundErrCount, unexpectedErrCount, staleErrCount, tooManyErrCount,
		otherErrCount int
	return backoff.RetryNotify(func() error {
		// List all RCs, so stale RCs from old pipelines are noticed and deleted
		rcs, err := kubeClient.CoreV1().ReplicationControllers(namespace).List(
			metav1.ListOptions{LabelSelector: selector})
		if err != nil && !isNotFoundErr(err) {
			return err
		}
		if len(rcs.Items) == 0 {
			op.rc = nil
			return errRCNotFound
		}

		op.rc = &rcs.Items[0]
		switch {
		case len(rcs.Items) > 1:
			// select stale RC if possible, so that we delete it in restartPipeline
			for i := range rcs.Items {
				op.rc = &rcs.Items[i]
				if !op.rcIsFresh() {
					break
				}
			}
			return errTooManyRCs
		case !op.rcIsFresh():
			return errStaleRC
		case expectation == noRCExpected:
			return errUnexpectedRC
		default:
			return nil
		}
	}, backoff.NewInfiniteBackOff(), func(err error, d time.Duration) error {
		if expectation == noRCExpected && errors.Is(err, errRCNotFound) {
			return err // rc has come down successfully--no need to keep looking
		}
		switch {
		case errors.Is(err, errRCNotFound):
			notFoundErrCount++
		case errors.Is(err, errUnexpectedRC):
			unexpectedErrCount++
		case errors.Is(err, errTooManyRCs):
			tooManyErrCount++
		case errors.Is(err, errStaleRC):
			staleErrCount++ // don't return immediately b/c RC might be changing
		default:
			otherErrCount++
		}
		errCount := max(notFoundErrCount, unexpectedErrCount, staleErrCount,
			tooManyErrCount, otherErrCount)
		if errCount >= maxErrCount {
			missingExpectedRC := expectation == rcExpected && errors.Is(err, errRCNotFound)
			invalidRCState := errors.Is(err, errTooManyRCs) || errors.Is(err, errStaleRC)
			if missingExpectedRC || invalidRCState {
				return op.restartPipeline(fmt.Sprintf("could not get RC after %d attempts: %v", errCount, err))
			}
			return err //return whatever the most recent error was
		}
		log.Errorf("PPS master: error retrieving RC for %q: %v; retrying in %v", op.ptr.Pipeline.Name, err, d)
		return nil
	})
}

// rcIsFresh returns a boolean indicating whether op.rc has the right labels
// corresponding to op.ptr. If this returns false, it likely means the current
// RC is using e.g. an old spec commit or something.
func (op *pipelineOp) rcIsFresh() bool {
	if op.rc == nil {
		log.Errorf("PPS master: RC for %q is nil", op.ptr.Pipeline.Name)
		return false
	}
	expectedName := ""
	if op.pipelineInfo != nil {
		expectedName = ppsutil.PipelineRcName(op.ptr.Pipeline.Name, op.pipelineInfo.Version)
	}

	// establish current RC properties
	rcName := op.rc.ObjectMeta.Name
	rcPachVersion := op.rc.ObjectMeta.Annotations[pachVersionAnnotation]
	rcAuthTokenHash := op.rc.ObjectMeta.Annotations[hashedAuthTokenAnnotation]
	rcSpecCommit := op.rc.ObjectMeta.Annotations[specCommitAnnotation]
	switch {
	case rcAuthTokenHash != hashAuthToken(op.ptr.AuthToken):
		log.Errorf("PPS master: auth token in %q is stale %s != %s",
			op.ptr.Pipeline.Name, rcAuthTokenHash, hashAuthToken(op.ptr.AuthToken))
		return false
	case rcSpecCommit != op.ptr.SpecCommit.ID:
		log.Errorf("PPS master: spec commit in %q looks stale %s != %s",
			op.ptr.Pipeline.Name, rcSpecCommit, op.ptr.SpecCommit.ID)
		return false
	case rcPachVersion != version.PrettyVersion():
		log.Errorf("PPS master: %q is using stale pachd v%s != current v%s",
			op.ptr.Pipeline.Name, rcPachVersion, version.PrettyVersion())
		return false
	case expectedName != "" && rcName != expectedName:
		log.Errorf("PPS master: %q has an unexpected (likely stale) name %q != %q",
			op.ptr.Pipeline.Name, rcName, expectedName)
	}
	return true
}

// setPipelineState set's op's state in etcd to 'state'. This will trigger an
// etcd watch event and cause step() to eventually run again.
func (op *pipelineOp) setPipelineState(state pps.PipelineState, reason string) error {
	if err := op.m.a.setPipelineState(op.opClient.Ctx(),
		op.ptr.Pipeline.Name, state, reason); err != nil {
		// don't bother failing if we can't set the state
		return stepError{
			error: errors.Wrapf(err, "could not set pipeline state to %v"+
				"(you may need to restart pachd to un-stick the pipeline)", state),
			retry: true,
		}
	}
	return nil
}

// createPipelineResources creates the RC and any services for op's pipeline.
func (op *pipelineOp) createPipelineResources() error {
	log.Infof("PPS master: creating resources for pipeline %q", op.ptr.Pipeline.Name)
	if err := op.m.a.createWorkerSvcAndRc(op.opClient.Ctx(), op.ptr, op.pipelineInfo); err != nil {
		if errors.As(err, &noValidOptionsErr{}) {
			// these errors indicate invalid pipelineInfo, don't retry
			return stepError{
				error:        errors.Wrap(err, "could not generate RC options"),
				failPipeline: true,
			}
		}
		return newRetriableError(err, "error creating resources")
	}
	return nil
}

// startPipelineMonitor spawns a monitorPipeline() goro for this pipeline (if
// one doesn't exist already), which manages standby and cron inputs, and
// updates the the pipeline state.
// Note: this is called by every run through step(), so must be idempotent
func (op *pipelineOp) startPipelineMonitor() {
	op.stopCrashingPipelineMonitor()
	op.m.startMonitor(op.pipelineInfo, op.ptr)
}

func (op *pipelineOp) startCrashingPipelineMonitor() {
	op.m.startCrashingMonitor(op.ptr.Parallelism, op.pipelineInfo)
}

func (op *pipelineOp) stopPipelineMonitor() {
	op.m.cancelMonitor(op.ptr.Pipeline.Name)
}

func (op *pipelineOp) stopCrashingPipelineMonitor() {
	op.m.cancelCrashingMonitor(op.ptr.Pipeline.Name)
}

// finishPipelineOutputCommits finishes any output commits of
// 'pipelineInfo.Pipeline' with an empty tree.
// TODO(msteffen) Note that if the pipeline has any jobs (which can happen if
// the user manually deletes the pipeline's RC, failing the pipeline, after it
// has created jobs) those will not be updated, but they should be FAILED
//
// Unlike other functions in this file, finishPipelineOutputCommits doesn't
// cause retries if it encounters an error. Currently. it's only called by step()
// in the case where op's pipeline is already in FAILURE. If it returns an error in
// that case, the pps master will log the error and move on to the next pipeline
// event. This pipeline's output commits will stay open until another watch
// event arrives for the pipeline and finishPipelineOutputCommits is retried.
func (op *pipelineOp) finishPipelineOutputCommits() (retErr error) {
	log.Infof("PPS master: finishing output commits for pipeline %q", op.ptr.Pipeline.Name)

	var pachClient *client.APIClient
	if span, _ctx := tracing.AddSpanToAnyExisting(op.opClient.Ctx(),
		"/pps.Master/FinishPipelineOutputCommits", "pipeline", op.ptr.Pipeline.Name); span != nil {
		pachClient = op.opClient.WithCtx(_ctx) // copy span back into pachClient
		defer func() {
			tracing.TagAnySpan(span, "err", fmt.Sprintf("%v", retErr))
			tracing.FinishAnySpan(span)
		}()
	} else {
		pachClient = op.opClient
	}
	pachClient.SetAuthToken(op.ptr.AuthToken)

<<<<<<< HEAD
	if err := pachClient.ListCommitF(op.name, op.pipelineInfo.OutputBranch, "", "", "", 0, false, func(commitInfo *pfs.CommitInfo) error {
		return pachClient.StopJobOutputCommit(commitInfo.Commit.Branch.Repo.Name, commitInfo.Commit.Branch.Name, commitInfo.Commit.ID)
=======
	if err := pachClient.ListCommitF(op.ptr.Pipeline.Name, op.pipelineInfo.OutputBranch, "", 0, false, func(commitInfo *pfs.CommitInfo) error {
		return pachClient.StopJobOutputCommit(commitInfo.Commit.Repo.Name, commitInfo.Commit.ID)
>>>>>>> c3b2369c
	}); err != nil {
		if isNotFoundErr(err) {
			return nil // already deleted
		}
		return errors.Wrapf(err, "could not finish output commits of pipeline %q", op.ptr.Pipeline.Name)
	}
	return nil
}

// deletePipelineResources deletes the RC and services associated with op's
// pipeline. It doesn't return a stepError, leaving retry behavior to the caller
func (op *pipelineOp) deletePipelineResources() error {
	if err := op.m.deletePipelineResources(op.ptr.Pipeline.Name); err != nil {
		return err
	}
	return nil
}

// updateRC is a helper for {scaleUp,scaleDown}Pipeline. It includes all of the
// logic for writing an updated RC spec to kubernetes, and updating/retrying if
// k8s rejects the write. It presents a strange API, since the the RC being
// updated is already available to the caller in op.rc, but update() may be
// called muliple times if the k8s write fails. It may be helpful to think of
// the rc passed to update() as mutable, while op.rc is immutable.
func (op *pipelineOp) updateRC(update func(rc *v1.ReplicationController)) error {
	kubeClient := op.m.a.env.GetKubeClient()
	namespace := op.m.a.namespace
	rc := kubeClient.CoreV1().ReplicationControllers(namespace)

	newRC := *op.rc
	// Apply op's update to rc
	update(&newRC)
	// write updated RC to k8s
	if _, err := rc.Update(&newRC); err != nil {
		return newRetriableError(err, "error updating RC")
	}
	return nil
}

// scaleUpPipeline edits the RC associated with op's pipeline & spins up the
// configured number of workers.
func (op *pipelineOp) scaleUpPipeline() (retErr error) {
	log.Infof("PPS master: scaling up workers for %q", op.ptr.Pipeline.Name)
	span, _ := tracing.AddSpanToAnyExisting(op.opClient.Ctx(),
		"/pps.Master/ScaleUpPipeline", "pipeline", op.ptr.Pipeline.Name)
	defer func() {
		if retErr != nil {
			log.Errorf("PPS master: error scaling up: %v", retErr)
		}
		tracing.TagAnySpan(span, "err", retErr)
		tracing.FinishAnySpan(span)
	}()

	// compute target pipeline parallelism
	parallelism := int(op.ptr.Parallelism)
	if parallelism == 0 {
		log.Errorf("PPS master: error getting number of workers (defaulting to 1 worker)")
		parallelism = 1
	}

	// update pipeline RC
	return op.updateRC(func(rc *v1.ReplicationController) {
		if rc.Spec.Replicas != nil && *op.rc.Spec.Replicas == int32(parallelism) {
			return // prior attempt succeeded
		}
		rc.Spec.Replicas = new(int32)
		*rc.Spec.Replicas = int32(parallelism)
	})
}

// scaleDownPipeline edits the RC associated with op's pipeline & spins down the
// configured number of workers.
func (op *pipelineOp) scaleDownPipeline() (retErr error) {
	log.Infof("PPS master: scaling down workers for %q", op.ptr.Pipeline.Name)
	span, _ := tracing.AddSpanToAnyExisting(op.opClient.Ctx(),
		"/pps.Master/ScaleDownPipeline", "pipeline", op.ptr.Pipeline.Name)
	defer func() {
		if retErr != nil {
			log.Errorf("PPS master: error scaling down: %v", retErr)
		}
		tracing.TagAnySpan(span, "err", retErr)
		tracing.FinishAnySpan(span)
	}()

	return op.updateRC(func(rc *v1.ReplicationController) {
		if rc.Spec.Replicas != nil && *op.rc.Spec.Replicas == 0 {
			return // prior attempt succeeded
		}
		rc.Spec.Replicas = &zero
	})
}

// restartPipeline updates the RC/service associated with op's pipeline, and
// then sets its state to RESTARTING. Note that restartPipeline only deletes
// op.rc if it's stale--a prior bug was that it would delete all of op's
// resources, and then get stuck in a loop deleting and recreating op's RC if
// the cluster was busy and the RC was taking too long to start.
//
// restartPipeline is an error-handling
// codepath, so it's guaranteed to return an error (typically wrapping 'reason',
// though if the restart process fails that error will take precendence) so that
// callers can use it like so:
//
// if errorState {
//   return op.restartPipeline("entered error state")
// }
func (op *pipelineOp) restartPipeline(reason string) error {
	if op.rc != nil && !op.rcIsFresh() {
		// delete old RC, monitorPipeline goro, and worker service
		if err := op.deletePipelineResources(); err != nil {
			return newRetriableError(err, "error deleting resources for restart")
		}
	}
	// create up-to-date RC
	if err := op.createPipelineResources(); err != nil {
		return errors.Wrap(err, "error creating resources for restart")
	}
	if err := op.setPipelineState(pps.PipelineState_PIPELINE_RESTARTING, ""); err != nil {
		return errors.Wrap(err, "error restarting pipeline")
	}

	return errors.Errorf("restarting pipeline %q: %s", op.ptr.Pipeline.Name, reason)
}<|MERGE_RESOLUTION|>--- conflicted
+++ resolved
@@ -454,13 +454,8 @@
 	}
 	pachClient.SetAuthToken(op.ptr.AuthToken)
 
-<<<<<<< HEAD
-	if err := pachClient.ListCommitF(op.name, op.pipelineInfo.OutputBranch, "", "", "", 0, false, func(commitInfo *pfs.CommitInfo) error {
+	if err := pachClient.ListCommitF(op.ptr.Pipeline.Name, op.pipelineInfo.OutputBranch, "", "", "", 0, false, func(commitInfo *pfs.CommitInfo) error {
 		return pachClient.StopJobOutputCommit(commitInfo.Commit.Branch.Repo.Name, commitInfo.Commit.Branch.Name, commitInfo.Commit.ID)
-=======
-	if err := pachClient.ListCommitF(op.ptr.Pipeline.Name, op.pipelineInfo.OutputBranch, "", 0, false, func(commitInfo *pfs.CommitInfo) error {
-		return pachClient.StopJobOutputCommit(commitInfo.Commit.Repo.Name, commitInfo.Commit.ID)
->>>>>>> c3b2369c
 	}); err != nil {
 		if isNotFoundErr(err) {
 			return nil // already deleted
