package server

import (
	"path"

	"github.com/pachyderm/pachyderm/v2/src/internal/log"
	"github.com/pachyderm/pachyderm/v2/src/internal/metrics"
	"github.com/pachyderm/pachyderm/v2/src/internal/ppsdb"
	"github.com/pachyderm/pachyderm/v2/src/internal/serviceenv"
	txnenv "github.com/pachyderm/pachyderm/v2/src/internal/transactionenv"
	ppsclient "github.com/pachyderm/pachyderm/v2/src/pps"
)

// APIServer represents a PPS API server
type APIServer interface {
	ppsclient.APIServer
	txnenv.PpsTransactionServer
}

// NewAPIServer creates an APIServer.
func NewAPIServer(
	env serviceenv.ServiceEnv,
	txnEnv *txnenv.TransactionEnv,
	reporter *metrics.Reporter,
) (APIServer, error) {
	etcdPrefix := path.Join(env.Config().EtcdPrefix, env.Config().PPSEtcdPrefix)
	apiServer := &apiServer{
		Logger:                log.NewLogger("pps.API", env.Logger()),
		env:                   env,
		txnEnv:                txnEnv,
		etcdPrefix:            etcdPrefix,
		namespace:             env.Config().Namespace,
		workerImage:           env.Config().WorkerImage,
		workerSidecarImage:    env.Config().WorkerSidecarImage,
		workerImagePullPolicy: env.Config().WorkerImagePullPolicy,
		storageRoot:           env.Config().StorageRoot,
		storageBackend:        env.Config().StorageBackend,
		storageHostPath:       env.Config().StorageHostPath,
		cacheRoot:             env.Config().CacheRoot,
		iamRole:               env.Config().IAMRole,
		imagePullSecret:       env.Config().ImagePullSecret,
		noExposeDockerSocket:  env.Config().NoExposeDockerSocket,
		reporter:              reporter,
<<<<<<< HEAD
		workerUsesRoot:        workerUsesRoot,
		pipelines:             ppsdb.Pipelines(env.GetDBClient(), env.GetPostgresListener()),
		jobs:                  ppsdb.Jobs(env.GetDBClient(), env.GetPostgresListener()),
		workerGrpcPort:        workerGrpcPort,
		port:                  port,
		httpPort:              httpPort,
		peerPort:              peerPort,
		gcPercent:             gcPercent,
=======
		workerUsesRoot:        env.Config().WorkerUsesRoot,
		pipelines:             ppsdb.Pipelines(env.GetEtcdClient(), etcdPrefix),
		jobs:                  ppsdb.Jobs(env.GetEtcdClient(), etcdPrefix),
		workerGrpcPort:        env.Config().PPSWorkerPort,
		port:                  env.Config().Port,
		httpPort:              env.Config().HTTPPort,
		peerPort:              env.Config().PeerPort,
		gcPercent:             env.Config().GCPercent,
>>>>>>> cb112f21
	}
	apiServer.validateKube()
	go apiServer.master()
	return apiServer, nil
}

// NewSidecarAPIServer creates an APIServer that has limited functionalities
// and is meant to be run as a worker sidecar.  It cannot, for instance,
// create pipelines.
func NewSidecarAPIServer(
	env serviceenv.ServiceEnv,
	txnEnv *txnenv.TransactionEnv,
	etcdPrefix string,
	namespace string,
	iamRole string,
	reporter *metrics.Reporter,
	workerGrpcPort uint16,
	httpPort uint16,
	peerPort uint16,
) (APIServer, error) {
	apiServer := &apiServer{
		Logger:         log.NewLogger("pps.API", env.Logger()),
		env:            env,
		txnEnv:         txnEnv,
		etcdPrefix:     etcdPrefix,
		iamRole:        iamRole,
		reporter:       reporter,
		namespace:      namespace,
		workerUsesRoot: true,
		pipelines:      ppsdb.Pipelines(env.GetDBClient(), env.GetPostgresListener()),
		jobs:           ppsdb.Jobs(env.GetDBClient(), env.GetPostgresListener()),
		workerGrpcPort: workerGrpcPort,
		httpPort:       httpPort,
		peerPort:       peerPort,
	}
	go apiServer.ServeSidecarS3G()
	return apiServer, nil
}<|MERGE_RESOLUTION|>--- conflicted
+++ resolved
@@ -41,25 +41,14 @@
 		imagePullSecret:       env.Config().ImagePullSecret,
 		noExposeDockerSocket:  env.Config().NoExposeDockerSocket,
 		reporter:              reporter,
-<<<<<<< HEAD
-		workerUsesRoot:        workerUsesRoot,
+		workerUsesRoot:        env.Config().WorkerUsesRoot,
 		pipelines:             ppsdb.Pipelines(env.GetDBClient(), env.GetPostgresListener()),
 		jobs:                  ppsdb.Jobs(env.GetDBClient(), env.GetPostgresListener()),
-		workerGrpcPort:        workerGrpcPort,
-		port:                  port,
-		httpPort:              httpPort,
-		peerPort:              peerPort,
-		gcPercent:             gcPercent,
-=======
-		workerUsesRoot:        env.Config().WorkerUsesRoot,
-		pipelines:             ppsdb.Pipelines(env.GetEtcdClient(), etcdPrefix),
-		jobs:                  ppsdb.Jobs(env.GetEtcdClient(), etcdPrefix),
 		workerGrpcPort:        env.Config().PPSWorkerPort,
 		port:                  env.Config().Port,
 		httpPort:              env.Config().HTTPPort,
 		peerPort:              env.Config().PeerPort,
 		gcPercent:             env.Config().GCPercent,
->>>>>>> cb112f21
 	}
 	apiServer.validateKube()
 	go apiServer.master()
