--- conflicted
+++ resolved
@@ -103,13 +103,8 @@
 			// 2. Replenish 'etcdPipelines' with the set of pipelines currently in
 			// etcd. Note that there may be zero, and etcdPipelines may be empty
 			if err := m.a.listPipelinePtr(pollClient, nil, 0,
-<<<<<<< HEAD
-				func(ptr *pps.EtcdPipelineInfo) error {
+				func(ptr *pps.StoredPipelineInfo) error {
 					etcdPipelines[ptr.Pipeline.Name] = true
-=======
-				func(pipeline string, _ *pps.StoredPipelineInfo) error {
-					etcdPipelines[pipeline] = true
->>>>>>> 521a22cb
 					return nil
 				}); err != nil {
 				// listPipelinePtr results (etcdPipelines) are used by all remaining
