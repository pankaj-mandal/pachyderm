package server

import (
	"bytes"
	"context"
	"fmt"
	"net/http"
	"path"
	"strconv"
	"strings"
	"sync"
	"time"

	"github.com/gogo/protobuf/proto"
	"github.com/pachyderm/pachyderm/v2/src/client"
	"github.com/pachyderm/pachyderm/v2/src/internal/backoff"
	col "github.com/pachyderm/pachyderm/v2/src/internal/collection"
	"github.com/pachyderm/pachyderm/v2/src/internal/dlock"
	"github.com/pachyderm/pachyderm/v2/src/internal/errors"
	"github.com/pachyderm/pachyderm/v2/src/internal/ppsconsts"
	"github.com/pachyderm/pachyderm/v2/src/internal/ppsdb"
	"github.com/pachyderm/pachyderm/v2/src/internal/ppsutil"
	"github.com/pachyderm/pachyderm/v2/src/internal/watch"
	"github.com/pachyderm/pachyderm/v2/src/pfs"
	"github.com/pachyderm/pachyderm/v2/src/pps"
	"github.com/pachyderm/pachyderm/v2/src/server/pfs/s3"
	logrus "github.com/sirupsen/logrus"

	v1 "k8s.io/api/core/v1"
	metav1 "k8s.io/apimachinery/pkg/apis/meta/v1"
)

const (
	s3gSidecarLockPath = "_s3g_sidecar_lock"
)

type sidecarS3G struct {
	apiServer    *apiServer
	pipelineInfo *pps.PipelineInfo
	pachClient   *client.APIClient

	serversMu sync.Mutex
	servers   map[string]*http.Server
}

func (a *apiServer) ServeSidecarS3G() {
	s := &sidecarS3G{
		apiServer:    a,
		pipelineInfo: &pps.PipelineInfo{}, // populate below
		pachClient:   a.env.GetPachClient(context.Background()),
		servers:      make(map[string]*http.Server),
	}

	// Read spec commit for this sidecar's pipeline, and set auth token for pach
	// client
	specCommit := a.env.Config().PPSSpecCommitID
	pipelineName := a.env.Config().PPSPipelineName
	if specCommit == "" {
		// This error is not recoverable
		panic("cannot serve sidecar S3 gateway if no spec commit is set")
	}
	if err := backoff.RetryNotify(func() error {
		retryCtx, retryCancel := context.WithCancel(context.Background())
		defer retryCancel()
		// Set auth token for s.pachClient (pipelinePtr.AuthToken will be empty if
		// auth is off)
		pipelinePtr := &pps.StoredPipelineInfo{}
		err := a.pipelines.ReadOnly(retryCtx).Get(pipelineName, pipelinePtr)
		if err != nil {
			return errors.Wrapf(err, "could not get auth token from etcdPipelineInfo")
		}
		s.pachClient.SetAuthToken(pipelinePtr.AuthToken)

		buf := bytes.Buffer{}
		commit := client.NewSystemRepo(pipelineName, pfs.SpecRepoType).NewCommit("", specCommit)
		if err := s.pachClient.GetFile(commit, ppsconsts.SpecFile, &buf); err != nil {
			return errors.Wrapf(err, "sidecar s3 gateway: could not read pipeline spec commit: could not read existing PipelineInfo from PFS")
		}
		if err := proto.Unmarshal(buf.Bytes(), s.pipelineInfo); err != nil {
			return errors.Wrapf(err, "sidecar s3 gateway: could not read pipeline spec commit: could not unmarshal PipelineInfo bytes from PFS")
		}
		if !ppsutil.ContainsS3Inputs(s.pipelineInfo.Input) && !s.pipelineInfo.S3Out {
			return nil // break out of backoff (nothing to serve via S3 gateway)
		}

		return nil
	}, backoff.NewInfiniteBackOff(), func(err error, d time.Duration) error {
		logrus.Errorf("error starting sidecar s3 gateway: %v; retrying in %d", err, d)
		return nil
	}); err != nil {
		// This code should never run, but I hesitate to introduce a panic to new
		// code
		logrus.Errorf("restarting startup of sidecar s3 gateway: %v", err)
		a.ServeSidecarS3G()
	}
	if !ppsutil.ContainsS3Inputs(s.pipelineInfo.Input) && !s.pipelineInfo.S3Out {
		return // break early (nothing to serve via S3 gateway)
	}

	// begin creating k8s services and s3 gateway instances for each job
	done := make(chan string)
	go func() {
		s.createK8sServices()
		done <- "createK8sServices"
	}()
	go func() {
		s.serveS3Instances()
		done <- "serveS3Instances"
	}()
	finisher := <-done
	panic(
		fmt.Sprintf("sidecar s3 gateway: %s is exiting, which should never happen", finisher),
	)
}

type jobHandler interface {
	// OnCreate runs when a job is created. Should be idempotent.
	OnCreate(ctx context.Context, jobInfo *pps.JobInfo)

	// OnTerminate runs when a job ends. Should be idempotent.
	OnTerminate(ctx context.Context, jobID string)
}

func (s *sidecarS3G) serveS3Instances() {
	// Watch for new jobs & initialize s3g for each new job
	(&handleJobsCtx{
		s: s,
		h: &s3InstanceCreatingJobHandler{s},
	}).start()
}

func (s *sidecarS3G) createK8sServices() {
	logrus.Infof("Launching sidecar s3 gateway master process")
	// createK8sServices goes through master election so that only one k8s service
	// is created per pachyderm job running sidecar s3 gateway
	backoff.RetryNotify(func() error {
		masterLock := dlock.NewDLock(s.apiServer.env.GetEtcdClient(),
			path.Join(s.apiServer.etcdPrefix,
				s3gSidecarLockPath,
				s.pipelineInfo.Pipeline.Name,
				s.pipelineInfo.Salt))
		ctx, err := masterLock.Lock(s.pachClient.Ctx())
		if err != nil {
			// retry obtaining lock
			return errors.Wrapf(err, "error obtaining mastership")
		}

		// Watch for new jobs & create kubernetes service for each new job
		(&handleJobsCtx{
			s: s,
			h: &k8sServiceCreatingJobHandler{s},
		}).start()

		// Retry the unlock inside the larger retry as other sidecars may not be
		// able to obtain mastership until the key expires if unlock is unsuccessful
		if err := backoff.RetryNotify(func() error {
			return masterLock.Unlock(ctx)
		}, backoff.NewInfiniteBackOff(), func(err error, d time.Duration) error {
			logrus.Errorf("Error releasing sidecar s3 gateway master lock: %v; retrying in %v", err, d)
			return nil // always retry
		}); err != nil {
			return errors.Wrapf(err, "permanent error releasing sidecar s3 gateway master lock")
		}
		return nil
	}, backoff.NewInfiniteBackOff(), func(err error, d time.Duration) error {
		logrus.Errorf("sidecar s3 gateway: %v; retrying in %v", err, d)
		return nil
	})
}

type s3InstanceCreatingJobHandler struct {
	s *sidecarS3G
}

func (s *s3InstanceCreatingJobHandler) OnCreate(ctx context.Context, jobInfo *pps.JobInfo) {
	jobID := jobInfo.Job.ID

	// serve new S3 gateway & add to s.servers
	s.s.serversMu.Lock()
	defer s.s.serversMu.Unlock()
	if _, ok := s.s.servers[jobID]; ok {
		return // s3g handler already created
	}

	// Initialize new S3 gateway
	var inputBuckets []*s3.Bucket
	pps.VisitInput(jobInfo.Input, func(in *pps.Input) error {
		if in.Pfs != nil && in.Pfs.S3 {
			inputBuckets = append(inputBuckets, &s3.Bucket{
				Repo:   in.Pfs.Repo,
				Branch: in.Pfs.Branch,
				Commit: in.Pfs.Commit,
				Name:   in.Pfs.Name,
			})
		}
		return nil
	})
	var outputBucket *s3.Bucket
	if s.s.pipelineInfo.S3Out {
		outputBucket = &s3.Bucket{
			Repo:   jobInfo.OutputCommit.Branch.Repo.Name,
			Branch: jobInfo.OutputCommit.Branch.Name,
			Commit: jobInfo.OutputCommit.ID,
			Name:   "out",
		}
	}
	driver := s3.NewWorkerDriver(inputBuckets, outputBucket)
	// TODO(msteffen) always serve on the same port for now (there shouldn't be
	// more than one job in s.servers). When parallel jobs are implemented, the
	// servers in s.servers won't actually serve anymore, and instead parent
	// server will forward requests based on the request hostname
	port := s.s.apiServer.env.Config().S3GatewayPort
	strport := strconv.FormatInt(int64(port), 10)
	var server *http.Server
	err := backoff.RetryNotify(func() error {
		var err error
		server, err = s3.Server(port, driver, func() (*client.APIClient, error) {
			return s.s.apiServer.env.GetPachClient(s.s.pachClient.Ctx()), nil // clones s.pachClient
		})
		if err != nil {
			return errors.Wrapf(err, "couldn't initialize s3 gateway server")
		}
		server.Addr = ":" + strport
		return nil
	}, backoff.NewExponentialBackOff(), func(err error, d time.Duration) error {
		logrus.Errorf("error creating sidecar s3 gateway handler for %q: %v; retrying in %v", jobID, err, d)
		return nil
	})
	if err != nil {
		logrus.Errorf("permanent error creating sidecar s3 gateway handler for %q: %v", jobID, err)
		return // give up. Worker will fail the job
	}
	go func() {
		for i := 0; i < 2; i++ { // If too many errors, the worker will fail the job
			err := server.ListenAndServe()
			if err == nil || errors.Is(err, http.ErrServerClosed) {
				break // server was shutdown/closed
			}
			logrus.Errorf("error serving sidecar s3 gateway handler for %q: %v; strike %d/3", jobID, err, i+1)
		}
	}()
	s.s.servers[jobID] = server
}

func (s *s3InstanceCreatingJobHandler) OnTerminate(jobCtx context.Context, jobID string) {
	s.s.serversMu.Lock()
	defer s.s.serversMu.Unlock()
	server, ok := s.s.servers[jobID]
	if !ok {
		return // s3g handler already deleted
	}

	// kill server
	b := backoff.New60sBackOff()
	// be extra slow, because this panics if it can't release the port
	b.MaxElapsedTime = 2 * time.Minute
	if err := backoff.RetryNotify(func() error {
		timeoutCtx, cancel := context.WithTimeout(jobCtx, 10*time.Second)
		defer cancel()
		return server.Shutdown(timeoutCtx)
	}, b, func(err error, d time.Duration) error {
		logrus.Errorf("could not kill sidecar s3 gateway server for job %q: %v; retrying in %v", jobID, err, d)
		return nil
	}); err != nil {
		// last chance -- try calling Close(), and if that doesn't work, force
		// the http server to shut down by panicking
		if err := server.Close(); err != nil {
			// panic here instead of ignoring the error and moving on because
			// otherwise the worker process won't release the s3 gateway port and
			// all future s3 jobs will fail.
			panic(fmt.Sprintf("could not kill sidecar s3 gateway server for job %q: %v; giving up", jobID, err))
		}
	}
	delete(s.s.servers, jobID) // remove server from map no matter what
}

type k8sServiceCreatingJobHandler struct {
	s *sidecarS3G
}

func (s *k8sServiceCreatingJobHandler) S3G() *sidecarS3G {
	return s.s
}

func (s *k8sServiceCreatingJobHandler) OnCreate(ctx context.Context, jobInfo *pps.JobInfo) {
	// Create kubernetes service for the current job ('jobInfo')
	labels := map[string]string{
		"app":       ppsutil.PipelineRcName(jobInfo.Job.Pipeline.Name, jobInfo.PipelineVersion),
		"suite":     "pachyderm",
		"component": "worker",
	}
	service := &v1.Service{
		TypeMeta: metav1.TypeMeta{
			Kind:       "Service",
			APIVersion: "v1",
		},
		ObjectMeta: metav1.ObjectMeta{
			Name:   ppsutil.SidecarS3GatewayService(jobInfo.Job.ID),
			Labels: labels,
		},
		Spec: v1.ServiceSpec{
			Selector: labels,
			// Create a headless service so that the worker's kube proxy doesn't
			// have to get a routing path for the service IP (i.e. the worker kube
			// proxy can have stale routes and clients running inside the worker
			// can still connect)
			ClusterIP: "None",
			Ports: []v1.ServicePort{
				{
					Port: int32(s.s.apiServer.env.Config().S3GatewayPort),
					Name: "s3-gateway-port",
				},
			},
		},
	}

	err := backoff.RetryNotify(func() error {
		_, err := s.s.apiServer.env.GetKubeClient().CoreV1().Services(s.s.apiServer.namespace).Create(service)
		if err != nil && strings.Contains(err.Error(), "already exists") {
			return nil // service already created
		}
		return err
	}, backoff.NewExponentialBackOff(), func(err error, d time.Duration) error {
		logrus.Errorf("error creating kubernetes service for s3 gateway sidecar: %v; retrying in %v", err, d)
		return nil
	})
	if err != nil {
		logrus.Errorf("could not create service for job %q: %v", jobInfo.Job.ID, err)
	}
}

func (s *k8sServiceCreatingJobHandler) OnTerminate(_ context.Context, jobID string) {
	if !ppsutil.ContainsS3Inputs(s.s.pipelineInfo.Input) && !s.s.pipelineInfo.S3Out {
		return // Nothing to delete; this isn't an s3 pipeline (shouldn't happen)
	}

	if err := backoff.RetryNotify(func() error {
		err := s.s.apiServer.env.GetKubeClient().CoreV1().Services(s.s.apiServer.namespace).Delete(
			ppsutil.SidecarS3GatewayService(jobID),
			&metav1.DeleteOptions{OrphanDependents: new(bool) /* false */})
		if err != nil && strings.Contains(err.Error(), "not found") {
			return nil // service already deleted
		}
		return err
	}, backoff.NewExponentialBackOff(), func(err error, d time.Duration) error {
		logrus.Errorf("error deleting kubernetes service for s3 %q gateway sidecar: %v; retrying in %v", jobID, err, d)
		return nil
	}); err != nil {
		logrus.Errorf("permanent error deleting kubernetes service for %q s3 gateway sidecar: %v", jobID, err)
	}
}

type handleJobsCtx struct {
	s *sidecarS3G
	h jobHandler
}

func (h *handleJobsCtx) start() {
	defer func() {
		panic("sidecar s3 gateway: start() is exiting; this should never happen")
	}()
	for { // reestablish watch in a loop, in case there's a watch error
		var watcher watch.Watcher
		backoff.Retry(func() error {
			var err error
			watcher, err = h.s.apiServer.jobs.ReadOnly(context.Background()).WatchByIndex(
				ppsdb.JobsPipelineIndex, h.s.pipelineInfo.Pipeline.Name)
			if err != nil {
				return errors.Wrapf(err, "error creating watch")
			}
			return nil
		}, backoff.NewInfiniteBackOff())
		defer watcher.Close()

		for e := range watcher.Watch() {
			jobID := string(e.Key)
			if e.Type == watch.EventError {
				logrus.Errorf("sidecar s3 gateway watch error: %v", e.Err)
				break // reestablish watch
			}

			// create new ctx for this job
			jobCtx, jobCancel := context.WithCancel(context.Background())
			h.processJobEvent(jobCtx, e.Type, jobID)
			// spin off handler for job termination. 'watcher' will not see any job
			// state updates after the first because job state updates don't update
			// the pipelines index, so this establishes a watcher that will.
			go h.end(jobCtx, jobCancel, jobID)
		}
	}
}

// end watches 'jobID' and calls h.OnTerminate() when the job finishes.
func (h *handleJobsCtx) end(ctx context.Context, cancel func(), jobID string) {
	job := client.NewJob(h.s.pipelineInfo.Pipeline.Name, jobID)
	defer cancel()
	for { // reestablish watch in a loop, in case there's a watch error
		var watcher watch.Watcher
		backoff.Retry(func() error {
			var err error
			watcher, err = h.s.apiServer.jobs.ReadOnly(ctx).WatchOne(ppsdb.JobKey(job))
			if err != nil {
				return errors.Wrapf(err, "error creating watch")
			}
			return nil
		}, backoff.NewInfiniteBackOff())
		defer watcher.Close()

		for e := range watcher.Watch() {
			if e.Type == watch.EventError {
				logrus.Errorf("sidecar s3 gateway watch job %q error: %v", e.Key, e.Err)
				break // reestablish watch
			}
			h.processJobEvent(ctx, e.Type, jobID)
		}
	}
}

func (h *handleJobsCtx) processJobEvent(jobCtx context.Context, t watch.EventType, jobID string) {
	if t == watch.EventDelete {
		h.h.OnTerminate(jobCtx, jobID)
		return
	}
	// 'e' is a Put event (new or updated job)
	pachClient := h.s.pachClient.WithCtx(jobCtx)
	// Inspect the job and make sure it's relevant, as this worker may be old
	logrus.Infof("sidecar s3 gateway: inspecting job %q to begin serving inputs over s3 gateway", jobID)

	var jobInfo *pps.JobInfo
	if err := backoff.RetryNotify(func() error {
		var err error
<<<<<<< HEAD
		pipelineJobInfo, err = pachClient.InspectPipelineJob(h.s.pipelineInfo.Pipeline.Name, pipelineJobID)
=======
		jobInfo, err = pachClient.InspectJob(h.s.pipelineInfo.Pipeline.Name, jobID, false)
>>>>>>> b62ede97
		if err != nil {
			if col.IsErrNotFound(err) {
				// TODO(msteffen): I'm not sure what this means--maybe that the service
				// was created and immediately deleted, and there's a pending deletion
				// event? In any case, without a job that exists there's nothing to act on
				logrus.Errorf("sidecar s3 gateway: job %q not found", jobID)
				return nil
			}
			return err
		}
		return nil
	}, backoff.NewExponentialBackOff(), func(err error, d time.Duration) error {
		logrus.Errorf("error inspecting job %q: %v; retrying in %v", jobID, err, d)
		return nil
	}); err != nil {
		logrus.Errorf("permanent error inspecting job %q: %v", jobID, err)
		return // leak the job; better than getting stuck?
	}
	if jobInfo.PipelineVersion < h.s.pipelineInfo.Version {
		logrus.Infof("skipping job %v as it uses old pipeline version %d", jobID, jobInfo.PipelineVersion)
		return
	}
	if jobInfo.PipelineVersion > h.s.pipelineInfo.Version {
		logrus.Infof("skipping job %q as its pipeline version version %d is "+
			"greater than this worker's pipeline version (%d), this should "+
			"automatically resolve when the worker is updated", jobID,
			jobInfo.PipelineVersion, h.s.pipelineInfo.Version)
		return
	}
	if ppsutil.IsTerminal(jobInfo.State) {
		h.h.OnTerminate(jobCtx, jobID)
		return
	}

	h.h.OnCreate(jobCtx, jobInfo)
}<|MERGE_RESOLUTION|>--- conflicted
+++ resolved
@@ -429,11 +429,7 @@
 	var jobInfo *pps.JobInfo
 	if err := backoff.RetryNotify(func() error {
 		var err error
-<<<<<<< HEAD
-		pipelineJobInfo, err = pachClient.InspectPipelineJob(h.s.pipelineInfo.Pipeline.Name, pipelineJobID)
-=======
-		jobInfo, err = pachClient.InspectJob(h.s.pipelineInfo.Pipeline.Name, jobID, false)
->>>>>>> b62ede97
+		jobInfo, err = pachClient.InspectJob(h.s.pipelineInfo.Pipeline.Name, jobID)
 		if err != nil {
 			if col.IsErrNotFound(err) {
 				// TODO(msteffen): I'm not sure what this means--maybe that the service
