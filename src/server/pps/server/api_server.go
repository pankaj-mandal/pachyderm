--- conflicted
+++ resolved
@@ -13,13 +13,9 @@
 	"time"
 	"unicode"
 
-<<<<<<< HEAD
 	"github.com/gogo/protobuf/jsonpb"
 	"github.com/gogo/protobuf/proto"
 	"github.com/gogo/protobuf/types"
-=======
-	"github.com/gogo/protobuf/proto"
->>>>>>> 90c402ec
 	"github.com/golang/protobuf/ptypes"
 	"github.com/itchyny/gojq"
 	"github.com/jmoiron/sqlx"
@@ -127,13 +123,8 @@
 	peerPort              uint16
 	gcPercent             int
 	// collections
-<<<<<<< HEAD
 	pipelines col.PostgresCollection
 	jobs      col.PostgresCollection
-=======
-	pipelines col.EtcdCollection
-	jobs      col.EtcdCollection
->>>>>>> 90c402ec
 }
 
 func merge(from, to map[string]bool) {
@@ -728,11 +719,7 @@
 	// specCommits holds the specCommits of pipelines that we're interested in
 	specCommits := make(map[string]bool)
 	if err := a.listPipelinePtr(pachClient, pipeline, history,
-<<<<<<< HEAD
-		func(ptr *pps.EtcdPipelineInfo) error {
-=======
 		func(ptr *pps.StoredPipelineInfo) error {
->>>>>>> 90c402ec
 			specCommits[ptr.SpecCommit.ID] = true
 			return nil
 		}); err != nil {
@@ -741,11 +728,7 @@
 	jobs := a.jobs.ReadOnly(pachClient.Ctx())
 	jobPtr := &pps.StoredPipelineJobInfo{}
 	_f := func(string) error {
-<<<<<<< HEAD
-		jobInfo, err := a.jobInfoFromPtr(pachClient, jobPtr, len(inputCommits) > 0 || full)
-=======
 		pipelineJobInfo, err := a.pipelineJobInfoFromPtr(pachClient, jobPtr, len(inputCommits) > 0 || full)
->>>>>>> 90c402ec
 		if err != nil {
 			if isNotFoundErr(err) {
 				// This can happen if a user deletes an upstream commit and thereby
@@ -2222,11 +2205,7 @@
 
 		// pipelinePtr will be written to etcd, pointing at 'commit'. May include an
 		// auth token
-<<<<<<< HEAD
-		pipelinePtr := &pps.EtcdPipelineInfo{
-=======
 		pipelinePtr := &pps.StoredPipelineInfo{
->>>>>>> 90c402ec
 			Pipeline:    request.Pipeline,
 			SpecCommit:  commit,
 			State:       pps.PipelineState_PIPELINE_STARTING,
@@ -2435,13 +2414,8 @@
 	if err != nil {
 		return nil, err
 	}
-<<<<<<< HEAD
-	pipelinePtr := pps.EtcdPipelineInfo{}
+	pipelinePtr := pps.StoredPipelineInfo{}
 	if err := a.pipelines.ReadWrite(txnCtx.SqlTx).Get(name, &pipelinePtr); err != nil {
-=======
-	pipelinePtr := pps.StoredPipelineInfo{}
-	if err := a.pipelines.ReadWrite(txnCtx.Stm).Get(name, &pipelinePtr); err != nil {
->>>>>>> 90c402ec
 		if col.IsErrNotFound(err) {
 			return nil, errors.Errorf("pipeline \"%s\" not found", name)
 		}
@@ -2563,17 +2537,6 @@
 	}
 	// the mess below is so we can lookup the PFS info for each pipeline concurrently.
 	eg, ctx := errgroup.WithContext(pachClient.Ctx())
-<<<<<<< HEAD
-	etcdInfos := make(chan *pps.EtcdPipelineInfo)
-	// stream these out of etcd
-	eg.Go(func() error {
-		defer close(etcdInfos)
-		return a.listPipelinePtr(pachClient, request.Pipeline, request.History, func(ptr *pps.EtcdPipelineInfo) error {
-			select {
-			case <-ctx.Done():
-				return ctx.Err()
-			case etcdInfos <- proto.Clone(ptr).(*pps.EtcdPipelineInfo):
-=======
 	infos := make(chan *pps.StoredPipelineInfo)
 	// stream these out of etcd
 	eg.Go(func() error {
@@ -2583,7 +2546,6 @@
 			case <-ctx.Done():
 				return ctx.Err()
 			case infos <- proto.Clone(ptr).(*pps.StoredPipelineInfo):
->>>>>>> 90c402ec
 				return nil
 			}
 		})
@@ -2593,11 +2555,7 @@
 	var fHasErrored bool
 	for i := 0; i < 20; i++ {
 		eg.Go(func() error {
-<<<<<<< HEAD
-			for info := range etcdInfos {
-=======
 			for info := range infos {
->>>>>>> 90c402ec
 				pinfo, err := a.resolvePipelineInfo(pachClient, request.AllowIncomplete, info)
 				if err != nil {
 					return err
@@ -2627,13 +2585,8 @@
 	return eg.Wait()
 }
 
-<<<<<<< HEAD
-// resolvePipelineInfo looks up additional pipeline info in PFS needed to turn a EtcdPipelineInfo into a PipelineInfo
-func (a *apiServer) resolvePipelineInfo(pachClient *client.APIClient, allowIncomplete bool, ptr *pps.EtcdPipelineInfo) (*pps.PipelineInfo, error) {
-=======
 // resolvePipelineInfo looks up additional pipeline info in PFS needed to turn a StoredPipelineInfo into a PipelineInfo
 func (a *apiServer) resolvePipelineInfo(pachClient *client.APIClient, allowIncomplete bool, ptr *pps.StoredPipelineInfo) (*pps.PipelineInfo, error) {
->>>>>>> 90c402ec
 	if allowIncomplete {
 		return ppsutil.GetPipelineInfoAllowIncomplete(pachClient, ptr)
 	}
@@ -2643,13 +2596,8 @@
 // listPipelinePtr enumerates all PPS pipelines in etcd, filters them based on
 // 'request', and then calls 'f' on each value
 func (a *apiServer) listPipelinePtr(pachClient *client.APIClient,
-<<<<<<< HEAD
-	pipeline *pps.Pipeline, history int64, f func(*pps.EtcdPipelineInfo) error) error {
-	p := &pps.EtcdPipelineInfo{}
-=======
 	pipeline *pps.Pipeline, history int64, f func(*pps.StoredPipelineInfo) error) error {
 	p := &pps.StoredPipelineInfo{}
->>>>>>> 90c402ec
 	forEachPipeline := func() error {
 		for i := int64(0); ; i++ {
 			// call f() if i <= history (esp. if history == 0, call f() once)
@@ -2702,11 +2650,7 @@
 	// Possibly list pipelines in etcd (skip PFS read--don't need it) and delete them
 	if request.All {
 		request.Pipeline = &pps.Pipeline{}
-<<<<<<< HEAD
-		pipelinePtr := &pps.EtcdPipelineInfo{}
-=======
 		pipelinePtr := &pps.StoredPipelineInfo{}
->>>>>>> 90c402ec
 		if err := a.pipelines.ReadOnly(ctx).List(pipelinePtr, col.DefaultOptions(), func(string) error {
 			request.Pipeline.Name = pipelinePtr.Pipeline.Name
 			_, err := a.deletePipeline(pachClient, request)
@@ -2822,15 +2766,10 @@
 	// but before the pipeline RC is deleted. Check for orphaned jobs in
 	// pollPipelines.
 	var eg errgroup.Group
-<<<<<<< HEAD
-	jobPtr := &pps.EtcdJobInfo{}
+	jobPtr := &pps.StoredPipelineJobInfo{}
 	if err := a.jobs.ReadOnly(ctx).GetByIndex(ppsdb.JobsPipelineIndex, request.Pipeline.Name, jobPtr, col.DefaultOptions(), func(jobID string) error {
-=======
-	jobPtr := &pps.StoredPipelineJobInfo{}
-	if err := a.jobs.ReadOnly(ctx).GetByIndex(ppsdb.JobsPipelineIndex, request.Pipeline.Name, jobPtr, col.DefaultOptions(), func(string) error {
->>>>>>> 90c402ec
 		eg.Go(func() error {
-			_, err := a.DeleteJob(ctx, &pps.DeleteJobRequest{Job: jobPtr.Job})
+			_, err := a.DeleteJob(ctx, &pps.DeleteJobRequest{Job: client.NewJob(jobID)})
 			if isNotFoundErr(err) || auth.IsErrNoRoleBinding(err) {
 				return nil
 			}
@@ -3370,13 +3309,8 @@
 					return errors.Wrapf(grpcutil.ScrubGRPC(err), "could not generate pipeline auth token")
 				}
 
-<<<<<<< HEAD
-				var pipelinePtr pps.EtcdPipelineInfo
+				var pipelinePtr pps.StoredPipelineInfo
 				if err := a.pipelines.ReadWrite(txnCtx.SqlTx).Update(pipelineName, &pipelinePtr, func() error {
-=======
-				var pipelinePtr pps.StoredPipelineInfo
-				if err := a.pipelines.ReadWrite(txnCtx.Stm).Update(pipelineName, &pipelinePtr, func() error {
->>>>>>> 90c402ec
 					pipelinePtr.AuthToken = token
 					return nil
 				}); err != nil {
@@ -3405,15 +3339,9 @@
 }
 
 func (a *apiServer) updatePipelineSpecCommit(pachClient *client.APIClient, pipelineName string, commit *pfs.Commit) error {
-<<<<<<< HEAD
 	err := col.NewSQLTx(pachClient.Ctx(), a.env.GetDBClient(), func(sqlTx *sqlx.Tx) error {
 		pipelines := a.pipelines.ReadWrite(sqlTx)
-		pipelinePtr := &pps.EtcdPipelineInfo{}
-=======
-	_, err := col.NewSTM(pachClient.Ctx(), a.env.GetEtcdClient(), func(stm col.STM) error {
-		pipelines := a.pipelines.ReadWrite(stm)
 		pipelinePtr := &pps.StoredPipelineInfo{}
->>>>>>> 90c402ec
 		if err := pipelines.Get(pipelineName, pipelinePtr); err != nil {
 			return err
 		}
