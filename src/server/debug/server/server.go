package server

import (
	"archive/tar"
	"context"
	"fmt"
	"io"
	"math"
	"os"
	"runtime/pprof"
	"strings"
	"time"

	"github.com/gogo/protobuf/jsonpb"
	"github.com/gogo/protobuf/types"
	"github.com/pachyderm/pachyderm/v2/src/client"
	"github.com/pachyderm/pachyderm/v2/src/debug"
	"github.com/pachyderm/pachyderm/v2/src/internal/clientsdk"
	"github.com/pachyderm/pachyderm/v2/src/internal/errors"
	"github.com/pachyderm/pachyderm/v2/src/internal/errutil"
	"github.com/pachyderm/pachyderm/v2/src/internal/grpcutil"
	loki "github.com/pachyderm/pachyderm/v2/src/internal/lokiutil/client"
	"github.com/pachyderm/pachyderm/v2/src/internal/ppsutil"
	"github.com/pachyderm/pachyderm/v2/src/internal/serviceenv"
	"github.com/pachyderm/pachyderm/v2/src/pfs"
	"github.com/pachyderm/pachyderm/v2/src/pps"
	workerserver "github.com/pachyderm/pachyderm/v2/src/server/worker/server"
	log "github.com/sirupsen/logrus"
	"github.com/wcharczuk/go-chart"
	v1 "k8s.io/api/core/v1"
	metav1 "k8s.io/apimachinery/pkg/apis/meta/v1"
	describe "k8s.io/kubectl/pkg/describe"
)

const (
	defaultDuration = time.Minute
	pachdPrefix     = "pachd"
	pipelinePrefix  = "pipelines"
	podPrefix       = "pods"
)

type debugServer struct {
	env           serviceenv.ServiceEnv
	name          string
	sidecarClient *client.APIClient
	marshaller    *jsonpb.Marshaler
}

// NewDebugServer creates a new server that serves the debug api over GRPC
func NewDebugServer(env serviceenv.ServiceEnv, name string, sidecarClient *client.APIClient) debug.DebugServer {
	return &debugServer{
		env:           env,
		name:          name,
		sidecarClient: sidecarClient,
		marshaller:    &jsonpb.Marshaler{Indent: "  "},
	}
}

type collectPipelineFunc func(*tar.Writer, *pps.PipelineInfo, ...string) error
type collectWorkerFunc func(*tar.Writer, *v1.Pod, ...string) error
type redirectFunc func(debug.DebugClient, *debug.Filter) (io.Reader, error)
type collectFunc func(*tar.Writer, ...string) error

func (s *debugServer) handleRedirect(
	pachClient *client.APIClient,
	server grpcutil.StreamingBytesServer,
	filter *debug.Filter,
	collectPachd collectFunc,
	collectPipeline collectPipelineFunc,
	collectWorker collectWorkerFunc,
	redirect redirectFunc,
	collect collectFunc,
	extraApps ...string,
) error {
	return grpcutil.WithStreamingBytesWriter(server, func(w io.Writer) error {
		return withDebugWriter(w, func(tw *tar.Writer) error {
			// Handle filter.
			pachdContainerPrefix := join(pachdPrefix, s.name, "pachd")
			if filter != nil {
				switch f := filter.Filter.(type) {
				case *debug.Filter_Pachd:
					return collectPachd(tw, pachdContainerPrefix)
				case *debug.Filter_Pipeline:
					pipelineInfo, err := pachClient.InspectPipeline(f.Pipeline.Name, true)
					if err != nil {
						return err
					}
					return s.handlePipelineRedirect(tw, pipelineInfo, collectPipeline, collectWorker, redirect)
				case *debug.Filter_Worker:
					if f.Worker.Redirected {
						// Collect the storage container.
						if s.sidecarClient == nil {
							return collect(tw, client.PPSWorkerSidecarContainerName)
						}
						// Collect the user container.
						if err := collect(tw, client.PPSWorkerUserContainerName); err != nil {
							return err
						}
						// Redirect to the storage container.
						r, err := redirect(s.sidecarClient.DebugClient, filter)
						if err != nil {
							return err
						}
						return collectDebugStream(tw, r)

					}
					pod, err := s.env.GetKubeClient().CoreV1().Pods(s.env.Config().Namespace).Get(pachClient.Ctx(), f.Worker.Pod, metav1.GetOptions{})
					if err != nil {
						return errors.EnsureStack(err)
					}
					return s.handleWorkerRedirect(tw, pod, collectWorker, redirect)
				}
			}
			// No filter, collect everything.
			if err := collectPachd(tw, pachdContainerPrefix); err != nil {
				return err
			}
			pipelineInfos, err := pachClient.ListPipeline(true)
			if err != nil {
				return err
			}
			for _, pipelineInfo := range pipelineInfos {
				if err := s.handlePipelineRedirect(tw, pipelineInfo, collectPipeline, collectWorker, redirect); err != nil {
					return err
				}
			}
			if len(extraApps) > 0 {
				return s.appLogs(tw, extraApps)
			}
			return nil
		})
	})
}

func (s *debugServer) appLogs(tw *tar.Writer, apps []string) error {
	pods, err := s.env.GetKubeClient().CoreV1().Pods(s.env.Config().Namespace).List(s.env.Context(), metav1.ListOptions{
		TypeMeta: metav1.TypeMeta{
			Kind:       "ListOptions",
			APIVersion: "v1",
		},
		LabelSelector: metav1.FormatLabelSelector(&metav1.LabelSelector{
			MatchLabels: map[string]string{
				"suite": "pachyderm",
			},
			MatchExpressions: []metav1.LabelSelectorRequirement{{
				Key:      "app",
				Operator: metav1.LabelSelectorOpIn,
				Values:   apps,
			}},
		}),
	})
	if err != nil {
		return errors.EnsureStack(err)
	}
	for _, pod := range pods.Items {
		prefix := join(pod.Labels["app"], pod.Name)
		if err := s.collectDescribe(tw, pod.Name, prefix); err != nil {
			return err
		}
		if err := s.collectLogs(tw, pod.Name, "", prefix); err != nil {
			return err
		}
		if err := s.collectLogsLoki(tw, pod.Name, "", join(pod.Labels["app"], pod.Name)); err != nil {
			return err
		}
	}
	return nil
}

func (s *debugServer) handlePipelineRedirect(
	tw *tar.Writer,
	pipelineInfo *pps.PipelineInfo,
	collectPipeline collectPipelineFunc,
	collectWorker collectWorkerFunc,
	redirect redirectFunc,
) (retErr error) {
	prefix := join(pipelinePrefix, pipelineInfo.Pipeline.Name)
	defer func() {
		if retErr != nil {
			retErr = writeErrorFile(tw, retErr, prefix)
		}
	}()
	if collectPipeline != nil {
		if err := collectPipeline(tw, pipelineInfo, prefix); err != nil {
			return err
		}
	}
	return s.forEachWorker(pipelineInfo, func(pod *v1.Pod) error {
		return s.handleWorkerRedirect(tw, pod, collectWorker, redirect, prefix)
	})
}

func (s *debugServer) forEachWorker(pipelineInfo *pps.PipelineInfo, cb func(*v1.Pod) error) error {
	pods, err := s.getWorkerPods(pipelineInfo)
	if err != nil {
		return err
	}
	if len(pods) == 0 {
		return errors.Errorf("no worker pods found for pipeline %v", pipelineInfo.Pipeline.Name)
	}
	for _, pod := range pods {
		if err := cb(&pod); err != nil {
			return err
		}
	}
	return nil
}

func (s *debugServer) getWorkerPods(pipelineInfo *pps.PipelineInfo) ([]v1.Pod, error) {
	podList, err := s.env.GetKubeClient().CoreV1().Pods(s.env.Config().Namespace).List(
		s.env.Context(),
		metav1.ListOptions{
			TypeMeta: metav1.TypeMeta{
				Kind:       "ListOptions",
				APIVersion: "v1",
			},
			LabelSelector: metav1.FormatLabelSelector(
				metav1.SetAsLabelSelector(
					map[string]string{
						"app": ppsutil.PipelineRcName(pipelineInfo.Pipeline.Name, pipelineInfo.Version),
					},
				),
			),
		},
	)
	if err != nil {
		return nil, errors.EnsureStack(err)
	}
	return podList.Items, nil
}

func (s *debugServer) handleWorkerRedirect(tw *tar.Writer, pod *v1.Pod, collectWorker collectWorkerFunc, cb redirectFunc, prefix ...string) (retErr error) {
	workerPrefix := join(podPrefix, pod.Name)
	if len(prefix) > 0 {
		workerPrefix = join(prefix[0], workerPrefix)
	}
	defer func() {
		if retErr != nil {
			retErr = writeErrorFile(tw, retErr, workerPrefix)
		}
	}()
	if collectWorker != nil {
		if err := collectWorker(tw, pod, workerPrefix); err != nil {
			return err
		}
	}
	if pod.Status.Phase != v1.PodRunning {
		return errors.Errorf("pod in phase %v, must be in phase %v to collect debug information", pod.Status.Phase, v1.PodRunning)
	}
	c, err := workerserver.NewClient(pod.Status.PodIP)
	if err != nil {
		return err
	}
	defer func() {
		if err := c.Close(); err != nil {
			log.Errorf("errored closing worker client: %v", err)
		}
	}()
	r, err := cb(c.DebugClient, &debug.Filter{
		Filter: &debug.Filter_Worker{
			Worker: &debug.Worker{
				Pod:        pod.Name,
				Redirected: true,
			},
		},
	})
	if err != nil {
		return err
	}
	return collectDebugStream(tw, r, workerPrefix)
}

func (s *debugServer) Profile(request *debug.ProfileRequest, server debug.Debug_ProfileServer) error {
	pachClient := s.env.GetPachClient(server.Context())
	return s.handleRedirect(
		pachClient,
		server,
		request.Filter,
		collectProfileFunc(request.Profile),
		nil,
		nil,
		redirectProfileFunc(pachClient.Ctx(), request.Profile),
		collectProfileFunc(request.Profile),
	)
}

func collectProfileFunc(profile *debug.Profile) collectFunc {
	return func(tw *tar.Writer, prefix ...string) error {
		return collectProfile(tw, profile, prefix...)
	}
}

func collectProfile(tw *tar.Writer, profile *debug.Profile, prefix ...string) error {
	return collectDebugFile(tw, profile.Name, "", func(w io.Writer) error {
		return writeProfile(w, profile)
	}, prefix...)
}

func writeProfile(w io.Writer, profile *debug.Profile) error {
	if profile.Name == "cpu" {
		if err := pprof.StartCPUProfile(w); err != nil {
			return errors.EnsureStack(err)
		}
		duration := defaultDuration
		if profile.Duration != nil {
			var err error
			duration, err = types.DurationFromProto(profile.Duration)
			if err != nil {
				return errors.EnsureStack(err)
			}
		}
		time.Sleep(duration)
		pprof.StopCPUProfile()
		return nil
	}
	p := pprof.Lookup(profile.Name)
	if p == nil {
		return errors.Errorf("unable to find profile %q", profile.Name)
	}
	if profile.Name == "goroutine" {
		return errors.EnsureStack(p.WriteTo(w, 2))
	}
	return errors.EnsureStack(p.WriteTo(w, 0))
}

func redirectProfileFunc(ctx context.Context, profile *debug.Profile) redirectFunc {
	return func(c debug.DebugClient, filter *debug.Filter) (io.Reader, error) {
		profileC, err := c.Profile(ctx, &debug.ProfileRequest{
			Profile: profile,
			Filter:  filter,
		})
		if err != nil {
			return nil, errors.EnsureStack(err)
		}
		return grpcutil.NewStreamingBytesReader(profileC, nil), nil
	}
}

func (s *debugServer) Binary(request *debug.BinaryRequest, server debug.Debug_BinaryServer) error {
	pachClient := s.env.GetPachClient(server.Context())
	return s.handleRedirect(
		pachClient,
		server,
		request.Filter,
		collectBinary,
		nil,
		nil,
		redirectBinaryFunc(pachClient.Ctx()),
		collectBinary,
	)
}

func collectBinary(tw *tar.Writer, prefix ...string) error {
	return collectDebugFile(tw, "binary", "", func(w io.Writer) (retErr error) {
		f, err := os.Open(os.Args[0])
		if err != nil {
			return errors.EnsureStack(err)
		}
		defer func() {
			if err := f.Close(); retErr == nil {
				retErr = err
			}
		}()
		_, err = io.Copy(w, f)
		return errors.EnsureStack(err)
	}, prefix...)
}

func redirectBinaryFunc(ctx context.Context) redirectFunc {
	return func(c debug.DebugClient, filter *debug.Filter) (io.Reader, error) {
		binaryC, err := c.Binary(ctx, &debug.BinaryRequest{Filter: filter})
		if err != nil {
			return nil, errors.EnsureStack(err)
		}
		return grpcutil.NewStreamingBytesReader(binaryC, nil), nil
	}
}

func (s *debugServer) Dump(request *debug.DumpRequest, server debug.Debug_DumpServer) error {
	if request.Limit == 0 {
		request.Limit = math.MaxInt64
	}
	pachClient := s.env.GetPachClient(server.Context())
	return s.handleRedirect(
		pachClient,
		server,
		request.Filter,
		s.collectPachdDumpFunc(pachClient, request.Limit),
		s.collectPipelineDumpFunc(pachClient, request.Limit),
		s.collectWorkerDump,
		redirectDumpFunc(pachClient.Ctx()),
		collectDump,
		"pg-bouncer", "etcd",
	)
}

func (s *debugServer) collectPachdDumpFunc(pachClient *client.APIClient, limit int64) collectFunc {
	return func(tw *tar.Writer, prefix ...string) error {
		// Collect input repos.
		if err := s.collectInputRepos(tw, pachClient, limit); err != nil {
			return err
		}
		// Collect the pachd version.
		if err := s.collectPachdVersion(tw, pachClient, prefix...); err != nil {
			return err
		}
		// Collect the pachd describe output.
		if err := s.collectDescribe(tw, s.name, prefix...); err != nil {
			return err
		}
		// Collect the pachd container logs.
		if err := s.collectLogs(tw, s.name, "pachd", prefix...); err != nil {
			return err
		}
		// Collect the pachd container logs from loki.
		if err := s.collectLogsLoki(tw, s.name, "pachd", prefix...); err != nil {
			return err
		}
		// Collect the pachd container dump.
		return collectDump(tw, prefix...)
	}
}

func (s *debugServer) collectInputRepos(tw *tar.Writer, pachClient *client.APIClient, limit int64) error {
	repoInfos, err := pachClient.ListRepo()
	if err != nil {
		return err
	}
	for _, repoInfo := range repoInfos {
		if _, err := pachClient.InspectPipeline(repoInfo.Repo.Name, true); err != nil {
			if errutil.IsNotFoundError(err) {
				repoPrefix := join("source-repos", repoInfo.Repo.Name)
				return s.collectCommits(tw, pachClient, repoInfo.Repo, limit, repoPrefix)
			}
			return err
		}
	}
	return nil
}

func (s *debugServer) collectCommits(tw *tar.Writer, pachClient *client.APIClient, repo *pfs.Repo, limit int64, prefix ...string) error {
	compacting := chart.ContinuousSeries{
		Name: "compacting",
		Style: chart.Style{
			Show:        true,
			StrokeColor: chart.GetDefaultColor(0).WithAlpha(255),
		},
	}
	validating := chart.ContinuousSeries{
		Name: "validating",
		Style: chart.Style{
			Show:        true,
			StrokeColor: chart.GetDefaultColor(1).WithAlpha(255),
		},
	}
	finishing := chart.ContinuousSeries{
		Name: "finishing",
		Style: chart.Style{
			Show:        true,
			StrokeColor: chart.GetDefaultColor(2).WithAlpha(255),
		},
	}
	if err := collectDebugFile(tw, "commits", "json", func(w io.Writer) error {
		ctx, cancel := context.WithCancel(pachClient.Ctx())
		defer cancel()
		client, err := pachClient.PfsAPIClient.ListCommit(ctx, &pfs.ListCommitRequest{
			Repo:   repo,
			Number: limit,
			All:    true,
		})
		if err != nil {
			return err
		}
		return clientsdk.ForEachCommit(client, func(ci *pfs.CommitInfo) error {
			if ci.Finished != nil && ci.Details.CompactingTime != nil && ci.Details.ValidatingTime != nil {
				compactingDuration, err := types.DurationFromProto(ci.Details.CompactingTime)
				if err != nil {
					return errors.EnsureStack(err)
				}
				compacting.XValues = append(compacting.XValues, float64(len(compacting.XValues)+1))
				compacting.YValues = append(compacting.YValues, float64(compactingDuration))
				validatingDuration, err := types.DurationFromProto(ci.Details.ValidatingTime)
				if err != nil {
					return errors.EnsureStack(err)
				}
				validating.XValues = append(validating.XValues, float64(len(validating.XValues)+1))
				validating.YValues = append(validating.YValues, float64(validatingDuration))
				finishingTime, err := types.TimestampFromProto(ci.Finishing)
				if err != nil {
					return errors.EnsureStack(err)
				}
				finishedTime, err := types.TimestampFromProto(ci.Finished)
				if err != nil {
					return errors.EnsureStack(err)
				}
				finishingDuration := finishedTime.Sub(finishingTime)
				finishing.XValues = append(finishing.XValues, float64(len(finishing.XValues)+1))
				finishing.YValues = append(finishing.YValues, float64(finishingDuration))
			}
			return errors.EnsureStack(s.marshaller.Marshal(w, ci))
		})
	}, prefix...); err != nil {
		return err
	}
	// Reverse the x values since we collect them from newest to oldest.
	// TODO: It would probably be better to support listing jobs in reverse order.
	reverseContinuousSeries(compacting, validating, finishing)
	return collectGraph(tw, "commits-chart", "number of commits", []chart.Series{compacting, validating, finishing}, prefix...)
}

func reverseContinuousSeries(series ...chart.ContinuousSeries) {
	for _, s := range series {
		for i := 0; i < len(s.XValues)/2; i++ {
			s.XValues[i], s.XValues[len(s.XValues)-1-i] = s.XValues[len(s.XValues)-1-i], s.XValues[i]
		}
	}
}

func collectGraph(tw *tar.Writer, name, XAxisName string, series []chart.Series, prefix ...string) error {
	return collectDebugFile(tw, name, "", func(w io.Writer) error {
		graph := chart.Chart{
			Title: name,
			TitleStyle: chart.Style{
				Show: true,
			},
			XAxis: chart.XAxis{
				Name: XAxisName,
				NameStyle: chart.Style{
					Show: true,
				},
				Style: chart.Style{
					Show: true,
				},
				ValueFormatter: func(v interface{}) string {
					return fmt.Sprintf("%.0f", v.(float64))
				},
			},
			YAxis: chart.YAxis{
				Name: "time (seconds)",
				NameStyle: chart.Style{
					Show: true,
				},
				Style: chart.Style{
					Show:                true,
					TextHorizontalAlign: chart.TextHorizontalAlignLeft,
				},
				ValueFormatter: func(v interface{}) string {
					seconds := v.(float64) / float64(time.Second)
					return fmt.Sprintf("%.3f", seconds)
				},
			},
			Series: series,
		}
		graph.Elements = []chart.Renderable{
			chart.Legend(&graph),
		}
		return errors.EnsureStack(graph.Render(chart.PNG, w))
	}, prefix...)
}

func (s *debugServer) collectPachdVersion(tw *tar.Writer, pachClient *client.APIClient, prefix ...string) error {
	return collectDebugFile(tw, "version", "txt", func(w io.Writer) error {
		version, err := pachClient.Version()
		if err != nil {
			return err
		}
		_, err = io.Copy(w, strings.NewReader(version+"\n"))
		return errors.EnsureStack(err)
	}, prefix...)
}

func (s *debugServer) collectDescribe(tw *tar.Writer, pod string, prefix ...string) error {
	return collectDebugFile(tw, "describe", "txt", func(w io.Writer) error {
		pd := describe.PodDescriber{
			Interface: s.env.GetKubeClient(),
		}
		output, err := pd.Describe(s.env.Config().Namespace, pod, describe.DescriberSettings{ShowEvents: true})
		if err != nil {
			return err
		}
		_, err = w.Write([]byte(output))
		return err
	}, prefix...)
}

func (s *debugServer) collectLogs(tw *tar.Writer, pod, container string, prefix ...string) error {
	if err := collectDebugFile(tw, "logs", "txt", func(w io.Writer) (retErr error) {
		stream, err := s.env.GetKubeClient().CoreV1().Pods(s.env.Config().Namespace).GetLogs(pod, &v1.PodLogOptions{Container: container}).Stream(s.env.Context())
		if err != nil {
			return errors.EnsureStack(err)
		}
		defer func() {
			if err := stream.Close(); retErr == nil {
				retErr = err
			}
		}()
		_, err = io.Copy(w, stream)
		return errors.EnsureStack(err)
	}, prefix...); err != nil {
		return err
	}
	return collectDebugFile(tw, "logs-previous", "txt", func(w io.Writer) (retErr error) {
		stream, err := s.env.GetKubeClient().CoreV1().Pods(s.env.Config().Namespace).GetLogs(pod, &v1.PodLogOptions{Container: container, Previous: true}).Stream(s.env.Context())
		if err != nil {
			return errors.EnsureStack(err)
		}
		defer func() {
			if err := stream.Close(); retErr == nil {
				retErr = err
			}
		}()
		_, err = io.Copy(w, stream)
		return errors.EnsureStack(err)
	}, prefix...)
}

func (s *debugServer) collectLogsLoki(tw *tar.Writer, pod, container string, prefix ...string) error {
	if s.env.Config().LokiHost == "" {
		return nil
	}
	return collectDebugFile(tw, "logs-loki", "txt", func(w io.Writer) error {
		queryStr := `{pod="` + pod
		if container != "" {
			queryStr += `", container="` + container
		}
		queryStr += `"}`
		return s.queryLoki(queryStr, func(_ loki.LabelSet, line string) error {
			_, err := w.Write([]byte(line))
			return err
		})
	}, prefix...)
}

func collectDump(tw *tar.Writer, prefix ...string) error {
	if err := collectProfile(tw, &debug.Profile{Name: "goroutine"}, prefix...); err != nil {
		return err
	}
	return collectProfile(tw, &debug.Profile{Name: "heap"}, prefix...)
}

func (s *debugServer) collectPipelineDumpFunc(pachClient *client.APIClient, limit int64) collectPipelineFunc {
	return func(tw *tar.Writer, pipelineInfo *pps.PipelineInfo, prefix ...string) error {
		if err := collectDebugFile(tw, "spec", "json", func(w io.Writer) error {
			fullPipelineInfos, err := pachClient.ListPipelineHistory(pipelineInfo.Pipeline.Name, -1, true)
			if err != nil {
				return err
			}
<<<<<<< HEAD
			return errors.EnsureStack(s.marshaller.Marshal(w, fullPipelineInfo))
=======
			for _, fullPipelineInfo := range fullPipelineInfos {
				if err := s.marshaller.Marshal(w, fullPipelineInfo); err != nil {
					return err
				}
			}
			return nil
>>>>>>> 8c6e32be
		}, prefix...); err != nil {
			return err
		}
		if err := s.collectCommits(tw, pachClient, client.NewRepo(pipelineInfo.Pipeline.Name), limit, prefix...); err != nil {
			return err
		}
		if err := s.collectJobs(tw, pachClient, pipelineInfo.Pipeline.Name, limit, prefix...); err != nil {
			return err
		}
		if s.env.Config().LokiHost != "" {
			if err := s.forEachWorkerLoki(pipelineInfo, func(pod string) error {
				workerPrefix := join(podPrefix, pod)
				if len(prefix) > 0 {
					workerPrefix = join(prefix[0], workerPrefix)
				}
				userPrefix := join(workerPrefix, client.PPSWorkerUserContainerName)
				if err := s.collectLogsLoki(tw, pod, client.PPSWorkerUserContainerName, userPrefix); err != nil {
					return err
				}
				sidecarPrefix := join(workerPrefix, client.PPSWorkerSidecarContainerName)
				return s.collectLogsLoki(tw, pod, client.PPSWorkerSidecarContainerName, sidecarPrefix)
			}); err != nil {
				name := "loki"
				if len(prefix) > 0 {
					name = join(prefix[0], name)
				}
				return writeErrorFile(tw, err, name)
			}
		}
		return nil
	}
}

func (s *debugServer) forEachWorkerLoki(pipelineInfo *pps.PipelineInfo, cb func(string) error) error {
	pods, err := s.getWorkerPodsLoki(pipelineInfo)
	if err != nil {
		return err
	}
	for pod := range pods {
		if err := cb(pod); err != nil {
			return err
		}
	}
	return nil
}

func (s *debugServer) getWorkerPodsLoki(pipelineInfo *pps.PipelineInfo) (map[string]struct{}, error) {
	queryStr := `{pipelineName="` + pipelineInfo.Pipeline.Name + `"}`
	pods := make(map[string]struct{})
	if err := s.queryLoki(queryStr, func(labels loki.LabelSet, _ string) error {
		pod, ok := labels["pod"]
		if !ok {
			return errors.Errorf("pod label missing from loki label set")
		}
		pods[pod] = struct{}{}
		return nil
	}); err != nil {
		return nil, err
	}
	return pods, nil
}

// TODO: Need to bump up this default on the server side, it is too low as is.
const maxLogs = 5000

func (s *debugServer) queryLoki(queryStr string, cb func(loki.LabelSet, string) error) error {
	c, err := s.env.GetLokiClient()
	if err != nil {
		return err
	}
	start := time.Now().Add(-(30 * 24 * time.Hour))
	end := time.Now()
	for {
		// TODO: Need a real context.
		resp, err := c.QueryRange(s.env.Context(), queryStr, maxLogs, start, end, "FORWARD", 0, 0, true)
		if err != nil {
			return err
		}
		streams, ok := resp.Data.Result.(loki.Streams)
		if !ok {
			return errors.Errorf("resp.Data.Result must be of type loki.Streams")
		}
		var numLogs int
		for _, stream := range streams {
			for _, entry := range stream.Entries {
				numLogs++
				if entry.Timestamp.After(start) {
					start = entry.Timestamp
				}
				if err := cb(stream.Labels, entry.Line); err != nil {
					return err
				}
			}
		}
		if numLogs < maxLogs {
			return nil
		}
		start = start.Add(time.Nanosecond)
	}
}

func (s *debugServer) collectJobs(tw *tar.Writer, pachClient *client.APIClient, pipelineName string, limit int64, prefix ...string) error {
	download := chart.ContinuousSeries{
		Name: "download",
		Style: chart.Style{
			Show:        true,
			StrokeColor: chart.GetDefaultColor(0).WithAlpha(255),
		},
	}
	process := chart.ContinuousSeries{
		Name: "process",
		Style: chart.Style{
			Show:        true,
			StrokeColor: chart.GetDefaultColor(1).WithAlpha(255),
		},
	}
	upload := chart.ContinuousSeries{
		Name: "upload",
		Style: chart.Style{
			Show:        true,
			StrokeColor: chart.GetDefaultColor(2).WithAlpha(255),
		},
	}
	if err := collectDebugFile(tw, "jobs", "json", func(w io.Writer) error {
		// TODO: The limiting should eventually be a feature of list job.
		var count int64
		return pachClient.ListJobF(pipelineName, nil, -1, false, func(ji *pps.JobInfo) error {
			if count >= limit {
				return errutil.ErrBreak
			}
			count++
			if ji.Stats.DownloadTime != nil && ji.Stats.ProcessTime != nil && ji.Stats.UploadTime != nil {
				downloadDuration, err := types.DurationFromProto(ji.Stats.DownloadTime)
				if err != nil {
					return errors.EnsureStack(err)
				}
				processDuration, err := types.DurationFromProto(ji.Stats.ProcessTime)
				if err != nil {
					return errors.EnsureStack(err)
				}
				uploadDuration, err := types.DurationFromProto(ji.Stats.UploadTime)
				if err != nil {
					return errors.EnsureStack(err)
				}
				download.XValues = append(download.XValues, float64(len(download.XValues)+1))
				download.YValues = append(download.YValues, float64(downloadDuration))
				process.XValues = append(process.XValues, float64(len(process.XValues)+1))
				process.YValues = append(process.YValues, float64(processDuration))
				upload.XValues = append(upload.XValues, float64(len(upload.XValues)+1))
				upload.YValues = append(upload.YValues, float64(uploadDuration))
			}
			return errors.EnsureStack(s.marshaller.Marshal(w, ji))
		})
	}, prefix...); err != nil {
		return err
	}
	// Reverse the x values since we collect them from newest to oldest.
	// TODO: It would probably be better to support listing jobs in reverse order.
	reverseContinuousSeries(download, process, upload)
	return collectGraph(tw, "jobs-chart", "number of jobs", []chart.Series{download, process, upload}, prefix...)
}

func (s *debugServer) collectWorkerDump(tw *tar.Writer, pod *v1.Pod, prefix ...string) error {
	// Collect the worker describe output.
	if err := s.collectDescribe(tw, pod.Name, prefix...); err != nil {
		return err
	}
	// Collect the worker user and storage container logs.
	userPrefix := client.PPSWorkerUserContainerName
	sidecarPrefix := client.PPSWorkerSidecarContainerName
	if len(prefix) > 0 {
		userPrefix = join(prefix[0], userPrefix)
		sidecarPrefix = join(prefix[0], sidecarPrefix)
	}
	if err := s.collectLogs(tw, pod.Name, client.PPSWorkerUserContainerName, userPrefix); err != nil {
		return err
	}
	return s.collectLogs(tw, pod.Name, client.PPSWorkerSidecarContainerName, sidecarPrefix)
}

func redirectDumpFunc(ctx context.Context) redirectFunc {
	return func(c debug.DebugClient, filter *debug.Filter) (io.Reader, error) {
		dumpC, err := c.Dump(ctx, &debug.DumpRequest{Filter: filter})
		if err != nil {
			return nil, errors.EnsureStack(err)
		}
		return grpcutil.NewStreamingBytesReader(dumpC, nil), nil
	}
}<|MERGE_RESOLUTION|>--- conflicted
+++ resolved
@@ -645,16 +645,12 @@
 			if err != nil {
 				return err
 			}
-<<<<<<< HEAD
-			return errors.EnsureStack(s.marshaller.Marshal(w, fullPipelineInfo))
-=======
 			for _, fullPipelineInfo := range fullPipelineInfos {
 				if err := s.marshaller.Marshal(w, fullPipelineInfo); err != nil {
-					return err
+					return errors.EnsureStack(err)
 				}
 			}
 			return nil
->>>>>>> 8c6e32be
 		}, prefix...); err != nil {
 			return err
 		}
