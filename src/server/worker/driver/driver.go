package driver

import (
	"bufio"
	"bytes"
	"context"
	"encoding/json"
	"fmt"
	"io"
	"io/ioutil"
	"log"
	"os"
	"os/user"
	"path/filepath"
	"strconv"
	"strings"
	"sync"
	"sync/atomic"
	"syscall"
	"time"
	"unicode/utf8"

	etcd "github.com/coreos/etcd/clientv3"
	"github.com/gogo/protobuf/types"
	"github.com/prometheus/client_golang/prometheus"
	"gopkg.in/go-playground/webhooks.v5/github"
	"gopkg.in/src-d/go-git.v4"
	gitPlumbing "gopkg.in/src-d/go-git.v4/plumbing"

	"github.com/pachyderm/pachyderm/src/client"
	"github.com/pachyderm/pachyderm/src/client/enterprise"
	"github.com/pachyderm/pachyderm/src/client/pfs"
	"github.com/pachyderm/pachyderm/src/client/pkg/errors"
	"github.com/pachyderm/pachyderm/src/client/pkg/grpcutil"
	"github.com/pachyderm/pachyderm/src/client/pps"
	col "github.com/pachyderm/pachyderm/src/server/pkg/collection"
	"github.com/pachyderm/pachyderm/src/server/pkg/errutil"
	"github.com/pachyderm/pachyderm/src/server/pkg/exec"
	"github.com/pachyderm/pachyderm/src/server/pkg/hashtree"
	"github.com/pachyderm/pachyderm/src/server/pkg/obj"
	"github.com/pachyderm/pachyderm/src/server/pkg/ppsconsts"
	"github.com/pachyderm/pachyderm/src/server/pkg/ppsdb"
	"github.com/pachyderm/pachyderm/src/server/pkg/ppsutil"
	filesync "github.com/pachyderm/pachyderm/src/server/pkg/sync"
	"github.com/pachyderm/pachyderm/src/server/pkg/uuid"
	"github.com/pachyderm/pachyderm/src/server/pkg/work"
	"github.com/pachyderm/pachyderm/src/server/worker/cache"
	"github.com/pachyderm/pachyderm/src/server/worker/common"
	"github.com/pachyderm/pachyderm/src/server/worker/logs"
	"github.com/pachyderm/pachyderm/src/server/worker/stats"
)

const (
	// The maximum number of concurrent download/upload operations
	concurrency = 100
)

var (
	errSpecialFile = errors.New("cannot upload special file")
)

func workNamespace(pipelineInfo *pps.PipelineInfo) string {
	return fmt.Sprintf("/pipeline-%s/v%d", pipelineInfo.Pipeline.Name, pipelineInfo.Version)
}

// Driver provides an interface for common functions needed by worker code, and
// captures the relevant objects necessary to provide these functions so that
// users do not need to keep track of as many variables.  In addition, this
// interface can be used to mock out external calls to make unit-testing
// simpler.
type Driver interface {
	Jobs() col.Collection
	Pipelines() col.Collection

	NewTaskWorker() *work.Worker
	NewTaskQueue() (*work.TaskQueue, error)

	// Returns the PipelineInfo for the pipeline that this worker belongs to
	PipelineInfo() *pps.PipelineInfo

	// Returns the kubernetes namespace that the worker is deployed in
	Namespace() string

	// Returns the path that will contain the input filesets for the job
	InputDir() string

	// Returns the pachd API client for the driver
	PachClient() *client.APIClient

	// Returns the number of workers to be used
	ExpectedNumWorkers() (int64, error)

	// Returns the number of hashtree shards for the pipeline
	NumShards() int64

	// WithContext clones the current driver and applies the context to its
	// pachClient. The pachClient context will be used for other blocking
	// operations as well.
	WithContext(context.Context) Driver

	// WithData prepares the current node the code is running on to run a piece
	// of user code by downloading the specified data, and cleans up afterwards.
	// The temporary scratch directory that the data is stored in will be passed
	// to the given callback.
	WithData([]*common.Input, *hashtree.Ordered, logs.TaggedLogger, func(string, *pps.ProcessStats) error) (*pps.ProcessStats, error)

	// WithActiveData swaps the given scratch directory into the 'active' input
	// directory used when running user code. This also locks a mutex so that no
	// two datums can be active concurrently.
	WithActiveData([]*common.Input, string, func() error) error

	// UserCodeEnv returns the set of environment variables to construct when
	// launching the configured user process.
	UserCodeEnv(string, *pfs.Commit, []*common.Input) []string

	// RunUserCode links a specific scratch space for the active input/output
	// data, then runs the pipeline's configured code. It uses a mutex to enforce
	// that this is not done concurrently, and may block.
	RunUserCode(logs.TaggedLogger, []string, *pps.ProcessStats, *types.Duration) error
	RunUserCodeV2(context.Context, logs.TaggedLogger, []string) error

	// RunUserErrorHandlingCode runs the pipeline's configured error handling code
	RunUserErrorHandlingCode(logs.TaggedLogger, []string, *pps.ProcessStats, *types.Duration) error
	RunUserErrorHandlingCodeV2(context.Context, logs.TaggedLogger, []string) error

	// TODO: provide a more generic interface for modifying jobs, and
	// some quality-of-life functions for common operations.
	DeleteJob(col.STM, *pps.EtcdJobInfo) error
	UpdateJobState(string, pps.JobState, string) error

	// UploadOutput uploads the stats hashtree and pfs output directory to object
	// storage and returns a buffer of the serialized hashtree
	UploadOutput(string, string, logs.TaggedLogger, []*common.Input, *pps.ProcessStats, *hashtree.Ordered) ([]byte, error)

	// TODO: figure out how to not expose this
	ReportUploadStats(time.Time, *pps.ProcessStats, logs.TaggedLogger)

	// TODO: figure out how to not expose this - currently only used for a few
	// operations in the map spawner
	NewSTM(func(col.STM) error) (*etcd.TxnResponse, error)

	// These caches are used for storing and merging hashtrees from jobs until the
	// job is complete
	ChunkCaches() cache.WorkerCache
	ChunkStatsCaches() cache.WorkerCache

	// WithDatumCache calls the given callback with two hashtree merge caches, one
	// for datums and one for datum stats. The lifetime of these caches will be
	// bound to the callback, and any resources will be cleaned up upon return.
	WithDatumCache(func(*hashtree.MergeCache, *hashtree.MergeCache) error) error

<<<<<<< HEAD
	StorageV2() bool
=======
	Egress(commit *pfs.Commit, egressURL string) error
>>>>>>> b45fe80c
}

type driver struct {
	pipelineInfo    *pps.PipelineInfo
	pachClient      *client.APIClient
	etcdClient      *etcd.Client
	etcdPrefix      string
	activeDataMutex *sync.Mutex

	jobs col.Collection

	pipelines col.Collection

	numShards int64

	namespace string

	// User and group IDs used for running user code, determined in the constructor
	uid *uint32
	gid *uint32

	// We only export application statistics if enterprise is enabled
	exportStats bool

	// The root directory to use when setting the user code path. This is normally
	// "/", but can be overridden by tests.
	rootDir string

	// The directory to store input data - this is typically static but can be
	// overridden by tests.
	inputDir string

	// The directory to store hashtrees in. This will be cleared when starting to
	// avoid artifacts from previous runs.
	hashtreeDir string

	// These caches are used for storing and merging hashtrees from jobs until the
	// job is complete
	chunkCaches, chunkStatsCaches cache.WorkerCache

	storageV2 bool
}

// NewDriver constructs a Driver object using the given clients and pipeline
// settings.  It makes blocking calls to determine the user/group to use with
// the user code on the current worker node, as well as determining if
// enterprise features are activated (for exporting stats).
func NewDriver(
	pipelineInfo *pps.PipelineInfo,
	pachClient *client.APIClient,
	etcdClient *etcd.Client,
	etcdPrefix string,
	hashtreePath string,
	rootPath string,
	namespace string,
	storageV2 bool,
) (Driver, error) {

	pfsPath := filepath.Join(rootPath, client.PPSInputPrefix)
	if err := os.MkdirAll(pfsPath, 0777); err != nil {
		return nil, errors.EnsureStack(err)
	}
	chunkCachePath := filepath.Join(hashtreePath, "chunk")
	chunkStatsCachePath := filepath.Join(hashtreePath, "chunkStats")

	// Delete the hashtree path (if it exists) in case it is left over from a previous run
	if err := os.RemoveAll(chunkCachePath); err != nil {
		return nil, errors.EnsureStack(err)
	}
	if err := os.RemoveAll(chunkStatsCachePath); err != nil {
		return nil, errors.EnsureStack(err)
	}

	if err := os.MkdirAll(chunkCachePath, 0777); err != nil {
		return nil, errors.EnsureStack(err)
	}
	if err := os.MkdirAll(chunkStatsCachePath, 0777); err != nil {
		return nil, errors.EnsureStack(err)
	}

	numShards, err := ppsutil.GetExpectedNumHashtrees(pipelineInfo.HashtreeSpec)
	if err != nil {
		logs.NewStatlessLogger(pipelineInfo).Logf("error getting number of shards, default to 1 shard: %v", err)
		numShards = 1
	}

	result := &driver{
		pipelineInfo:     pipelineInfo,
		pachClient:       pachClient,
		etcdClient:       etcdClient,
		etcdPrefix:       etcdPrefix,
		activeDataMutex:  &sync.Mutex{},
		jobs:             ppsdb.Jobs(etcdClient, etcdPrefix),
		pipelines:        ppsdb.Pipelines(etcdClient, etcdPrefix),
		numShards:        numShards,
		rootDir:          rootPath,
		inputDir:         pfsPath,
		hashtreeDir:      hashtreePath,
		chunkCaches:      cache.NewWorkerCache(chunkCachePath),
		chunkStatsCaches: cache.NewWorkerCache(chunkStatsCachePath),
		namespace:        namespace,
		storageV2:        storageV2,
	}

	if pipelineInfo.Transform.User != "" {
		user, err := lookupDockerUser(pipelineInfo.Transform.User)
		if err != nil && !os.IsNotExist(err) {
			return nil, errors.EnsureStack(err)
		}
		// If `user` is `nil`, `uid` and `gid` will get set, and we won't
		// customize the user that executes the worker process.
		if user != nil { // user is nil when os.IsNotExist(err) is true in which case we use root
			uid, err := strconv.ParseUint(user.Uid, 10, 32)
			if err != nil {
				return nil, errors.EnsureStack(err)
			}
			uid32 := uint32(uid)
			result.uid = &uid32
			gid, err := strconv.ParseUint(user.Gid, 10, 32)
			if err != nil {
				return nil, errors.EnsureStack(err)
			}
			gid32 := uint32(gid)
			result.gid = &gid32
		}
	}

	if resp, err := pachClient.Enterprise.GetState(context.Background(), &enterprise.GetStateRequest{}); err != nil {
		logs.NewStatlessLogger(pipelineInfo).Logf("failed to get enterprise state with error: %v\n", err)
	} else {
		result.exportStats = resp.State == enterprise.State_ACTIVE
	}

	return result, nil
}

// lookupDockerUser looks up users given the argument to a Dockerfile USER directive.
// According to Docker's docs this directive looks like:
// USER <user>[:<group>] or
// USER <UID>[:<GID>]
func lookupDockerUser(userArg string) (_ *user.User, retErr error) {
	userParts := strings.Split(userArg, ":")
	userOrUID := userParts[0]
	groupOrGID := ""
	if len(userParts) > 1 {
		groupOrGID = userParts[1]
	}
	passwd, err := os.Open("/etc/passwd")
	if err != nil {
		return nil, errors.EnsureStack(err)
	}
	defer func() {
		if err := passwd.Close(); err != nil && retErr == nil {
			retErr = errors.EnsureStack(err)
		}
	}()
	scanner := bufio.NewScanner(passwd)
	for scanner.Scan() {
		parts := strings.Split(scanner.Text(), ":")
		if parts[0] == userOrUID || parts[2] == userOrUID {
			result := &user.User{
				Username: parts[0],
				Uid:      parts[2],
				Gid:      parts[3],
				Name:     parts[4],
				HomeDir:  parts[5],
			}
			if groupOrGID != "" {
				if parts[0] == userOrUID {
					// groupOrGid is a group
					group, err := lookupGroup(groupOrGID)
					if err != nil {
						return nil, errors.EnsureStack(err)
					}
					result.Gid = group.Gid
				} else {
					// groupOrGid is a gid
					result.Gid = groupOrGID
				}
			}
			return result, nil
		}
	}
	if err := scanner.Err(); err != nil {
		log.Fatal(err)
	}
	return nil, errors.Errorf("user %s not found", userArg)
}

func lookupGroup(group string) (_ *user.Group, retErr error) {
	groupFile, err := os.Open("/etc/group")
	if err != nil {
		return nil, errors.EnsureStack(err)
	}
	defer func() {
		if err := groupFile.Close(); err != nil && retErr == nil {
			retErr = errors.EnsureStack(err)
		}
	}()
	scanner := bufio.NewScanner(groupFile)
	for scanner.Scan() {
		parts := strings.Split(scanner.Text(), ":")
		if parts[0] == group {
			return &user.Group{
				Gid:  parts[2],
				Name: parts[0],
			}, nil
		}
	}
	return nil, errors.Errorf("group %s not found", group)
}

func (d *driver) WithContext(ctx context.Context) Driver {
	result := &driver{}
	*result = *d
	result.pachClient = result.pachClient.WithCtx(ctx)
	return result
}

func (d *driver) Jobs() col.Collection {
	return d.jobs
}

func (d *driver) Pipelines() col.Collection {
	return d.pipelines
}

func (d *driver) NewTaskWorker() *work.Worker {
	return work.NewWorker(d.etcdClient, d.etcdPrefix, workNamespace(d.pipelineInfo))
}

func (d *driver) NewTaskQueue() (*work.TaskQueue, error) {
	return work.NewTaskQueue(d.PachClient().Ctx(), d.etcdClient, d.etcdPrefix, workNamespace(d.pipelineInfo))
}

func (d *driver) ExpectedNumWorkers() (int64, error) {
	pipelinePtr := &pps.EtcdPipelineInfo{}
	if err := d.Pipelines().ReadOnly(d.PachClient().Ctx()).Get(d.PipelineInfo().Pipeline.Name, pipelinePtr); err != nil {
		return 0, errors.EnsureStack(err)
	}
	numWorkers := pipelinePtr.Parallelism
	if numWorkers == 0 {
		numWorkers = 1
	}
	return int64(numWorkers), nil
}

func (d *driver) NumShards() int64 {
	return d.numShards
}

func (d *driver) PipelineInfo() *pps.PipelineInfo {
	return d.pipelineInfo
}

func (d *driver) Namespace() string {
	return d.namespace
}

func (d *driver) InputDir() string {
	return d.inputDir
}

func (d *driver) PachClient() *client.APIClient {
	return d.pachClient
}

func (d *driver) ChunkCaches() cache.WorkerCache {
	return d.chunkCaches
}

func (d *driver) ChunkStatsCaches() cache.WorkerCache {
	return d.chunkStatsCaches
}

func (d *driver) StorageV2() bool {
	return d.storageV2
}

// This is broken out into its own function because its scope is small and it
// can easily be used by the mock driver for testing purposes.
func withDatumCache(storageRoot string, cb func(*hashtree.MergeCache, *hashtree.MergeCache) error) (retErr error) {
	cacheID := uuid.NewWithoutDashes()

	datumCache, err := hashtree.NewMergeCache(filepath.Join(storageRoot, "datum", cacheID))
	if err != nil {
		return err
	}
	defer func() {
		if err := datumCache.Close(); retErr == nil {
			retErr = err
		}
	}()

	datumStatsCache, err := hashtree.NewMergeCache(filepath.Join(storageRoot, "datumStats", cacheID))
	if err != nil {
		return err
	}
	defer func() {
		if err := datumStatsCache.Close(); retErr == nil {
			retErr = err
		}
	}()

	return cb(datumCache, datumStatsCache)
}

func (d *driver) WithDatumCache(cb func(*hashtree.MergeCache, *hashtree.MergeCache) error) (retErr error) {
	return withDatumCache(d.hashtreeDir, cb)
}

func (d *driver) NewSTM(cb func(col.STM) error) (*etcd.TxnResponse, error) {
	return col.NewSTM(d.pachClient.Ctx(), d.etcdClient, cb)
}

func (d *driver) WithData(
	inputs []*common.Input,
	inputTree *hashtree.Ordered,
	logger logs.TaggedLogger,
	cb func(string, *pps.ProcessStats) error,
) (retStats *pps.ProcessStats, retErr error) {
	puller := filesync.NewPuller()
	stats := &pps.ProcessStats{}

	// Download input data into a temporary directory
	// This can be interrupted via the pachClient using driver.WithContext
	dir, err := d.downloadData(logger, inputs, puller, stats, inputTree)
	// We run these cleanup functions no matter what, so that if
	// downloadData partially succeeded, we still clean up the resources.
	defer func() {
		if err := os.RemoveAll(dir); err != nil && retErr == nil {
			retErr = errors.EnsureStack(err)
		}
	}()
	// It's important that we run puller.CleanUp before os.RemoveAll,
	// because otherwise puller.Cleanup might try to open pipes that have
	// been deleted.
	defer func() {
		if _, err := puller.CleanUp(); err != nil && retErr == nil {
			retErr = errors.EnsureStack(err)
		}
	}()
	if err != nil {
		return stats, errors.EnsureStack(err)
	}
	if err := os.MkdirAll(d.InputDir(), 0777); err != nil {
		return stats, errors.EnsureStack(err)
	}
	// If the pipeline spec set a custom user to execute the process, make sure
	// the input directory and its content are owned by it
	if d.uid != nil && d.gid != nil {
		filepath.Walk(dir, func(name string, info os.FileInfo, err error) error {
			if err == nil {
				err = os.Chown(name, int(*d.uid), int(*d.gid))
			}
			return errors.EnsureStack(err)
		})
	}

	if err := cb(dir, stats); err != nil {
		return stats, err
	}

	// CleanUp is idempotent so we can call it however many times we want.
	// The reason we are calling it here is that the puller could've
	// encountered an error as it was lazily loading files, in which case
	// the output might be invalid since as far as the user's code is
	// concerned, they might've just seen an empty or partially completed
	// file.
	// TODO: do we really need two puller.CleanUps?
	downSize, err := puller.CleanUp()
	if err != nil {
		logger.Logf("puller encountered an error while cleaning up: %v", err)
		return stats, errors.EnsureStack(err)
	}

	atomic.AddUint64(&stats.DownloadBytes, uint64(downSize))
	d.reportDownloadSizeStats(float64(downSize), logger)
	return stats, nil
}

func (d *driver) downloadData(
	logger logs.TaggedLogger,
	inputs []*common.Input,
	puller *filesync.Puller,
	stats *pps.ProcessStats,
	statsTree *hashtree.Ordered,
) (_ string, retErr error) {
	defer d.reportDownloadTimeStats(time.Now(), stats, logger)
	logger.Logf("starting to download data")
	defer func(start time.Time) {
		if retErr != nil {
			logger.Logf("errored downloading data after %v: %v", time.Since(start), retErr)
		} else {
			logger.Logf("finished downloading data after %v", time.Since(start))
		}
	}(time.Now())

	// The scratch space is where Pachyderm stores downloaded and output data, which is
	// then symlinked into place for the pipeline.
	scratchPath := filepath.Join(d.InputDir(), client.PPSScratchSpace, uuid.NewWithoutDashes())

	// Clean up any files if an error occurs
	defer func() {
		if retErr != nil {
			os.RemoveAll(scratchPath)
		}
	}()

	outPath := filepath.Join(scratchPath, "out")
	// TODO: move this up into spout code
	if d.pipelineInfo.Spout != nil {
		// Spouts need to create a named pipe at /pfs/out
		if err := os.MkdirAll(filepath.Dir(outPath), 0700); err != nil {
			return "", errors.EnsureStack(err)
		}
		// Fifos don't exist on windows (where we may run this code in tests), so
		// this function is defined in a conditional-build file
		if err := createSpoutFifo(outPath); err != nil {
			return "", err
		}
		if d.PipelineInfo().Spout.Marker != "" {
			// check if we have a marker file in the /pfs/out directory
			_, err := d.PachClient().InspectFile(d.PipelineInfo().Pipeline.Name, ppsconsts.SpoutMarkerBranch, d.PipelineInfo().Spout.Marker)
			if err != nil {
				// if this fails because there's no head commit on the marker branch, then we don't want to pull the marker, but it's also not an error
				if !strings.Contains(err.Error(), "no head") {
					// if it fails for some other reason, then fail
					return "", errors.EnsureStack(err)
				}
			} else {
				// the file might be in the spout marker directory, and so we'll try pulling it from there
				if err := puller.Pull(
					d.PachClient(),
					filepath.Join(scratchPath, d.PipelineInfo().Spout.Marker),
					d.PipelineInfo().Pipeline.Name,
					ppsconsts.SpoutMarkerBranch,
					"/"+d.PipelineInfo().Spout.Marker,
					false,
					false,
					concurrency,
					nil,
					"",
				); err != nil {
					// this might fail if the marker branch hasn't been created, so check for that
					if err == nil || !strings.Contains(err.Error(), "branches") || !errutil.IsNotFoundError(err) {
						return "", errors.EnsureStack(err)
					}
					// if it just hasn't been created yet, that's fine and we should just continue as normal
				}
			}
		}
	} else if !d.PipelineInfo().S3Out {
		// Create output directory (typically /pfs/out)
		if err := os.MkdirAll(outPath, 0777); err != nil {
			return "", errors.Wrapf(err, "couldn't create %q", outPath)
		}
	}
	for _, input := range inputs {
		if input.GitURL != "" {
			if err := d.downloadGitData(scratchPath, input); err != nil {
				return "", err
			}
			continue
		}
		if input.S3 {
			continue // don't download any data
		}
		file := input.FileInfo.File
		fullInputPath := filepath.Join(scratchPath, input.Name, file.Path)
		var statsRoot string
		if statsTree != nil {
			statsRoot = filepath.Join(input.Name, file.Path)
			parent, _ := filepath.Split(statsRoot)
			statsTree.MkdirAll(parent)
		}
		if err := puller.Pull(
			d.pachClient,
			fullInputPath,
			file.Commit.Repo.Name,
			file.Commit.ID,
			file.Path,
			input.Lazy,
			input.EmptyFiles,
			concurrency,
			statsTree,
			statsRoot,
		); err != nil {
			return "", errors.EnsureStack(err)
		}
	}
	return scratchPath, nil
}

func (d *driver) downloadGitData(scratchPath string, input *common.Input) error {
	file := input.FileInfo.File

	var rawJSON bytes.Buffer
	err := d.pachClient.GetFile(file.Commit.Repo.Name, file.Commit.ID, file.Path, 0, 0, &rawJSON)
	if err != nil {
		return errors.EnsureStack(err)
	}

	var payload github.PushPayload
	err = json.Unmarshal(rawJSON.Bytes(), &payload)
	if err != nil {
		return errors.EnsureStack(err)
	}

	if payload.Repository.CloneURL == "" {
		return errors.New("git hook payload does not specify the upstream URL")
	} else if payload.Ref == "" {
		return errors.New("git hook payload does not specify the updated ref")
	} else if payload.After == "" {
		return errors.New("git hook payload does not specify the commit SHA")
	}

	// Clone checks out a reference, not a SHA. Github does not support fetching
	// an individual SHA.
	remoteURL := payload.Repository.CloneURL
	gitRepo, err := git.PlainCloneContext(
		d.pachClient.Ctx(),
		filepath.Join(scratchPath, input.Name),
		false,
		&git.CloneOptions{
			URL:           remoteURL,
			SingleBranch:  true,
			ReferenceName: gitPlumbing.ReferenceName(payload.Ref),
		},
	)
	if err != nil {
		return errors.Wrapf(err, "error fetching repo %v with ref %v from URL %v", input.Name, payload.Ref, remoteURL)
	}

	wt, err := gitRepo.Worktree()
	if err != nil {
		return errors.EnsureStack(err)
	}

	sha := payload.After
	err = wt.Checkout(&git.CheckoutOptions{Hash: gitPlumbing.NewHash(sha)})
	if err != nil {
		return errors.Wrapf(err, "error checking out SHA %v for repo %v", sha, input.Name)
	}

	// go-git will silently fail to checkout an invalid SHA and leave the HEAD at
	// the selected ref. Verify that we are now on the correct SHA
	rev, err := gitRepo.ResolveRevision("HEAD")
	if err != nil {
		return errors.Wrapf(err, "failed to inspect HEAD SHA for repo %v", input.Name)
	} else if rev.String() != sha {
		return errors.Errorf("could not find SHA %v for repo %v", sha, input.Name)
	}

	return nil
}

// Run user code and return the combined output of stdout and stderr.
func (d *driver) RunUserCode(
	logger logs.TaggedLogger,
	environ []string,
	procStats *pps.ProcessStats,
	rawDatumTimeout *types.Duration,
) (retErr error) {
	ctx := d.pachClient.Ctx()
	d.reportUserCodeStats(logger)
	defer func(start time.Time) { d.reportDeferredUserCodeStats(retErr, start, procStats, logger) }(time.Now())
	if rawDatumTimeout != nil {
		datumTimeout, err := types.DurationFromProto(rawDatumTimeout)
		if err != nil {
			return errors.EnsureStack(err)
		}
		datumTimeoutCtx, cancel := context.WithTimeout(ctx, datumTimeout)
		defer cancel()
		ctx = datumTimeoutCtx
	}
	return d.runUserCode(ctx, logger, environ)
}

func (d *driver) runUserCode(
	ctx context.Context,
	logger logs.TaggedLogger,
	environ []string,
) (retErr error) {
	logger.Logf("beginning to run user code")
	defer func(start time.Time) {
		if retErr != nil {
			logger.Logf("errored running user code after %v: %v", time.Since(start), retErr)
		} else {
			logger.Logf("finished running user code after %v", time.Since(start))
		}
	}(time.Now())
	if len(d.pipelineInfo.Transform.Cmd) == 0 {
		return errors.New("invalid pipeline transform, no command specified")
	}

	// Run user code
	cmd := exec.CommandContext(ctx, d.pipelineInfo.Transform.Cmd[0], d.pipelineInfo.Transform.Cmd[1:]...)
	if d.pipelineInfo.Transform.Stdin != nil {
		cmd.Stdin = strings.NewReader(strings.Join(d.pipelineInfo.Transform.Stdin, "\n") + "\n")
	}
	cmd.Stdout = logger.WithUserCode()
	cmd.Stderr = logger.WithUserCode()
	cmd.Env = environ
	if d.uid != nil && d.gid != nil {
		cmd.SysProcAttr = makeCmdCredentials(*d.uid, *d.gid)
	}
	cmd.Dir = filepath.Join(d.rootDir, d.pipelineInfo.Transform.WorkingDir)
	err := cmd.Start()
	if err != nil {
		return errors.EnsureStack(err)
	}
	// A context with a deadline will successfully cancel/kill
	// the running process (minus zombies)
	state, err := cmd.Process.Wait()
	if err != nil {
		return errors.EnsureStack(err)
	}
	if common.IsDone(ctx) {
		if err = ctx.Err(); err != nil {
			return errors.EnsureStack(err)
		}
	}

	// Because of this issue: https://github.com/golang/go/issues/18874
	// We forked os/exec so that we can call just the part of cmd.Wait() that
	// happens after blocking on the process. Unfortunately calling
	// cmd.Process.Wait() then cmd.Wait() will produce an error. So instead we
	// close the IO using this helper
	err = cmd.WaitIO(state, err)
	// We ignore broken pipe errors, these occur very occasionally if a user
	// specifies Stdin but their process doesn't actually read everything from
	// Stdin. This is a fairly common thing to do, bash by default ignores
	// broken pipe errors.
	if err != nil && !strings.Contains(err.Error(), "broken pipe") {
		// (if err is an acceptable return code, don't return err)
		exiterr := &exec.ExitError{}
		if errors.As(err, &exiterr) {
			if status, ok := exiterr.Sys().(syscall.WaitStatus); ok {
				for _, returnCode := range d.pipelineInfo.Transform.AcceptReturnCode {
					if int(returnCode) == status.ExitStatus() {
						return nil
					}
				}
			}
		}
		return errors.EnsureStack(err)
	}
	return nil
}

func (d *driver) RunUserCodeV2(
	ctx context.Context,
	logger logs.TaggedLogger,
	environ []string,
) (retErr error) {
	return d.runUserCode(ctx, logger, environ)
}

// Run user error code and return the combined output of stdout and stderr.
func (d *driver) RunUserErrorHandlingCode(
	logger logs.TaggedLogger,
	environ []string,
	procStats *pps.ProcessStats,
	rawDatumTimeout *types.Duration,
) (retErr error) {
	return d.runUserErrorHandlingCode(d.pachClient.Ctx(), logger, environ)
}

func (d *driver) runUserErrorHandlingCode(
	ctx context.Context,
	logger logs.TaggedLogger,
	environ []string,
) (retErr error) {
	logger.Logf("beginning to run user error handling code")
	defer func(start time.Time) {
		if retErr != nil {
			logger.Logf("errored running user error handling code after %v: %v", time.Since(start), retErr)
		} else {
			logger.Logf("finished running user error handling code after %v", time.Since(start))
		}
	}(time.Now())

	cmd := exec.CommandContext(ctx, d.pipelineInfo.Transform.ErrCmd[0], d.pipelineInfo.Transform.ErrCmd[1:]...)
	if d.pipelineInfo.Transform.ErrStdin != nil {
		cmd.Stdin = strings.NewReader(strings.Join(d.pipelineInfo.Transform.ErrStdin, "\n") + "\n")
	}
	cmd.Stdout = logger.WithUserCode()
	cmd.Stderr = logger.WithUserCode()
	cmd.Env = environ
	if d.uid != nil && d.gid != nil {
		cmd.SysProcAttr = makeCmdCredentials(*d.uid, *d.gid)
	}
	cmd.Dir = d.pipelineInfo.Transform.WorkingDir
	err := cmd.Start()
	if err != nil {
		return errors.EnsureStack(err)
	}
	// A context w a deadline will successfully cancel/kill
	// the running process (minus zombies)
	state, err := cmd.Process.Wait()
	if err != nil {
		return errors.EnsureStack(err)
	}
	if common.IsDone(ctx) {
		if err = ctx.Err(); err != nil {
			return errors.EnsureStack(err)
		}
	}
	// Because of this issue: https://github.com/golang/go/issues/18874
	// We forked os/exec so that we can call just the part of cmd.Wait() that
	// happens after blocking on the process. Unfortunately calling
	// cmd.Process.Wait() then cmd.Wait() will produce an error. So instead we
	// close the IO using this helper
	err = cmd.WaitIO(state, err)
	// We ignore broken pipe errors, these occur very occasionally if a user
	// specifies Stdin but their process doesn't actually read everything from
	// Stdin. This is a fairly common thing to do, bash by default ignores
	// broken pipe errors.
	if err != nil && !strings.Contains(err.Error(), "broken pipe") {
		// (if err is an acceptable return code, don't return err)
		exiterr := &exec.ExitError{}
		if errors.As(err, &exiterr) {
			if status, ok := exiterr.Sys().(syscall.WaitStatus); ok {
				for _, returnCode := range d.pipelineInfo.Transform.AcceptReturnCode {
					if int(returnCode) == status.ExitStatus() {
						return nil
					}
				}
			}
		}
		return errors.EnsureStack(err)
	}
	return nil
}

func (d *driver) RunUserErrorHandlingCodeV2(
	ctx context.Context,
	logger logs.TaggedLogger,
	environ []string,
) error {
	return d.runUserErrorHandlingCode(ctx, logger, environ)
}

func (d *driver) UpdateJobState(jobID string, state pps.JobState, reason string) error {
	_, err := d.NewSTM(func(stm col.STM) error {
		jobPtr := &pps.EtcdJobInfo{}
		if err := d.Jobs().ReadWrite(stm).Get(jobID, jobPtr); err != nil {
			return errors.EnsureStack(err)
		}
		return errors.EnsureStack(ppsutil.UpdateJobState(d.Pipelines().ReadWrite(stm), d.Jobs().ReadWrite(stm), jobPtr, state, reason))
	})
	return errors.EnsureStack(err)
}

// DeleteJob is identical to updateJobState, except that jobPtr points to a job
// that should be deleted rather than marked failed. Jobs may be deleted if
// their output commit is deleted.
func (d *driver) DeleteJob(stm col.STM, jobPtr *pps.EtcdJobInfo) error {
	pipelinePtr := &pps.EtcdPipelineInfo{}
	if err := d.Pipelines().ReadWrite(stm).Update(jobPtr.Pipeline.Name, pipelinePtr, func() error {
		if pipelinePtr.JobCounts == nil {
			pipelinePtr.JobCounts = make(map[int32]int32)
		}
		if pipelinePtr.JobCounts[int32(jobPtr.State)] != 0 {
			pipelinePtr.JobCounts[int32(jobPtr.State)]--
		}
		return nil
	}); err != nil {
		return errors.EnsureStack(err)
	}
	return errors.EnsureStack(d.Jobs().ReadWrite(stm).Delete(jobPtr.Job.ID))
}

func (d *driver) updateCounter(
	stat *prometheus.CounterVec,
	logger logs.TaggedLogger,
	state string,
	cb func(prometheus.Counter),
) {
	labels := []string{d.pipelineInfo.ID, logger.JobID()}
	if state != "" {
		labels = append(labels, state)
	}
	if counter, err := stat.GetMetricWithLabelValues(labels...); err != nil {
		logger.Logf("failed to get counter with labels (%v): %v", labels, err)
	} else {
		cb(counter)
	}
}

func (d *driver) updateHistogram(
	stat *prometheus.HistogramVec,
	logger logs.TaggedLogger,
	state string,
	cb func(prometheus.Observer),
) {
	labels := []string{d.pipelineInfo.ID, logger.JobID()}
	if state != "" {
		labels = append(labels, state)
	}
	if hist, err := stat.GetMetricWithLabelValues(labels...); err != nil {
		logger.Logf("failed to get histogram with labels (%v): %v", labels, err)
	} else {
		cb(hist)
	}
}

func (d *driver) reportUserCodeStats(logger logs.TaggedLogger) {
	if d.exportStats {
		d.updateCounter(stats.DatumCount, logger, "started", func(counter prometheus.Counter) {
			counter.Add(1)
		})
	}
}

func (d *driver) reportDeferredUserCodeStats(
	err error,
	start time.Time,
	procStats *pps.ProcessStats,
	logger logs.TaggedLogger,
) {
	duration := time.Since(start)
	procStats.ProcessTime = types.DurationProto(duration)

	if d.exportStats {
		state := "errored"
		if err == nil {
			state = "finished"
		}

		d.updateCounter(stats.DatumCount, logger, state, func(counter prometheus.Counter) {
			counter.Add(1)
		})
		d.updateHistogram(stats.DatumProcTime, logger, state, func(hist prometheus.Observer) {
			hist.Observe(duration.Seconds())
		})
		d.updateCounter(stats.DatumProcSecondsCount, logger, "", func(counter prometheus.Counter) {
			counter.Add(duration.Seconds())
		})
	}
}

func (d *driver) ReportUploadStats(
	start time.Time,
	procStats *pps.ProcessStats,
	logger logs.TaggedLogger,
) {
	duration := time.Since(start)
	procStats.UploadTime = types.DurationProto(duration)

	if d.exportStats {
		d.updateHistogram(stats.DatumUploadTime, logger, "", func(hist prometheus.Observer) {
			hist.Observe(duration.Seconds())
		})
		d.updateCounter(stats.DatumUploadSecondsCount, logger, "", func(counter prometheus.Counter) {
			counter.Add(duration.Seconds())
		})
		d.updateHistogram(stats.DatumUploadSize, logger, "", func(hist prometheus.Observer) {
			hist.Observe(float64(procStats.UploadBytes))
		})
		d.updateCounter(stats.DatumUploadBytesCount, logger, "", func(counter prometheus.Counter) {
			counter.Add(float64(procStats.UploadBytes))
		})
	}
}

func (d *driver) reportDownloadSizeStats(
	downSize float64,
	logger logs.TaggedLogger,
) {
	if d.exportStats {
		d.updateHistogram(stats.DatumDownloadSize, logger, "", func(hist prometheus.Observer) {
			hist.Observe(downSize)
		})
		d.updateCounter(stats.DatumDownloadBytesCount, logger, "", func(counter prometheus.Counter) {
			counter.Add(downSize)
		})
	}
}

func (d *driver) reportDownloadTimeStats(
	start time.Time,
	procStats *pps.ProcessStats,
	logger logs.TaggedLogger,
) {
	duration := time.Since(start)
	procStats.DownloadTime = types.DurationProto(duration)

	if d.exportStats {

		d.updateHistogram(stats.DatumDownloadTime, logger, "", func(hist prometheus.Observer) {
			hist.Observe(duration.Seconds())
		})
		d.updateCounter(stats.DatumDownloadSecondsCount, logger, "", func(counter prometheus.Counter) {
			counter.Add(duration.Seconds())
		})
	}
}

func (d *driver) unlinkData(inputs []*common.Input) error {
	entries, err := ioutil.ReadDir(d.InputDir())
	if err != nil {
		return errors.EnsureStack(err)
	}
	for _, entry := range entries {
		if entry.Name() == client.PPSScratchSpace {
			continue // don't delete scratch space
		}
		if err := os.RemoveAll(filepath.Join(d.InputDir(), entry.Name())); err != nil {
			return errors.EnsureStack(err)
		}
	}
	return nil
}

func (d *driver) UploadOutput(
	dir string,
	tag string,
	logger logs.TaggedLogger,
	inputs []*common.Input,
	stats *pps.ProcessStats,
	statsTree *hashtree.Ordered,
) (retBuffer []byte, retErr error) {
	defer d.ReportUploadStats(time.Now(), stats, logger)
	logger.Logf("starting to upload output")
	defer func(start time.Time) {
		if retErr != nil {
			logger.Logf("errored uploading output after %v: %v", time.Since(start), retErr)
		} else {
			logger.Logf("finished uploading output after %v", time.Since(start))
		}
	}(time.Now())

	// Set up client for writing file data
	putObjsClient, err := d.pachClient.ObjectAPIClient.PutObjects(d.pachClient.Ctx())
	if err != nil {
		return nil, errors.EnsureStack(err)
	}
	block := &pfs.Block{Hash: uuid.NewWithoutDashes()}
	if err := putObjsClient.Send(&pfs.PutObjectRequest{
		Block: block,
	}); err != nil {
		return nil, errors.EnsureStack(err)
	}
	outputPath := filepath.Join(dir, "out")
	buf := grpcutil.GetBuffer()
	defer grpcutil.PutBuffer(buf)
	var offset uint64
	var tree *hashtree.Ordered

	// Upload all files in output directory
	if err := filepath.Walk(outputPath, func(filePath string, info os.FileInfo, err error) error {
		if err != nil {
			return errors.EnsureStack(err)
		}
		if !utf8.ValidString(filePath) {
			return errors.Errorf("file path is not valid utf-8: %s", filePath)
		}
		if filePath == outputPath {
			tree = hashtree.NewOrdered("/")
			return nil
		}
		relPath, err := filepath.Rel(outputPath, filePath)
		if err != nil {
			return errors.EnsureStack(err)
		}
		// Put directory. Even if the directory is empty, that may be useful to
		// users
		// TODO(msteffen) write a test pipeline that outputs an empty directory and
		// make sure it's preserved
		if info.IsDir() {
			tree.PutDir(relPath)
			if statsTree != nil {
				statsTree.PutDir(relPath)
			}
			return nil
		}
		// Under some circumstances, the user might have copied
		// some pipes from the input directory to the output directory.
		// Reading from these files will result in job blocking.  Thus
		// we preemptively detect if the file is a named pipe.
		if (info.Mode() & os.ModeNamedPipe) > 0 {
			logger.Logf("cannot upload named pipe: %v", relPath)
			return errors.EnsureStack(errSpecialFile)
		}
		// If the output file is a symlink to an input file, we can skip
		// the uploading.
		if (info.Mode() & os.ModeSymlink) > 0 {
			realPath, err := os.Readlink(filePath)
			if err != nil {
				return errors.EnsureStack(err)
			}

			// We can only skip the upload if the real path is
			// under /pfs, meaning that it's a file that already
			// exists in PFS.
			if strings.HasPrefix(realPath, d.InputDir()) {
				if pathWithInput, err := filepath.Rel(dir, realPath); err == nil {
					// The name of the input
					inputName := strings.Split(pathWithInput, string(os.PathSeparator))[0]
					var input *common.Input
					for _, i := range inputs {
						if i.Name == inputName {
							input = i
						}
					}
					// this changes realPath from `/pfs/input/...` to `/scratch/<id>/input/...`
					realPath = filepath.Join(dir, pathWithInput)
					if input != nil {
						return filepath.Walk(realPath, func(filePath string, info os.FileInfo, err error) error {
							if err != nil {
								return errors.EnsureStack(err)
							}
							rel, err := filepath.Rel(realPath, filePath)
							if err != nil {
								return errors.EnsureStack(err)
							}
							subRelPath := filepath.Join(relPath, rel)
							// The path of the input file
							pfsPath, err := filepath.Rel(filepath.Join(dir, input.Name), filePath)
							if err != nil {
								return errors.EnsureStack(err)
							}
							if info.IsDir() {
								tree.PutDir(subRelPath)
								if statsTree != nil {
									statsTree.PutDir(subRelPath)
								}
								return nil
							}
							fc := input.FileInfo.File.Commit
							fileInfo, err := d.pachClient.InspectFile(fc.Repo.Name, fc.ID, pfsPath)
							if err != nil {
								return errors.EnsureStack(err)
							}
							var blockRefs []*pfs.BlockRef
							for _, object := range fileInfo.Objects {
								objectInfo, err := d.pachClient.InspectObject(object.Hash)
								if err != nil {
									return errors.EnsureStack(err)
								}
								blockRefs = append(blockRefs, objectInfo.BlockRef)
							}
							blockRefs = append(blockRefs, fileInfo.BlockRefs...)
							n := &hashtree.FileNodeProto{BlockRefs: blockRefs}
							tree.PutFile(subRelPath, fileInfo.Hash, int64(fileInfo.SizeBytes), n)
							if statsTree != nil {
								statsTree.PutFile(subRelPath, fileInfo.Hash, int64(fileInfo.SizeBytes), n)
							}
							return nil
						})
					}
				}
			}
		}
		// Open local file that is being uploaded
		f, err := os.Open(filePath)
		if err != nil {
			// if the error is that the spout marker file is missing, that's fine, just skip to the next file
			if d.PipelineInfo().Spout != nil {
				if strings.Contains(err.Error(), filepath.Join("out", d.PipelineInfo().Spout.Marker)) {
					return nil
				}
			}
			return errors.Wrapf(err, "os.Open(%s)", filePath)
		}
		defer func() {
			if err := f.Close(); err != nil && retErr == nil {
				retErr = err
			}
		}()
		var size int64
		h := pfs.NewHash()
		r := io.TeeReader(f, h)
		// Write local file to object storage block
		for {
			n, err := r.Read(buf)
			if n == 0 && err != nil {
				if errors.Is(err, io.EOF) {
					break
				}
				return errors.EnsureStack(err)
			}
			if err := putObjsClient.Send(&pfs.PutObjectRequest{
				Value: buf[:n],
			}); err != nil {
				return errors.EnsureStack(err)
			}
			size += int64(n)
		}
		n := &hashtree.FileNodeProto{
			BlockRefs: []*pfs.BlockRef{
				&pfs.BlockRef{
					Block: block,
					Range: &pfs.ByteRange{
						Lower: offset,
						Upper: offset + uint64(size),
					},
				},
			},
		}
		hash := h.Sum(nil)
		tree.PutFile(relPath, hash, size, n)
		if statsTree != nil {
			statsTree.PutFile(relPath, hash, size, n)
		}
		offset += uint64(size)
		stats.UploadBytes += uint64(size)
		return nil
	}); err != nil {
		return nil, errors.Wrap(err, "error walking output")
	}
	if _, err := putObjsClient.CloseAndRecv(); err != nil && !errors.Is(err, io.EOF) {
		return nil, errors.EnsureStack(err)
	}
	// Serialize datum hashtree
	b := &bytes.Buffer{}
	if err := tree.Serialize(b); err != nil {
		return nil, err
	}
	// Write datum hashtree to object storage
	w, err := d.pachClient.PutObjectAsync([]*pfs.Tag{client.NewTag(tag)})
	if err != nil {
		return nil, errors.EnsureStack(err)
	}
	defer func() {
		if err := w.Close(); err != nil && retErr != nil {
			retErr = errors.EnsureStack(err)
		}
	}()
	if _, err := w.Write(b.Bytes()); err != nil {
		return nil, errors.EnsureStack(err)
	}
	return b.Bytes(), nil
}

func (d *driver) UserCodeEnv(
	jobID string,
	outputCommit *pfs.Commit,
	inputs []*common.Input,
) []string {
	result := os.Environ()

	for _, input := range inputs {
		result = append(result, fmt.Sprintf("%s=%s", input.Name, filepath.Join(d.InputDir(), input.Name, input.FileInfo.File.Path)))
		result = append(result, fmt.Sprintf("%s_COMMIT=%s", input.Name, input.FileInfo.File.Commit.ID))
	}

	if jobID != "" {
		result = append(result, fmt.Sprintf("%s=%s", client.JobIDEnv, jobID))

		if ppsutil.ContainsS3Inputs(d.PipelineInfo().Input) || d.PipelineInfo().S3Out {
			// TODO(msteffen) Instead of reading S3GATEWAY_PORT directly, worker/main.go
			// should pass its ServiceEnv to worker.NewAPIServer, which should store it
			// in 'a'. However, requiring worker.APIServer to have a ServiceEnv would
			// break the worker.APIServer initialization in newTestAPIServer (in
			// worker/worker_test.go), which uses mock clients but has no good way to
			// mock a ServiceEnv. Once we can create mock ServiceEnvs, we should store
			// a ServiceEnv in worker.APIServer, rewrite newTestAPIServer and
			// NewAPIServer, and then change this code.
			result = append(
				result,
				fmt.Sprintf("S3_ENDPOINT=http://%s.%s:%s",
					ppsutil.SidecarS3GatewayService(jobID),
					d.Namespace(),
					os.Getenv("S3GATEWAY_PORT"),
				),
			)
		}
	}

	if outputCommit != nil {
		result = append(result, fmt.Sprintf("%s=%s", client.OutputCommitIDEnv, outputCommit.ID))
	}

	return result
}

func (d *driver) Egress(commit *pfs.Commit, egressURL string) error {
	// copy the pach client (preserving auth info) so we can set a different
	// number of concurrent streams
	pachClient := d.PachClient().WithCtx(d.PachClient().Ctx())
	pachClient.SetMaxConcurrentStreams(100)

	url, err := obj.ParseURL(egressURL)
	if err != nil {
		return err
	}
	objClient, err := obj.NewClientFromURLAndSecret(url, false)
	if err != nil {
		return err
	}
	return filesync.PushObj(pachClient, commit, objClient, url.Object)
}<|MERGE_RESOLUTION|>--- conflicted
+++ resolved
@@ -149,11 +149,9 @@
 	// bound to the callback, and any resources will be cleaned up upon return.
 	WithDatumCache(func(*hashtree.MergeCache, *hashtree.MergeCache) error) error
 
-<<<<<<< HEAD
+	Egress(commit *pfs.Commit, egressURL string) error
+
 	StorageV2() bool
-=======
-	Egress(commit *pfs.Commit, egressURL string) error
->>>>>>> b45fe80c
 }
 
 type driver struct {
