package server

import (
	"context"
	"fmt"
	"os"
	"path"
	"strconv"
	"time"

	"github.com/gogo/protobuf/types"
	"github.com/pachyderm/pachyderm/v2/src/client"
	"github.com/pachyderm/pachyderm/v2/src/debug"
	"github.com/pachyderm/pachyderm/v2/src/internal/errors"
	"github.com/pachyderm/pachyderm/v2/src/pps"

	log "github.com/sirupsen/logrus"
	etcd "go.etcd.io/etcd/client/v3"
	"google.golang.org/grpc"
)

const (
	// WorkerEtcdPrefix is the prefix in etcd that we use to store worker information.
	WorkerEtcdPrefix = "workers"

	defaultTimeout = time.Second * 5
)

// Status returns the statuses of workers referenced by pipelineRcName.
// pipelineRcName is the name of the pipeline's RC and can be gotten with
// ppsutil.PipelineRcName. You can also pass "" for pipelineRcName to get all
// clients for all workers.
func Status(ctx context.Context, pipelineRcName string, etcdClient *etcd.Client, etcdPrefix string, workerGrpcPort uint16) ([]*pps.WorkerStatus, error) {
	var result []*pps.WorkerStatus
	if err := ForEachWorker(ctx, pipelineRcName, etcdClient, etcdPrefix, workerGrpcPort, func(c Client) error {
		ctx, cancel := context.WithTimeout(ctx, defaultTimeout)
		defer cancel()
		status, err := c.Status(ctx, &types.Empty{})
		if err != nil {
			log.Warnf("error getting worker status: %v", err)
			return nil
		}
		result = append(result, status)
		return nil
	}); err != nil {
		return nil, err
	}
	return result, nil
}

// Cancel cancels a set of datums running on workers.
// pipelineRcName is the name of the pipeline's RC and can be gotten with
// ppsutil.PipelineRcName.
func Cancel(ctx context.Context, pipelineRcName string, etcdClient *etcd.Client,
	etcdPrefix string, workerGrpcPort uint16, jobID string, dataFilter []string) (retErr error) {
	success := false
	if err := ForEachWorker(ctx, pipelineRcName, etcdClient, etcdPrefix, workerGrpcPort, func(c Client) error {
		resp, err := c.Cancel(ctx, &CancelRequest{
			JobID:       jobID,
			DataFilters: dataFilter,
		})
		if err != nil {
			return err
		}
		if resp.Success {
			success = true
		}
		return nil
	}); err != nil {
		return err
	}
	if !success {
		return errors.Errorf("datum matching filter %+v could not be found for job ID %s", dataFilter, jobID)
	}
	return nil
}

<<<<<<< HEAD
// Conns returns a slice of connections to worker servers.
// pipelineRcName is the name of the pipeline's RC and can be gotten with
// ppsutil.PipelineRcName. You can also pass "" for pipelineRcName to get all
// clients for all workers.
func Conns(ctx context.Context, pipelineRcName string, etcdClient *etcd.Client, etcdPrefix string, workerGrpcPort uint16, workerIP ...string) ([]*grpc.ClientConn, error) {
	resp, err := etcdClient.Get(ctx, path.Join(etcdPrefix, WorkerEtcdPrefix, pipelineRcName), etcd.WithPrefix())
	if err != nil {
		return nil, errors.EnsureStack(err)
	}
	var result []*grpc.ClientConn
	for _, kv := range resp.Kvs {
		wIP := path.Base(string(kv.Key))
		if len(workerIP) > 0 && wIP != workerIP[0] {
			continue
		}
		ctx, cancel := context.WithTimeout(ctx, defaultTimeout)
		defer cancel()
		conn, err := grpc.DialContext(ctx, fmt.Sprintf("%s:%d", wIP, workerGrpcPort),
			append(client.DefaultDialOptions(), grpc.WithInsecure())...)
		if err != nil {
			return nil, errors.EnsureStack(err)
		}
		result = append(result, conn)
	}
	return result, nil
}

=======
>>>>>>> 8c6e32be
// Client combines the WorkerAPI and the DebugAPI into a single client.
type Client struct {
	WorkerClient
	debug.DebugClient
	clientConn *grpc.ClientConn
}

func newClient(conn *grpc.ClientConn) Client {
	return Client{
		NewWorkerClient(conn),
		debug.NewDebugClient(conn),
		conn,
	}
}

func (c *Client) Close() error {
	return c.clientConn.Close()
}

// NewClient returns a worker client for the worker at the IP address passed in.
func NewClient(address string) (Client, error) {
	port, err := strconv.Atoi(os.Getenv(client.PPSWorkerPortEnv))
	if err != nil {
		return Client{}, errors.EnsureStack(err)
	}
	ctx, cancel := context.WithTimeout(context.Background(), defaultTimeout)
	defer cancel()
	conn, err := grpc.DialContext(ctx, fmt.Sprintf("%s:%d", address, port),
		append(client.DefaultDialOptions(), grpc.WithInsecure())...)
	if err != nil {
		return Client{}, errors.EnsureStack(err)
	}
	return newClient(conn), nil
}

// TODO: It may make sense to parallelize this, but we have to consider that this operation can have multiple instances running in parallel.
func ForEachWorker(ctx context.Context, pipelineRcName string, etcdClient *etcd.Client, etcdPrefix string, workerGrpcPort uint16, cb func(Client) error) error {
	resp, err := etcdClient.Get(ctx, path.Join(etcdPrefix, WorkerEtcdPrefix, pipelineRcName), etcd.WithPrefix())
	if err != nil {
		return err
	}
	for _, kv := range resp.Kvs {
		workerIP := path.Base(string(kv.Key))
		if err := WithClient(ctx, workerIP, workerGrpcPort, cb); err != nil {
			return err
		}
	}
	return nil
}

func WithClient(ctx context.Context, address string, port uint16, cb func(Client) error) (retErr error) {
	ctx, cancel := context.WithTimeout(ctx, defaultTimeout)
	defer cancel()
	conn, err := grpc.DialContext(ctx, fmt.Sprintf("%s:%d", address, port),
		append(client.DefaultDialOptions(), grpc.WithInsecure())...)
	if err != nil {
		return err
	}
	c := newClient(conn)
	defer func() {
		if err := c.Close(); retErr == nil {
			retErr = err
		}
	}()
	return cb(c)
}<|MERGE_RESOLUTION|>--- conflicted
+++ resolved
@@ -75,36 +75,6 @@
 	return nil
 }
 
-<<<<<<< HEAD
-// Conns returns a slice of connections to worker servers.
-// pipelineRcName is the name of the pipeline's RC and can be gotten with
-// ppsutil.PipelineRcName. You can also pass "" for pipelineRcName to get all
-// clients for all workers.
-func Conns(ctx context.Context, pipelineRcName string, etcdClient *etcd.Client, etcdPrefix string, workerGrpcPort uint16, workerIP ...string) ([]*grpc.ClientConn, error) {
-	resp, err := etcdClient.Get(ctx, path.Join(etcdPrefix, WorkerEtcdPrefix, pipelineRcName), etcd.WithPrefix())
-	if err != nil {
-		return nil, errors.EnsureStack(err)
-	}
-	var result []*grpc.ClientConn
-	for _, kv := range resp.Kvs {
-		wIP := path.Base(string(kv.Key))
-		if len(workerIP) > 0 && wIP != workerIP[0] {
-			continue
-		}
-		ctx, cancel := context.WithTimeout(ctx, defaultTimeout)
-		defer cancel()
-		conn, err := grpc.DialContext(ctx, fmt.Sprintf("%s:%d", wIP, workerGrpcPort),
-			append(client.DefaultDialOptions(), grpc.WithInsecure())...)
-		if err != nil {
-			return nil, errors.EnsureStack(err)
-		}
-		result = append(result, conn)
-	}
-	return result, nil
-}
-
-=======
->>>>>>> 8c6e32be
 // Client combines the WorkerAPI and the DebugAPI into a single client.
 type Client struct {
 	WorkerClient
