package transform

import (
	"github.com/gogo/protobuf/proto"

	"github.com/pachyderm/pachyderm/v2/src/pps"
	"github.com/pachyderm/pachyderm/v2/src/server/worker/driver"
	"github.com/pachyderm/pachyderm/v2/src/server/worker/logs"
)

// Run will run a transform pipeline until the driver is canceled.
func Run(driver driver.Driver, logger logs.TaggedLogger) error {
	reg, err := newRegistry(driver, logger)
	if err != nil {
		return err
	}
	logger.Logf("transform spawner started")

	return driver.PachClient().SubscribeJob(
		driver.PipelineInfo().Pipeline.Name,
		true,
<<<<<<< HEAD
		func(pipelineJobInfo *pps.PipelineJobInfo) error {
			if pipelineJobInfo.PipelineVersion != driver.PipelineInfo().Version {
				// Skip this job - we should be shut down soon, but don't error out in the meantime
				return nil
			}
			return reg.startPipelineJob(proto.Clone(pipelineJobInfo).(*pps.PipelineJobInfo))
=======
		func(jobInfo *pps.JobInfo) error {
			// TODO: check that this is for the right version of the pipeline
			return reg.startJob(proto.Clone(jobInfo).(*pps.JobInfo))
>>>>>>> b62ede97
		},
	)
}<|MERGE_RESOLUTION|>--- conflicted
+++ resolved
@@ -19,18 +19,12 @@
 	return driver.PachClient().SubscribeJob(
 		driver.PipelineInfo().Pipeline.Name,
 		true,
-<<<<<<< HEAD
-		func(pipelineJobInfo *pps.PipelineJobInfo) error {
-			if pipelineJobInfo.PipelineVersion != driver.PipelineInfo().Version {
+		func(jobInfo *pps.JobInfo) error {
+			if jobInfo.PipelineVersion != driver.PipelineInfo().Version {
 				// Skip this job - we should be shut down soon, but don't error out in the meantime
 				return nil
 			}
-			return reg.startPipelineJob(proto.Clone(pipelineJobInfo).(*pps.PipelineJobInfo))
-=======
-		func(jobInfo *pps.JobInfo) error {
-			// TODO: check that this is for the right version of the pipeline
 			return reg.startJob(proto.Clone(jobInfo).(*pps.JobInfo))
->>>>>>> b62ede97
 		},
 	)
 }