--- conflicted
+++ resolved
@@ -65,11 +65,7 @@
 		result.inputs = append(result.inputs, &common.Input{
 			FileInfo:   fileInfo,
 			JoinOn:     joinOn,
-<<<<<<< HEAD
-			OuterJoin:  input.OuterJoin,
-=======
 			GroupBy:    groupBy,
->>>>>>> 221663d7
 			Name:       input.Name,
 			Lazy:       input.Lazy,
 			Branch:     input.Branch,
