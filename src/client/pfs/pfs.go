package pfs

import (
	"crypto/sha512"
	"encoding/base64"
	"encoding/hex"
	"fmt"
	"hash"
)

var (
	// ChunkSize is the size of file chunks when resumable upload is used
	ChunkSize = int64(512 * 1024 * 1024) // 512 MB
<<<<<<< HEAD
	EmptyStr  = "(empty)"
=======
	// EmptyStr is included in the description of output commits from failed jobs.
	EmptyStr = "(empty)"
>>>>>>> 090e9d31
)

// FullID prints repoName/CommitID
func (c *Commit) FullID() string {
	return fmt.Sprintf("%s/%s", c.Repo.Name, c.ID)
}

// NewHash returns a hash that PFS uses internally to compute checksums.
func NewHash() hash.Hash {
	return sha512.New()
}

// EncodeHash encodes a hash into a readable format.
func EncodeHash(bytes []byte) string {
	return hex.EncodeToString(bytes)
}

// DecodeHash decodes a hash into bytes.
func DecodeHash(hash string) ([]byte, error) {
	return hex.DecodeString(hash)
}

// GetBlock encodes a hash into a readable format in the form of a Block.
func GetBlock(hash hash.Hash) *Block {
	return &Block{
		Hash: base64.URLEncoding.EncodeToString(hash.Sum(nil)),
	}
}<|MERGE_RESOLUTION|>--- conflicted
+++ resolved
@@ -11,12 +11,8 @@
 var (
 	// ChunkSize is the size of file chunks when resumable upload is used
 	ChunkSize = int64(512 * 1024 * 1024) // 512 MB
-<<<<<<< HEAD
-	EmptyStr  = "(empty)"
-=======
 	// EmptyStr is included in the description of output commits from failed jobs.
 	EmptyStr = "(empty)"
->>>>>>> 090e9d31
 )
 
 // FullID prints repoName/CommitID
