--- conflicted
+++ resolved
@@ -101,12 +101,8 @@
 	case pfs.FileType_FILE_TYPE_OTHER:
 		return nil, fuse.ENOENT
 	case pfs.FileType_FILE_TYPE_REGULAR:
-<<<<<<< HEAD
-		return &file{d.fs, d.commitID, fileInfo.Path.Path, 0, fileInfo.SizeBytes}, nil
-=======
-		return &file{d.fs, d.commitId, path.Join(d.path, fileInfo.Path.Path), 0,
+		return &file{d.fs, d.commitID, path.Join(d.path, fileInfo.Path.Path), 0,
 			int64(fileInfo.SizeBytes)}, nil
->>>>>>> 0213aff0
 	case pfs.FileType_FILE_TYPE_DIR:
 		return &directory{d.fs, d.commitID, d.write, fileInfo.Path.Path}, nil
 	default:
@@ -222,7 +218,7 @@
 	response, err := pfsutil.GetFileInfo(
 		f.fs.apiClient,
 		f.fs.repositoryName,
-		f.commitId,
+		f.commitID,
 		f.path,
 	)
 	if err != nil {
@@ -237,11 +233,7 @@
 
 func (f *file) Read(ctx context.Context, request *fuse.ReadRequest, response *fuse.ReadResponse) error {
 	buffer := bytes.NewBuffer(make([]byte, 0, request.Size))
-<<<<<<< HEAD
-	if err := pfsutil.GetFile(f.fs.apiClient, f.fs.repositoryName, f.commitID, f.path, buffer); err != nil {
-=======
-	if err := pfsutil.GetFile(f.fs.apiClient, f.fs.repositoryName, f.commitId, f.path, request.Offset, int64(request.Size), buffer); err != nil {
->>>>>>> 0213aff0
+	if err := pfsutil.GetFile(f.fs.apiClient, f.fs.repositoryName, f.commitID, f.path, request.Offset, int64(request.Size), buffer); err != nil {
 		return err
 	}
 	response.Data = buffer.Bytes()
@@ -254,11 +246,7 @@
 }
 
 func (f *file) Write(ctx context.Context, request *fuse.WriteRequest, response *fuse.WriteResponse) error {
-<<<<<<< HEAD
-	written, err := pfsutil.PutFile(f.fs.apiClient, f.fs.repositoryName, f.commitID, f.path, bytes.NewReader(request.Data))
-=======
-	written, err := pfsutil.PutFile(f.fs.apiClient, f.fs.repositoryName, f.commitId, f.path, request.Offset, bytes.NewReader(request.Data))
->>>>>>> 0213aff0
+	written, err := pfsutil.PutFile(f.fs.apiClient, f.fs.repositoryName, f.commitID, f.path, request.Offset, bytes.NewReader(request.Data))
 	if err != nil {
 		return err
 	}
