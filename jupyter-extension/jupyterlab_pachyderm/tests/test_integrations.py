import os
import sys
import subprocess
import time
import json

import pytest
import requests

from jupyterlab_pachyderm.handlers import NAMESPACE, VERSION
from jupyterlab_pachyderm.env import PFS_MOUNT_DIR


ADDRESS = "http://localhost:8888"
BASE_URL = f"{ADDRESS}/{NAMESPACE}/{VERSION}"
CONFIG_PATH = "~/.pachyderm/config.json"
ROOT_TOKEN = "iamroot"


@pytest.fixture(scope="module")
def pachyderm_resources():
    # TODO: uncomment when python pachyderm has Projects support
    # print("creating pachyderm resources")
    # import python_pachyderm
    # from python_pachyderm.pfs import Commit

    repos = ["images", "edges", "montage"]
    branches = ["master", "dev"]
    files = ["file1", "file2"]

    # client = python_pachyderm.Client()
    # client.delete_all()

<<<<<<< HEAD
    for repo in repos:
        client.create_repo(repo)
        for branch in branches:
            for file in files:
                client.put_file_bytes(
                    Commit(repo=repo, branch=branch), file, value=b"some data"
                )
    yield repos, branches, files
=======
    # for repo in repos:
    #     client.create_repo(repo)
    #     for branch in branches:
    #         for file in files:
    #             client.put_file_bytes(
    #                 Commit(repo=repo, branch=branch), file, value=b"some data"
    #             )
>>>>>>> 456ad464

    yield repos, branches, files

<<<<<<< HEAD
=======

>>>>>>> 456ad464
@pytest.fixture()
def dev_server():
    print("starting development server...")
    p = subprocess.Popen(
        [sys.executable, "-m", "jupyterlab_pachyderm.dev_server"],
        env={"PFS_MOUNT_DIR": PFS_MOUNT_DIR},
        stdout=subprocess.PIPE,
    )
    # Give time for python test server to start
    time.sleep(3)
<<<<<<< HEAD
     
    r = requests.put(f"{BASE_URL}/config", data=json.dumps({"pachd_address": "localhost:30650"}))
    
=======

    r = requests.put(
        f"{BASE_URL}/config", data=json.dumps({"pachd_address": "localhost:30650"})
    )

>>>>>>> 456ad464
    # Give time for mount server to start
    running = False
    for _ in range(15):
        try: 
            r = requests.get(f"{BASE_URL}/config", timeout=1)
            if r.status_code == 200 and r.json()["cluster_status"] != "INVALID":
                running = True
                break
        except Exception:
            pass
        time.sleep(1)
        
    if running:
        yield

    print("killing development server...")

    subprocess.run(["pkill", "-f", "mount-server"])
    subprocess.run(
        ["bash", "-c", f"umount {PFS_MOUNT_DIR}"],
        stdout=subprocess.DEVNULL,
        stderr=subprocess.DEVNULL,
    )
    p.terminate()
    p.wait()
    time.sleep(1)

    if not running:
        raise RuntimeError("mount server is having issues starting up")


def test_list_repos(pachyderm_resources, dev_server):
    repos, branches, _ = pachyderm_resources

    r = requests.get(f"{BASE_URL}/repos")

    assert r.status_code == 200
    for _, repo_info in r.json().items():
        assert repo_info.keys() == {"authorization", "branches", "repo"}
        assert repo_info["repo"] in repos
        for _branch in repo_info["branches"]:
            assert _branch in branches


def test_list_mounts(pachyderm_resources, dev_server):
    repos, branches, _ = pachyderm_resources

    r = requests.put(
        f"{BASE_URL}/_mount",
<<<<<<< HEAD
        data=json.dumps({
            "mounts": [
                {
                    "name": "mount1",
                    "repo": repos[0],
                }
            ]
        }),
=======
        data=json.dumps(
            {
                "mounts": [
                    {
                        "name": "mount1",
                        "repo": repos[0],
                    }
                ]
            }
        ),
>>>>>>> 456ad464
    )
    assert r.status_code == 200

    r = requests.get(f"{BASE_URL}/mounts")
    assert r.status_code == 200

    assert len(r.json()["mounted"]) == 1
    for _, mount_info in r.json()["mounted"].items():
        assert mount_info.keys() == {
            "name",
            "repo",
            "branch",
            "commit",
            "files",
            "glob",
            "mode",
            "state",
            "status",
            "mountpoint",
            "actual_mounted_commit",
            "latest_commit",
<<<<<<< HEAD
            "how_many_commits_behind"
=======
            "how_many_commits_behind",
>>>>>>> 456ad464
        }

    for _, _repo_info in r.json()["unmounted"].items():
        assert _repo_info["repo"] in repos
        assert _repo_info.keys() == {"authorization", "branches", "repo"}
        for _branch in _repo_info["branches"]:
            assert _branch in branches
    assert len(r.json()["unmounted"]) == len(repos)


def test_mount(pachyderm_resources, dev_server):
    repos, _, files = pachyderm_resources

    to_mount = {
        "mounts": [
            {
                "name": repos[0],
                "repo": repos[0],
                "branch": "master",
<<<<<<< HEAD
                "mode": "rw",
            },
            {
                "name": repos[0]+"_dev",
                "repo": repos[0],
                "branch": "dev",
                "mode": "rw",
=======
                "mode": "ro",
            },
            {
                "name": repos[0] + "_dev",
                "repo": repos[0],
                "branch": "dev",
                "mode": "ro",
>>>>>>> 456ad464
            },
            {
                "name": repos[1],
                "repo": repos[1],
                "branch": "master",
<<<<<<< HEAD
                "mode": "rw",
=======
                "mode": "ro",
>>>>>>> 456ad464
            },
        ]
    }
    r = requests.put(f"{BASE_URL}/_mount", data=json.dumps(to_mount))
    assert r.status_code == 200
<<<<<<< HEAD
=======

    resp = r.json()
    assert len(resp["mounted"]) == 3
    assert len(list(os.walk(PFS_MOUNT_DIR))[0][1]) == 3
    for _, mount_info in resp["mounted"].items():
        assert sorted(
            list(os.walk(os.path.join(PFS_MOUNT_DIR, mount_info["name"])))[0][2]
        ) == sorted(files)
    assert len(resp["unmounted"]) == 3
    assert len(resp["unmounted"][repos[1]]["branches"]) == 1
    assert len(resp["unmounted"][repos[2]]["branches"]) == 2
>>>>>>> 456ad464

    resp = r.json()
    assert len(resp["mounted"]) == 3
    assert len(list(os.walk(PFS_MOUNT_DIR))[0][1]) == 3
    for _, mount_info in resp["mounted"].items():
        assert sorted(list(os.walk(os.path.join(PFS_MOUNT_DIR, mount_info["name"])))[0][2]) == sorted(files)
    assert len(resp["unmounted"]) == 3
    assert len(resp["unmounted"][repos[1]]["branches"]) == 1
    assert len(resp["unmounted"][repos[2]]["branches"]) == 2
    
    r = requests.put(
        f"{BASE_URL}/_unmount_all",
    )
    assert r.status_code == 200
    assert r.json()["mounted"] == {}
    assert len(r.json()["unmounted"]) == 3
    assert list(os.walk(PFS_MOUNT_DIR)) == [(PFS_MOUNT_DIR, [], [])]


def test_unmount(pachyderm_resources, dev_server):
    repos, branches, files = pachyderm_resources

    to_mount = {
        "mounts": [
            {
                "name": repos[0],
                "repo": repos[0],
                "branch": "master",
<<<<<<< HEAD
                "mode": "rw",
            },
            {
                "name": repos[0]+"_dev",
                "repo": repos[0],
                "branch": "dev",
                "mode": "rw",
=======
                "mode": "ro",
            },
            {
                "name": repos[0] + "_dev",
                "repo": repos[0],
                "branch": "dev",
                "mode": "ro",
>>>>>>> 456ad464
            },
        ]
    }
    r = requests.put(f"{BASE_URL}/_mount", data=json.dumps(to_mount))
    assert r.status_code == 200
    assert sorted(list(os.walk(os.path.join(PFS_MOUNT_DIR, repos[0])))[0][2]) == sorted(
        files
    )
<<<<<<< HEAD
    assert sorted(list(os.walk(os.path.join(PFS_MOUNT_DIR, repos[0]+"_dev")))[0][2]) == sorted(
        files
    )
=======
    assert sorted(
        list(os.walk(os.path.join(PFS_MOUNT_DIR, repos[0] + "_dev")))[0][2]
    ) == sorted(files)
>>>>>>> 456ad464
    assert len(r.json()["mounted"]) == 2
    assert len(r.json()["unmounted"]) == 3

    r = requests.put(
        f"{BASE_URL}/_unmount",
<<<<<<< HEAD
        data=json.dumps({
            "mounts": [repos[0]+"_dev"]
        }),
=======
        data=json.dumps({"mounts": [repos[0] + "_dev"]}),
>>>>>>> 456ad464
    )
    assert r.status_code == 200
    assert len(r.json()["mounted"]) == 1
    assert len(r.json()["unmounted"]) == 3
    assert len(r.json()["unmounted"][repos[0]]["branches"]) == 1

    r = requests.put(
        f"{BASE_URL}/_unmount",
<<<<<<< HEAD
        data=json.dumps({
            "mounts": [repos[0]]
        }),
=======
        data=json.dumps({"mounts": [repos[0]]}),
>>>>>>> 456ad464
    )
    assert r.status_code == 200
    assert len(r.json()["mounted"]) == 0
    assert len(r.json()["unmounted"]) == 3
<<<<<<< HEAD
    assert len(r.json()["unmounted"][repos[0]]["branches"]) == 2       
=======
    assert len(r.json()["unmounted"][repos[0]]["branches"]) == 2
>>>>>>> 456ad464
    assert list(os.walk(PFS_MOUNT_DIR)) == [(PFS_MOUNT_DIR, [], [])]


def test_mount_datums(pachyderm_resources, dev_server):
    repos, branches, files = pachyderm_resources
    input_spec = {
        "input": {
            "cross": [
                {
                    "pfs": {
                        "repo": repos[0],
                        "glob": "/",
                    }
                },
                {
                    "pfs": {
                        "repo": repos[1],
                        "branch": "dev",
                        "glob": "/*",
                    }
                },
                {
                    "pfs": {
                        "repo": repos[2],
                        "glob": "/*",
                    }
                },
            ]
        }
    }

    r = requests.put(f"{BASE_URL}/_mount_datums", data=json.dumps(input_spec))
    assert r.status_code == 200
    assert r.json()["idx"] == 0
    assert r.json()["num_datums"] == 4
<<<<<<< HEAD
    list(os.walk(os.path.join(PFS_MOUNT_DIR, "out")))   # makes "out" dir appear
=======
    list(os.walk(os.path.join(PFS_MOUNT_DIR, "out")))  # makes "out" dir appear
>>>>>>> 456ad464
    assert len(list(os.walk(PFS_MOUNT_DIR))[0][1]) == 4
    datum0_id = r.json()["id"]

    assert sorted(list(os.walk(os.path.join(PFS_MOUNT_DIR, repos[0])))[0][2]) == sorted(
        files
    )
<<<<<<< HEAD
    assert repos[1]+"_dev" in list(os.walk(PFS_MOUNT_DIR))[0][1]
=======
    assert repos[1] + "_dev" in list(os.walk(PFS_MOUNT_DIR))[0][1]
>>>>>>> 456ad464
    assert len(list(os.walk(os.path.join(PFS_MOUNT_DIR, repos[2])))[0][2]) == 1

    r = requests.put(f"{BASE_URL}/_show_datum", params={"idx": "2"})
    assert r.status_code == 200
    assert r.json()["idx"] == 2
    assert r.json()["num_datums"] == 4
    assert r.json()["id"] != datum0_id

    r = requests.put(
        f"{BASE_URL}/_show_datum",
        params={
            "idx": "2",
            "id": datum0_id,
<<<<<<< HEAD
        }
=======
        },
>>>>>>> 456ad464
    )
    assert r.status_code == 200
    assert r.json()["idx"] == 0
    assert r.json()["num_datums"] == 4
    assert r.json()["id"] == datum0_id

    r = requests.get(f"{BASE_URL}/datums")
    assert r.status_code == 200
    assert r.json()["input"] == input_spec["input"]
    assert r.json()["num_datums"] == 4
    assert r.json()["curr_idx"] == 0

    r = requests.put(f"{BASE_URL}/_unmount_all")
    assert r.status_code == 200


def test_config(dev_server):
    # PUT request
    test_endpoint = "localhost:30650"
    r = requests.put(f"{BASE_URL}/config", data=json.dumps({"pachd_address": test_endpoint}))

    config = json.load(open(os.path.expanduser(CONFIG_PATH)))
    active_context = config["v2"]["active_context"]
    try:
        endpoint_in_config = config["v2"]["contexts"][active_context]["pachd_address"]
    except:
        endpoint_in_config = str(config["v2"]["contexts"][active_context]["port_forwarders"]["pachd"])

    assert r.status_code == 200
    assert r.json()["cluster_status"] != "INVALID"
    assert "30650" in endpoint_in_config

    # GET request
    r = requests.get(f"{BASE_URL}/config")

    assert r.status_code == 200
    assert r.json()["cluster_status"] != "INVALID"<|MERGE_RESOLUTION|>--- conflicted
+++ resolved
@@ -31,16 +31,6 @@
     # client = python_pachyderm.Client()
     # client.delete_all()
 
-<<<<<<< HEAD
-    for repo in repos:
-        client.create_repo(repo)
-        for branch in branches:
-            for file in files:
-                client.put_file_bytes(
-                    Commit(repo=repo, branch=branch), file, value=b"some data"
-                )
-    yield repos, branches, files
-=======
     # for repo in repos:
     #     client.create_repo(repo)
     #     for branch in branches:
@@ -48,14 +38,10 @@
     #             client.put_file_bytes(
     #                 Commit(repo=repo, branch=branch), file, value=b"some data"
     #             )
->>>>>>> 456ad464
 
     yield repos, branches, files
 
-<<<<<<< HEAD
-=======
-
->>>>>>> 456ad464
+
 @pytest.fixture()
 def dev_server():
     print("starting development server...")
@@ -66,21 +52,15 @@
     )
     # Give time for python test server to start
     time.sleep(3)
-<<<<<<< HEAD
-     
-    r = requests.put(f"{BASE_URL}/config", data=json.dumps({"pachd_address": "localhost:30650"}))
-    
-=======
 
     r = requests.put(
         f"{BASE_URL}/config", data=json.dumps({"pachd_address": "localhost:30650"})
     )
 
->>>>>>> 456ad464
     # Give time for mount server to start
     running = False
     for _ in range(15):
-        try: 
+        try:
             r = requests.get(f"{BASE_URL}/config", timeout=1)
             if r.status_code == 200 and r.json()["cluster_status"] != "INVALID":
                 running = True
@@ -88,7 +68,7 @@
         except Exception:
             pass
         time.sleep(1)
-        
+
     if running:
         yield
 
@@ -126,16 +106,6 @@
 
     r = requests.put(
         f"{BASE_URL}/_mount",
-<<<<<<< HEAD
-        data=json.dumps({
-            "mounts": [
-                {
-                    "name": "mount1",
-                    "repo": repos[0],
-                }
-            ]
-        }),
-=======
         data=json.dumps(
             {
                 "mounts": [
@@ -146,7 +116,6 @@
                 ]
             }
         ),
->>>>>>> 456ad464
     )
     assert r.status_code == 200
 
@@ -168,11 +137,7 @@
             "mountpoint",
             "actual_mounted_commit",
             "latest_commit",
-<<<<<<< HEAD
-            "how_many_commits_behind"
-=======
             "how_many_commits_behind",
->>>>>>> 456ad464
         }
 
     for _, _repo_info in r.json()["unmounted"].items():
@@ -192,15 +157,6 @@
                 "name": repos[0],
                 "repo": repos[0],
                 "branch": "master",
-<<<<<<< HEAD
-                "mode": "rw",
-            },
-            {
-                "name": repos[0]+"_dev",
-                "repo": repos[0],
-                "branch": "dev",
-                "mode": "rw",
-=======
                 "mode": "ro",
             },
             {
@@ -208,24 +164,17 @@
                 "repo": repos[0],
                 "branch": "dev",
                 "mode": "ro",
->>>>>>> 456ad464
             },
             {
                 "name": repos[1],
                 "repo": repos[1],
                 "branch": "master",
-<<<<<<< HEAD
-                "mode": "rw",
-=======
-                "mode": "ro",
->>>>>>> 456ad464
+                "mode": "ro",
             },
         ]
     }
     r = requests.put(f"{BASE_URL}/_mount", data=json.dumps(to_mount))
     assert r.status_code == 200
-<<<<<<< HEAD
-=======
 
     resp = r.json()
     assert len(resp["mounted"]) == 3
@@ -237,17 +186,7 @@
     assert len(resp["unmounted"]) == 3
     assert len(resp["unmounted"][repos[1]]["branches"]) == 1
     assert len(resp["unmounted"][repos[2]]["branches"]) == 2
->>>>>>> 456ad464
-
-    resp = r.json()
-    assert len(resp["mounted"]) == 3
-    assert len(list(os.walk(PFS_MOUNT_DIR))[0][1]) == 3
-    for _, mount_info in resp["mounted"].items():
-        assert sorted(list(os.walk(os.path.join(PFS_MOUNT_DIR, mount_info["name"])))[0][2]) == sorted(files)
-    assert len(resp["unmounted"]) == 3
-    assert len(resp["unmounted"][repos[1]]["branches"]) == 1
-    assert len(resp["unmounted"][repos[2]]["branches"]) == 2
-    
+
     r = requests.put(
         f"{BASE_URL}/_unmount_all",
     )
@@ -266,15 +205,6 @@
                 "name": repos[0],
                 "repo": repos[0],
                 "branch": "master",
-<<<<<<< HEAD
-                "mode": "rw",
-            },
-            {
-                "name": repos[0]+"_dev",
-                "repo": repos[0],
-                "branch": "dev",
-                "mode": "rw",
-=======
                 "mode": "ro",
             },
             {
@@ -282,7 +212,6 @@
                 "repo": repos[0],
                 "branch": "dev",
                 "mode": "ro",
->>>>>>> 456ad464
             },
         ]
     }
@@ -291,27 +220,15 @@
     assert sorted(list(os.walk(os.path.join(PFS_MOUNT_DIR, repos[0])))[0][2]) == sorted(
         files
     )
-<<<<<<< HEAD
-    assert sorted(list(os.walk(os.path.join(PFS_MOUNT_DIR, repos[0]+"_dev")))[0][2]) == sorted(
-        files
-    )
-=======
     assert sorted(
         list(os.walk(os.path.join(PFS_MOUNT_DIR, repos[0] + "_dev")))[0][2]
     ) == sorted(files)
->>>>>>> 456ad464
     assert len(r.json()["mounted"]) == 2
     assert len(r.json()["unmounted"]) == 3
 
     r = requests.put(
         f"{BASE_URL}/_unmount",
-<<<<<<< HEAD
-        data=json.dumps({
-            "mounts": [repos[0]+"_dev"]
-        }),
-=======
         data=json.dumps({"mounts": [repos[0] + "_dev"]}),
->>>>>>> 456ad464
     )
     assert r.status_code == 200
     assert len(r.json()["mounted"]) == 1
@@ -320,22 +237,12 @@
 
     r = requests.put(
         f"{BASE_URL}/_unmount",
-<<<<<<< HEAD
-        data=json.dumps({
-            "mounts": [repos[0]]
-        }),
-=======
         data=json.dumps({"mounts": [repos[0]]}),
->>>>>>> 456ad464
     )
     assert r.status_code == 200
     assert len(r.json()["mounted"]) == 0
     assert len(r.json()["unmounted"]) == 3
-<<<<<<< HEAD
-    assert len(r.json()["unmounted"][repos[0]]["branches"]) == 2       
-=======
     assert len(r.json()["unmounted"][repos[0]]["branches"]) == 2
->>>>>>> 456ad464
     assert list(os.walk(PFS_MOUNT_DIR)) == [(PFS_MOUNT_DIR, [], [])]
 
 
@@ -371,22 +278,14 @@
     assert r.status_code == 200
     assert r.json()["idx"] == 0
     assert r.json()["num_datums"] == 4
-<<<<<<< HEAD
-    list(os.walk(os.path.join(PFS_MOUNT_DIR, "out")))   # makes "out" dir appear
-=======
     list(os.walk(os.path.join(PFS_MOUNT_DIR, "out")))  # makes "out" dir appear
->>>>>>> 456ad464
     assert len(list(os.walk(PFS_MOUNT_DIR))[0][1]) == 4
     datum0_id = r.json()["id"]
 
     assert sorted(list(os.walk(os.path.join(PFS_MOUNT_DIR, repos[0])))[0][2]) == sorted(
         files
     )
-<<<<<<< HEAD
-    assert repos[1]+"_dev" in list(os.walk(PFS_MOUNT_DIR))[0][1]
-=======
     assert repos[1] + "_dev" in list(os.walk(PFS_MOUNT_DIR))[0][1]
->>>>>>> 456ad464
     assert len(list(os.walk(os.path.join(PFS_MOUNT_DIR, repos[2])))[0][2]) == 1
 
     r = requests.put(f"{BASE_URL}/_show_datum", params={"idx": "2"})
@@ -400,11 +299,7 @@
         params={
             "idx": "2",
             "id": datum0_id,
-<<<<<<< HEAD
-        }
-=======
         },
->>>>>>> 456ad464
     )
     assert r.status_code == 200
     assert r.json()["idx"] == 0
@@ -424,14 +319,18 @@
 def test_config(dev_server):
     # PUT request
     test_endpoint = "localhost:30650"
-    r = requests.put(f"{BASE_URL}/config", data=json.dumps({"pachd_address": test_endpoint}))
+    r = requests.put(
+        f"{BASE_URL}/config", data=json.dumps({"pachd_address": test_endpoint})
+    )
 
     config = json.load(open(os.path.expanduser(CONFIG_PATH)))
     active_context = config["v2"]["active_context"]
     try:
         endpoint_in_config = config["v2"]["contexts"][active_context]["pachd_address"]
     except:
-        endpoint_in_config = str(config["v2"]["contexts"][active_context]["port_forwarders"]["pachd"])
+        endpoint_in_config = str(
+            config["v2"]["contexts"][active_context]["port_forwarders"]["pachd"]
+        )
 
     assert r.status_code == 200
     assert r.json()["cluster_status"] != "INVALID"
