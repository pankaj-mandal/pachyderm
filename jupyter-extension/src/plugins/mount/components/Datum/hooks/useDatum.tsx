import YAML from 'yaml';
import {JSONObject} from '@lumino/coreutils';
import {useEffect, useState} from 'react';
import {ServerConnection} from '@jupyterlab/services';
import {isEqual} from 'lodash';

import {requestAPI} from '../../../../../handler';
import {
  CrossInputSpec,
  CurrentDatumResponse,
  ListMountsResponse,
  MountDatumResponse,
  PfsInput,
} from 'plugins/mount/types';

export type useDatumResponse = {
  loading: boolean;
  shouldShowCycler: boolean;
  currDatum: MountDatumResponse;
  currIdx: number;
  setCurrIdx: (idx: number) => void;
  inputSpec: string;
  setInputSpec: (input: string) => void;
  callMountDatums: () => Promise<void>;
  callUnmountAll: () => Promise<void>;
  errorMessage: string;
  saveInputSpec: () => void;
  initialInputSpec: JSONObject;
};

export const useDatum = (
  showDatum: boolean,
  keepMounted: boolean,
<<<<<<< HEAD
  setKeepMounted: (keep: boolean) => void,
  refresh: (path: string) => void,
=======
  open: (path: string) => void,
>>>>>>> e4c1988c
  pollRefresh: () => Promise<void>,
  repoViewInputSpec: CrossInputSpec | PfsInput,
  currentDatumInfo?: CurrentDatumResponse,
): useDatumResponse => {
  const [loading, setLoading] = useState(false);
  const [shouldShowCycler, setShouldShowCycler] = useState(false);
  const [currIdx, setCurrIdx] = useState(-1);
  const [currDatum, setCurrDatum] = useState<MountDatumResponse>({
    id: '',
    idx: -1,
    num_datums: 0,
  });
  const [inputSpec, setInputSpec] = useState('');
  const [initialInputSpec, setInitialInputSpec] = useState({});
  const [errorMessage, setErrorMessage] = useState('');
  const [datumViewInputSpec, setDatumViewInputSpec] = useState<
    string | JSONObject
  >({});

  useEffect(() => {
    if (showDatum && currIdx !== -1) {
      callShowDatum();
    }
  }, [currIdx, showDatum]);

  useEffect(() => {
    if (showDatum) {
      if (!keepMounted) {
        callUnmountAll();
      }

      // Executes when browser reloaded; resume at currently mounted datum
      if (keepMounted && currentDatumInfo) {
        setShouldShowCycler(true);
        setCurrIdx(currentDatumInfo.curr_idx);
        setCurrDatum({
          id: '',
          idx: currentDatumInfo.curr_idx,
          num_datums: currentDatumInfo.num_datums,
        });
        setInputSpec(inputSpecObjToText(currentDatumInfo.input));
        setKeepMounted(false);
      }
      // Pre-populate input spec from mounted repos
      else {
        if (typeof datumViewInputSpec === 'string') {
          setInputSpec(datumViewInputSpec);
        } else {
          let specToShow = {};
          if (Object.keys(datumViewInputSpec).length === 0) {
            specToShow = repoViewInputSpec;
          } else {
            specToShow = datumViewInputSpec;
          }
          setInputSpec(inputSpecObjToText(specToShow));
          setInitialInputSpec(specToShow);
        }
      }
    }
  }, [showDatum, repoViewInputSpec]);

  const saveInputSpec = (): void => {
    try {
      const inputSpecObj = inputSpecTextToObj();
      if (isEqual(repoViewInputSpec, inputSpecObj)) {
        setDatumViewInputSpec({});
      } else {
        setDatumViewInputSpec(inputSpecObj ? inputSpecObj : {});
      }
    } catch (e) {
      if (e instanceof YAML.YAMLParseError) {
        setDatumViewInputSpec(inputSpec);
      } else {
        throw e;
      }
    }
  };

  const inputSpecTextToObj = (): JSONObject => {
    let spec = {};
    try {
      spec = JSON.parse(inputSpec);
    } catch (e) {
      if (e instanceof SyntaxError) {
        spec = YAML.parse(inputSpec);
      } else {
        throw e;
      }
    }
    return spec;
  };

  const inputSpecObjToText = (specObj: JSONObject): string => {
    if (Object.keys(specObj).length === 0) {
      return '';
    }

    try {
      JSON.parse(inputSpec);
      return JSON.stringify(specObj, null, 2);
    } catch {
      return YAML.stringify(specObj, null, 2);
    }
  };

  const callMountDatums = async () => {
    setLoading(true);
    setErrorMessage('');

    try {
      const spec = inputSpecTextToObj();
      const res = await requestAPI<MountDatumResponse>('_mount_datums', 'PUT', {
        input: spec,
      });
      open('');
      setCurrIdx(0);
      setCurrDatum(res);
      setShouldShowCycler(true);
      setInputSpec(inputSpecObjToText(spec));
    } catch (e) {
      console.log(e);
      if (e instanceof YAML.YAMLParseError) {
        setErrorMessage(
          'Poorly formatted input spec- must be either YAML or JSON',
        );
      } else if (e instanceof ServerConnection.ResponseError) {
        setErrorMessage('Bad data in input spec');
      } else {
        setErrorMessage('Error mounting datums');
      }
    }

    setLoading(false);
  };

  const callShowDatum = async () => {
    setLoading(true);

    try {
      const res = await requestAPI<MountDatumResponse>(
        `_show_datum?idx=${currIdx}`,
        'PUT',
      );
      open('');
      setCurrDatum(res);
    } catch (e) {
      console.log(e);
    }

    setLoading(false);
  };

  const callUnmountAll = async () => {
    setLoading(true);

    try {
      open('');
      await requestAPI<ListMountsResponse>('_unmount_all', 'PUT');
      open('');
      await pollRefresh();
      setCurrIdx(-1);
      setCurrDatum({id: '', idx: -1, num_datums: 0});
      setShouldShowCycler(false);
    } catch (e) {
      console.log(e);
    }

    setErrorMessage('');
    setLoading(false);
  };

  return {
    loading,
    shouldShowCycler,
    currDatum,
    currIdx,
    setCurrIdx,
    inputSpec,
    setInputSpec,
    callMountDatums,
    callUnmountAll,
    errorMessage,
    saveInputSpec,
    initialInputSpec,
  };
};<|MERGE_RESOLUTION|>--- conflicted
+++ resolved
@@ -31,12 +31,8 @@
 export const useDatum = (
   showDatum: boolean,
   keepMounted: boolean,
-<<<<<<< HEAD
   setKeepMounted: (keep: boolean) => void,
-  refresh: (path: string) => void,
-=======
   open: (path: string) => void,
->>>>>>> e4c1988c
   pollRefresh: () => Promise<void>,
   repoViewInputSpec: CrossInputSpec | PfsInput,
   currentDatumInfo?: CurrentDatumResponse,
