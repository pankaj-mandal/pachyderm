package main

import (
	"fmt"
	"io"
	"log"
	"net/http"
	"os"
	"path"
	"strings"

<<<<<<< HEAD
	"github.com/pachyderm-io/pfs/lib/btrfs"
	"github.com/pachyderm-io/pfs/lib/mapreduce"
=======
	"code.google.com/p/go-uuid/uuid"
	"github.com/pachyderm-io/pfs/lib/btrfs"
>>>>>>> 5fbaf416
)

var dataRepo string
var compRepo string

func commitParam(r *http.Request) string {
	if c := r.URL.Query().Get("commit"); c != "" {
		return c
	}
	return "master"
}

func branchParam(r *http.Request) string {
	if c := r.URL.Query().Get("branch"); c != "" {
		return c
	}
	return "master"
}

func cat(w http.ResponseWriter, name string) {
	f, err := btrfs.Open(name)
	if err != nil {
		http.Error(w, err.Error(), 500)
		log.Print(err)
	}
	defer f.Close()

	if _, err := io.Copy(w, f); err != nil {
		http.Error(w, err.Error(), 500)
		log.Print(err)
	}
}

// FileHandler is the core route for modifying the contents of the fileystem.
// Changes are not replicated until a call to CommitHandler.
func FileHandler(w http.ResponseWriter, r *http.Request) {
	url := strings.Split(r.URL.Path, "/")
	// commitFile is used for read methods (GET)
<<<<<<< HEAD
	commitFile := path.Join(append([]string{path.Join(dataRepo, commitParam(r))}, url[2:]...)...)
	// branchFile is used for write methods (POST, PUT, DELETE)
	branchFile := path.Join(append([]string{path.Join(dataRepo, branchParam(r))}, url[2:]...)...)
=======
	commitFile := path.Join(append([]string{path.Join(repo, commitParam(r))}, url[2:]...)...)
	// branchFile is used for write methods (POST, PUT, DELETE)
	branchFile := path.Join(append([]string{path.Join(repo, branchParam(r))}, url[2:]...)...)
>>>>>>> 5fbaf416

	if r.Method == "GET" {
		if strings.Contains(commitFile, "*") {
			if !strings.HasSuffix(commitFile, "*") {
				http.Error(w, "Illegal path containing internal `*`. `*` is currently only allowed as the last character of a path.", 400)
			} else {
				dir := path.Dir(commitFile)
				files, err := btrfs.ReadDir(dir)
				if err != nil {
					http.Error(w, err.Error(), 500)
					return
				}
				for _, fi := range files {
					if fi.IsDir() {
						continue
					} else {
						cat(w, path.Join(dir, fi.Name()))
					}
				}
			}
		} else {
			cat(w, commitFile)
		}
	} else if r.Method == "POST" {
		btrfs.MkdirAll(path.Dir(branchFile))
		size, err := btrfs.CreateFromReader(branchFile, r.Body)
		if err != nil {
			http.Error(w, err.Error(), 500)
			log.Print(err)
			return
		}
		fmt.Fprintf(w, "Created %s, size: %d.\n", branchFile, size)
	} else if r.Method == "PUT" {
		btrfs.MkdirAll(path.Dir(branchFile))
		size, err := btrfs.WriteFile(branchFile, r.Body)
		if err != nil {
			http.Error(w, err.Error(), 500)
			log.Print(err)
			return
		}
		fmt.Fprintf(w, "Created %s, size: %d.\n", branchFile, size)
	} else if r.Method == "DELETE" {
		if err := btrfs.Remove(branchFile); err != nil {
			http.Error(w, err.Error(), 500)
			log.Print(err)
			return
		}
		fmt.Fprintf(w, "Deleted %s.\n", branchFile)
	}
}

// CommitHandler creates a snapshot of outstanding changes.
func CommitHandler(w http.ResponseWriter, r *http.Request) {
<<<<<<< HEAD
	if err := btrfs.Commit(dataRepo, commitParam(r), branchParam(r)); err != nil {
		http.Error(w, err.Error(), 500)
		log.Print(err)
		return
	}

	if err := mapreduce.Materialize(dataRepo, branchParam(r), commitParam(r), compRepo, "jobs"); err != nil {
		http.Error(w, err.Error(), 500)
		log.Print(err)
		return
	}

	fmt.Fprintf(w, "Create commit: %s.\n", commitParam(r))
=======
	if r.Method == "GET" {
		commits, err := btrfs.ReadDir(repo)
		if err != nil {
			http.Error(w, err.Error(), 500)
			log.Print(err)
			return
		}

		for _, ci := range commits {
			if uuid.Parse(ci.Name()) != nil {
				fmt.Fprintf(w, "%s    %s\n", ci.Name(), ci.ModTime().Format("2006-01-02T15:04:05.999999-07:00"))
			}
		}
	} else if r.Method == "POST" {
		commit, err := btrfs.Commit(repo, commitParam(r), branchParam(r))
		if err != nil {
			http.Error(w, err.Error(), 500)
			log.Print(err)
			return
		}
		fmt.Fprint(w, commit)
	} else {
		http.Error(w, "Unsupported method.", http.StatusMethodNotAllowed)
		log.Printf("Unsupported method %s in request to %s.", r.Method, r.URL.String())
		return
	}
>>>>>>> 5fbaf416
}

// BranchHandler creates a new branch from commit.
func BranchHandler(w http.ResponseWriter, r *http.Request) {
	if r.Method == "GET" {
		branches, err := btrfs.ReadDir(repo)
		if err != nil {
			http.Error(w, err.Error(), 500)
			log.Print(err)
			return
		}

		for _, bi := range branches {
			if uuid.Parse(bi.Name()) == nil {
				fmt.Fprintf(w, "%s    %s\n", bi.Name(), bi.ModTime().Format("2006-01-02T15:04:05.999999-07:00"))
			}
		}
	} else if r.Method == "POST" {
		if err := btrfs.Branch(repo, commitParam(r), branchParam(r)); err != nil {
			http.Error(w, err.Error(), 500)
			log.Print(err)
			return
		}
		fmt.Fprintf(w, "Created branch. (%s) -> %s.\n", commitParam(r), branchParam(r))
	} else {
		http.Error(w, "Invalid method.", 405)
		log.Print("Invalid method %s.", r.Method)
		return
	}

<<<<<<< HEAD
	if err := btrfs.Branch(dataRepo, commitParam(r), branchParam(r)); err != nil {
		http.Error(w, err.Error(), 500)
		log.Print(err)
		return
	}
	fmt.Fprintf(w, "Created branch. (%s) -> %s.\n", commitParam(r), branchParam(r))
=======
>>>>>>> 5fbaf416
}

// MasterMux creates a multiplexer for a Master writing to the passed in FS.
func MasterMux() *http.ServeMux {
	mux := http.NewServeMux()

	mux.HandleFunc("/commit", CommitHandler)
	mux.HandleFunc("/file/", FileHandler)
	mux.HandleFunc("/ping", func(w http.ResponseWriter, r *http.Request) { fmt.Fprint(w, "pong\n") })
	mux.HandleFunc("/branch", BranchHandler)

	return mux
}

// RunServer runs a master server listening on port 80
func RunServer() {
	http.ListenAndServe(":80", MasterMux())
}

func main() {
	log.SetFlags(log.Lshortfile)
<<<<<<< HEAD
	dataRepo = "data-" + os.Args[1] + btrfs.RandSeq(4)
	compRepo = "comp-" + os.Args[1] + btrfs.RandSeq(4)
	if err := btrfs.Ensure(dataRepo); err != nil {
		log.Fatal(err)
	}
	if err := btrfs.Ensure(compRepo); err != nil {
=======
	repo = "master-" + os.Args[1]
	if err := btrfs.Ensure(repo); err != nil {
>>>>>>> 5fbaf416
		log.Fatal(err)
	}
	log.Print("Listening on port 80...")
	RunServer()
}<|MERGE_RESOLUTION|>--- conflicted
+++ resolved
@@ -9,13 +9,9 @@
 	"path"
 	"strings"
 
-<<<<<<< HEAD
+	"code.google.com/p/go-uuid/uuid"
 	"github.com/pachyderm-io/pfs/lib/btrfs"
 	"github.com/pachyderm-io/pfs/lib/mapreduce"
-=======
-	"code.google.com/p/go-uuid/uuid"
-	"github.com/pachyderm-io/pfs/lib/btrfs"
->>>>>>> 5fbaf416
 )
 
 var dataRepo string
@@ -54,15 +50,9 @@
 func FileHandler(w http.ResponseWriter, r *http.Request) {
 	url := strings.Split(r.URL.Path, "/")
 	// commitFile is used for read methods (GET)
-<<<<<<< HEAD
 	commitFile := path.Join(append([]string{path.Join(dataRepo, commitParam(r))}, url[2:]...)...)
 	// branchFile is used for write methods (POST, PUT, DELETE)
 	branchFile := path.Join(append([]string{path.Join(dataRepo, branchParam(r))}, url[2:]...)...)
-=======
-	commitFile := path.Join(append([]string{path.Join(repo, commitParam(r))}, url[2:]...)...)
-	// branchFile is used for write methods (POST, PUT, DELETE)
-	branchFile := path.Join(append([]string{path.Join(repo, branchParam(r))}, url[2:]...)...)
->>>>>>> 5fbaf416
 
 	if r.Method == "GET" {
 		if strings.Contains(commitFile, "*") {
@@ -116,23 +106,8 @@
 
 // CommitHandler creates a snapshot of outstanding changes.
 func CommitHandler(w http.ResponseWriter, r *http.Request) {
-<<<<<<< HEAD
-	if err := btrfs.Commit(dataRepo, commitParam(r), branchParam(r)); err != nil {
-		http.Error(w, err.Error(), 500)
-		log.Print(err)
-		return
-	}
-
-	if err := mapreduce.Materialize(dataRepo, branchParam(r), commitParam(r), compRepo, "jobs"); err != nil {
-		http.Error(w, err.Error(), 500)
-		log.Print(err)
-		return
-	}
-
-	fmt.Fprintf(w, "Create commit: %s.\n", commitParam(r))
-=======
 	if r.Method == "GET" {
-		commits, err := btrfs.ReadDir(repo)
+		commits, err := btrfs.ReadDir(dataRepo)
 		if err != nil {
 			http.Error(w, err.Error(), 500)
 			log.Print(err)
@@ -145,25 +120,31 @@
 			}
 		}
 	} else if r.Method == "POST" {
-		commit, err := btrfs.Commit(repo, commitParam(r), branchParam(r))
-		if err != nil {
-			http.Error(w, err.Error(), 500)
-			log.Print(err)
-			return
-		}
-		fmt.Fprint(w, commit)
+		err := btrfs.Commit(dataRepo, commitParam(r), branchParam(r))
+		if err != nil {
+			http.Error(w, err.Error(), 500)
+			log.Print(err)
+			return
+		}
+
+		if err := mapreduce.Materialize(dataRepo, branchParam(r), commitParam(r), compRepo, "jobs"); err != nil {
+			http.Error(w, err.Error(), 500)
+			log.Print(err)
+			return
+		}
+
+		fmt.Fprint(w, commitParam)
 	} else {
 		http.Error(w, "Unsupported method.", http.StatusMethodNotAllowed)
 		log.Printf("Unsupported method %s in request to %s.", r.Method, r.URL.String())
 		return
 	}
->>>>>>> 5fbaf416
 }
 
 // BranchHandler creates a new branch from commit.
 func BranchHandler(w http.ResponseWriter, r *http.Request) {
 	if r.Method == "GET" {
-		branches, err := btrfs.ReadDir(repo)
+		branches, err := btrfs.ReadDir(dataRepo)
 		if err != nil {
 			http.Error(w, err.Error(), 500)
 			log.Print(err)
@@ -176,7 +157,7 @@
 			}
 		}
 	} else if r.Method == "POST" {
-		if err := btrfs.Branch(repo, commitParam(r), branchParam(r)); err != nil {
+		if err := btrfs.Branch(dataRepo, commitParam(r), branchParam(r)); err != nil {
 			http.Error(w, err.Error(), 500)
 			log.Print(err)
 			return
@@ -187,16 +168,6 @@
 		log.Print("Invalid method %s.", r.Method)
 		return
 	}
-
-<<<<<<< HEAD
-	if err := btrfs.Branch(dataRepo, commitParam(r), branchParam(r)); err != nil {
-		http.Error(w, err.Error(), 500)
-		log.Print(err)
-		return
-	}
-	fmt.Fprintf(w, "Created branch. (%s) -> %s.\n", commitParam(r), branchParam(r))
-=======
->>>>>>> 5fbaf416
 }
 
 // MasterMux creates a multiplexer for a Master writing to the passed in FS.
@@ -218,17 +189,12 @@
 
 func main() {
 	log.SetFlags(log.Lshortfile)
-<<<<<<< HEAD
 	dataRepo = "data-" + os.Args[1] + btrfs.RandSeq(4)
 	compRepo = "comp-" + os.Args[1] + btrfs.RandSeq(4)
 	if err := btrfs.Ensure(dataRepo); err != nil {
 		log.Fatal(err)
 	}
 	if err := btrfs.Ensure(compRepo); err != nil {
-=======
-	repo = "master-" + os.Args[1]
-	if err := btrfs.Ensure(repo); err != nil {
->>>>>>> 5fbaf416
 		log.Fatal(err)
 	}
 	log.Print("Listening on port 80...")
