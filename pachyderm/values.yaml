# imagePullSecret sets the image pull secret used for all images.  It
# is analogous to the --image-pull-secret argument to pachctl deploy.
imagePullSecret: "" # FIXME: should this be per-image?

dash:
  image:
    # repository is the image repo to pull from; together with tag it
    # replicates the --dash-image & --registry arguments to pachctl
    # deploy.
    repository: pachyderm/dash
    # tag is the image repo to pull from; together with repository it
    # replicates the --dash-image argument to pachctl deploy.
    tag: "0.5.57"
    pullPolicy: IfNotPresent
  # enabled controls whether the dash manifests are created or not.
  enabled: true
  # resources specifies the resource request
  resources:
    limits:
      cpu: 1
      memory: 2G
    requests:
      cpu: 1
      memory: 2G

pachd:
  image:
    repository: pachyderm/pachd
    tag: "1.12.4"
    pullPolicy: IfNotPresent
  # resources specifies the resource request
  resources:
    limits:
      cpu: 1
      memory: 2G
    requests:
      cpu: 1
      memory: 2G
  logLevel: info
  metrics:
    enabled: true
    endpoint: ""
  # noExposeDockerSocket controls whether the Docker socket is
  # exposed.  It is analogous to the --no-expose-docker-socket
  # argument passed to pachctl deploy.
  noExposeDockerSocket: false
  # numShards sets the maximum number of pachd nodes allowed in the
  # cluster; increasing this number blindly can result in degraded
  # performance.  It is analogous to the --shards argument to pachctl
  # deploy.
  numShards: 16
  # blockCacheBytes sets the size of the block cache.  It is analogous
  # to the --block-cache-size argument passed to pachctl deploy.
  blockCacheBytes: "1G"
  authenticationDisabledForTesting: false
  # exposeObjectAPI controls whether the object API is exposed.  It is
  # analogous to --expose-object-api passed to pachctl deploy.
  exposeObjectAPI: false
  # clusterDeploymentID sets the Pachyderm cluster ID.
  clusterDeploymentID: ""
  # requireCriticalServersOnly only requires the critical pachd
  # servers to startup and run without errors.  It is analogous to the
  # --require-critical-servers-only argument to pachctl deploy.
  requireCriticalServersOnly: false
  ppsWorkerGRPCPort: 80
  storage:
    # uploadConcurrencyLimit sets the maximum number of concurrent
    # object storage uploads per Pachd instance.  It is analogous to
    # the --upload-concurrency-limit argument to pachctl deploy.
    uploadConcurrencyLimit: 100
    # putFileConcurrencyLimit sets the maximum number of files to
    # upload or fetch from remote sources (HTTP, blob storage) using
    # PutFile concurrently.  It is analogous to the
    # --put-file-concurrency-limit argument to pachctl deploy.
    putFileConcurrencyLimit: 100
    backend: "" # GOOGLE, AMAZON, MINIO, MICROSOFT, LOCAL
    google:
      bucket: ""
      # cred is a GCP service account private key, in object (JSON or
      # YAML) form, e.g.:
      #
      # {
      #  "type": "service_account",
      #  "project_id": "…",
      #  "private_key_id": "…",
      #  "private_key": "-----BEGIN PRIVATE KEY-----\n…\n-----END PRIVATE KEY-----\n",
      #  "client_email": "…@….iam.gserviceaccount.com",
      #  "client_id": "…",
      #  "auth_uri": "https://accounts.google.com/o/oauth2/auth",
      #  "token_uri": "https://oauth2.googleapis.com/token",
      #  "auth_provider_x509_cert_url": "https://www.googleapis.com/oauth2/v1/certs",
      #  "client_x509_cert_url": "https://www.googleapis.com/robot/v1/metadata/x509/…%40….iam.gserviceaccount.com"
      # }
      cred:
        type: "service_account"
        project_id: ""
        private_key_id: ""
        private_key: ""
        client_email: ""
        client_id: ""
        auth_uri: "https://accounts.google.com/o/oauth2/auth"
        token_uri: "https://oauth2.googleapis.com/token"
        auth_provider_x509_cert_url: "https://www.googleapis.com/oauth2/v1/certs"
        client_x509_cert_url: ""
      serviceAccountName: "" # For Workload Identity access to the bucket
    amazon:
      region: ""
      bucket: ""
      # id sets the Amazon access key ID to use.  Together with secret
      # and token, it implements the functionality of the
      # --credentials argument to pachctl deploy.
      id: ""
      # secret sets the Amazon secret access key to use.  Together with id
      # and token, it implements the functionality of the
      # --credentials argument to pachctl deploy.
      secret: ""
      # token optionally sets the Amazon token to use.  Together with
      # id and secret, it implements the functionality of the
      # --credentials argument to pachctl deploy.
      token: ""
      vault:
        address: ""
        role: ""
        token: ""
      # cloudFrontDistribution sets the CloudFront distribution in the
      # storage secrets.  It is analogous to the
      # --cloudfront-distribution argument to pachctl deploy.
      cloudFrontDistribution: ""
      customEndpoint: ""
      # retries sets the number of retries for object storage
      # requests.  It is analogous to the --retries argument to
      # pachctl deploy.
      retries: 10
      # timeout sets the timeout for object storage requests.  It is
      # analogous to the --timeout argument to pachctl deploy.
      timeout: "5m"
      # uploadACL sets the upload ACL for object storage uploads.  It
      # is analogous to the --upload-acl argument to pachctl deploy.
      uploadACL: bucket-owner-full-control
      # reverse reverses object storage paths.  It is analogous to the
      # --reverse argument to pachctl deploy.
      reverse: "true"
      # partSize sets the part size for object storage uploads.  It is
      # analogous to the --part-size argument to pachctl deploy.
      partSize: 5242880
      # maxUploadParts sets the maximum number of upload parts.  It is
      # analogous to the --max-upload-parts argument to pachctl
      # deploy.
      maxUploadParts: 10000
      # disableSSL disables SSL.  It is analogous to the --disable-ssl
      # argument to pachctl deploy.
      disableSSL: false
      # logOptions sets various log options in Pachyderm’s internal S3
      # client.  Comma-separated list containing zero or more of:
      # 'Debug', 'Signing', 'HTTPBody', 'RequestRetries',
      # 'RequestErrors', 'EventStreamBody', or 'all'
      # (case-insensitive).  See 'AWS SDK for Go' docs for details.
      # logOptions is analogous to the --obj-log-options argument to
      # pachctl deploy.
      logOptions: ""
      # noVerifySSL skips SSL certificate verification.  It is
      # analogous to the --no-verify-ssl argument to pachctl deploy.
      #
      # FIXME: invert this to verifySSL
      noVerifySSL: false
      # iamRole specifies the IAM role.  If specified, neither id,
      # secret, token nor customEndpoint are used.  It is analogous to
      # the --iam-role argument to pachctl deploy.
      iamRole: ""
<<<<<<< HEAD
=======
    local:
      # hostPath indicates the path on the host where the PFS metadata
      # will be stored.  It must end in /.  It is analogous to the
      # --host-path argument to pachctl deploy.
      hostPath: "/var/pachyderm/"
>>>>>>> 581910cb
    microsoft:
      microsoftContainer: ""
      microsoftID: ""
      microsoftSecret: ""
    minio:
      minioBucket: ""
      minioEndpoint: ""
      minioID: ""
      minioSecret: ""
      minioSecure: ""
      minioSignature: ""
  service: #TODO How to handle selective ports for hub
    type: ClusterIP
    #apiGrpcPort:
    #  expose: true
    #  port: 30650
  serviceAccount:
    create: true
    name: pachyderm #TODO Set default in helpers / Wire up in templates
  workerServiceAccount:
    create: true
    # name sets the name of the worker service account.  Analogous to
    # the --worker-service-account argument to pachctl deploy.
    name: pachyderm-worker #TODO Set default in helpers / Wire up in templates

worker:
  image:
    repository: pachyderm/worker
    tag: "1.12.4"

etcd:
  image:
    repository: pachyderm/etcd
    tag: "v3.3.5"
    pullPolicy: IfNotPresent
  storageSize: "10Gi"
  # resources specifies the resource request
  resources:
    limits:
      cpu: 1
      memory: 2G
    requests:
      cpu: 1
      memory: 2G
  # storageClass indicates the etcd should use an existing
  # StorageClass for its storage.  It is analogous to the
  # --etcd-storage-class argument to pachctl deploy.
  storageClass: ""
  # dynamicNodes sets the number of nodes in the etcd StatefulSet.  It
  # is analogous to the --dynamic-etcd-nodes argument to pachctl
  # deploy.
  dynamicNodes: 1
  staticVolume: ""

imageCredentials: {}
  #registry: ""
  #username: ""
  #password: ""
  #email: ""

# move under ingress? How to make work with cert-manager, maybe add
# tls option to pachctl create secret?
tls:
  # crt is the TLS certificate, e.g. "-----BEGIN CERTIFICATE----- …"
  crt: ""
  # key is the TLS key, e.g. "-----BEGIN RSA PRIVATE KEY----- …"
  key: ""

rbac:
  # create indicates whether RBAC resources should be created.
  # Setting it to false is analogous to passing --no-rbac to pachctl
  # deploy.
  create: true
  # localRoles indicates if a Role and RoleBinding should be used
  # rather than a ClusterRole and ClusterRoleBinding; it is analogous
  # to --local-roles passed to pachctl deploy.
  localRoles: false<|MERGE_RESOLUTION|>--- conflicted
+++ resolved
@@ -167,14 +167,11 @@
       # secret, token nor customEndpoint are used.  It is analogous to
       # the --iam-role argument to pachctl deploy.
       iamRole: ""
-<<<<<<< HEAD
-=======
     local:
       # hostPath indicates the path on the host where the PFS metadata
       # will be stored.  It must end in /.  It is analogous to the
       # --host-path argument to pachctl deploy.
       hostPath: "/var/pachyderm/"
->>>>>>> 581910cb
     microsoft:
       microsoftContainer: ""
       microsoftID: ""
