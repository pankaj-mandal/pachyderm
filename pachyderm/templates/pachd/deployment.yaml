--- conflicted
+++ resolved
@@ -319,11 +319,7 @@
           name: oidc-port
           protocol: TCP
         - containerPort: 656
-<<<<<<< HEAD
-          name: prometheus
-=======
           name: prom-metrics
->>>>>>> 190e60e2
           protocol: TCP
         readinessProbe:
           exec:
