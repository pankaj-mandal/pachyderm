--- conflicted
+++ resolved
@@ -28,35 +28,6 @@
     {{- end }}
     protocol: TCP
     targetPort: api-grpc-port
-<<<<<<< HEAD
-  - name: trace-port
-    {{- if eq .Values.pachd.service.type "NodePort" }}
-    nodePort: 30651
-    port: 1651
-    {{- else }}
-    port: 30651
-    {{- end }}
-    protocol: TCP
-    targetPort: trace-port
-=======
-  - name: api-http-port
-    {{- if eq .Values.pachd.service.type "NodePort" }}
-    nodePort: 30652
-    port: 652
-    {{ else }}
-    port: 30652
-    {{- end }}
-    protocol: TCP
-    targetPort: api-http-port
-  - name: saml-port
-    {{- if eq .Values.pachd.service.type "NodePort" }}
-    nodePort: 30654
-    port: 654
-    {{ else }}
-    port: 30654
-    {{- end }}
-    targetPort: saml-port
->>>>>>> 1ebb40c7
   - name: oidc-port
     {{- if eq .Values.pachd.service.type "NodePort" }}
     nodePort: 30657
