--- conflicted
+++ resolved
@@ -239,10 +239,6 @@
                 "enabled": {
                     "type": "boolean"
                 },
-<<<<<<< HEAD
-                "exposeDockerSocket": {
-                    "type": "boolean"
-                },
                 "externalService": {
                     "type": "object",
                     "properties": {
@@ -263,8 +259,6 @@
                         }
                     }
                 },
-=======
->>>>>>> fc463cd8
                 "goMaxProcs": {
                     "type": "integer"
                 },
