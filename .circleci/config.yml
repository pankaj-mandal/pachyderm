# Check https://circleci.com/docs/2.0/language-go/ for more details
version: 2.1

orbs:
  go: circleci/go@1.6.0

parameters:
  run_flaky_tests:
    type: string
    default: ""
  retain_slots:
    type: string
    default: "0"

jobs:
  circleci:
    parameters:
      bucket:
        type: string
<<<<<<< HEAD
      resource_class:
        type: string
    resource_class: << parameters.resource_class >>
=======
    resource_class: xlarge
>>>>>>> 87453e3a
    machine:
      image: ubuntu-2004:202101-01
    environment:
      PPS_BUCKETS: "6"
      GOPROXY: https://proxy.golang.org
      BUCKET: << parameters.bucket >>
      BIGQUERY_PROJECT: alysha-dev-006
      BIGQUERY_DATASET: pach_test
      BIGQUERY_TABLE: test_runs
      TEST_RESULTS_BUCKET: pach-test-data
    steps:
      - checkout
      - restore_cache:
         keys:
         - pach-build-dependencies-v2-{{ arch }}-{{ checksum "etc/testing/circle/install.sh" }}
      - run: etc/testing/circle/install.sh
      - save_cache:
         key: pach-build-dependencies-v2-{{ arch }}-{{ checksum "etc/testing/circle/install.sh" }}
         paths:
         - cached-deps/
      - run: etc/testing/circle/start-minikube.sh

      # The build cache will grow indefinitely, so we rotate the cache once a week.
      # This ensures the time to restore the cache isn't longer than the speedup in compilation.
      - run: "echo $(($(date +%s)/604800)) > current_week"
      - restore_cache:
         keys:
         - pach-go-build-cache-v1--{{ arch }}-{{ .Branch }}-{{ checksum "current_week" }}
         - pach-go-build-cache-v1-master--{{ arch }}-{{ checksum "current_week" }}

      # Only restore the module cache based on an exact match for go.sum.
      # This also avoids accumulating old versions of modules over time.
      - restore_cache:
         keys:
         - pach-go-mod-cache-v2-{{ arch }}-{{ checksum "go.sum" }}
      - run: etc/testing/circle/build.sh
      - when: #Save cache in only one bucket, after build and before running tests, this ensures build cache is saved even when tests fail
          condition:
            equal: [MISC, <<parameters.bucket>> ]
          steps:
            - save_cache:
                key: pach-go-mod-cache-v2-{{ checksum "go.sum" }}
                paths:
                  - /home/circleci/.go_workspace/pkg/mod
            - save_cache:
                key: pach-go-build-cache-v1-{{ .Branch }}-{{ checksum "current_week" }}
                paths:
                  - /home/circleci/.gocache
      - run: etc/testing/circle/launch.sh
      - run:
          no_output_timeout: 20m
          command: etc/testing/circle/run_tests.sh
      - run: etc/testing/circle/upload_stats.sh
      - run:
          name: Dump debugging info in case of failure
          when: on_fail
          command: etc/testing/circle/kube_debug.sh
      - store_test_results:
          path: /tmp/test-results
      - store_artifacts:
          path: /tmp/test-results
  helm-build:
    docker:
      - image: circleci/golang:1.15
    working_directory: ~/project/etc/helm
    steps:
      - checkout:
          path: ~/project
      - run: mkdir /home/circleci/bin
      - restore_cache:
          keys:
            - go-mod-helm-v4-{{ arch }}-{{ checksum "go.sum" }}
      - run: wget -q https://get.helm.sh/helm-v3.5.2-linux-amd64.tar.gz -O - | tar -xzO linux-amd64/helm > /home/circleci/bin/helm && chmod +x /home/circleci/bin/helm
      - run: wget -q https://github.com/instrumenta/kubeval/releases/latest/download/kubeval-linux-amd64.tar.gz -O - | tar -xzO kubeval > /home/circleci/bin/kubeval && chmod +x /home/circleci/bin/kubeval
      - run: make lint
      - run: make test
      - run: make kubeval-gcp
      - run: make kubeval-aws
      - save_cache:
          key: go-mod-helm-v4-{{ arch }}-{{ checksum "go.sum" }}
          paths:
            - "/go/pkg/mod"
  helm-publish:
    docker:
      - image: gcr.io/public-builds/chart-releaser:v1.2.1
    steps:
      - run: wget -q https://get.helm.sh/helm-v3.5.2-linux-amd64.tar.gz -O - | tar -xzO linux-amd64/helm > /usr/local/bin/helm && chmod +x /usr/local/bin/helm
      # Set CR_Token to GH Personal Access Token (Found in pachydermbuildbot GH Acount)
      # The cr index step below will commit back to the repo (via https + GH Token) need to configure git for the commit
      - run: git config --global user.email buildbot@pachyderm.io
      - run: git config --global user.name buildbot
      - run:
          name: Clone Pachyderm
          command: git clone -b ${CIRCLE_TAG} --depth 1 https://github.com/pachyderm/pachyderm.git pachyderm
      - run:
          # the helmchart git repo hosts the helm repository (gh-pages) Chart releaser only supports https clone, not ssh
          name: Clone Helmchart
          command: git clone https://github.com/pachyderm/helmchart.git helmchart
      - run: mkdir -p .cr-release-packages
      - run: helm package -d .cr-release-packages/ pachyderm/etc/helm/pachyderm # cr package did not work with embedded chart
      - run: cr upload -o pachyderm -r helmchart --skip-existing
      - run: cd helmchart && cr index -o pachyderm -r helmchart -c https://helm.pachyderm.com --package-path ../.cr-release-packages --push
  hub:
    resource_class: large
    machine:
      image: ubuntu-2004:202101-01
    steps:
      - checkout
      - run: |
          echo "$DOCKER_PWD" | docker login --username pachydermbuildbot --password-stdin
      - run: etc/testing/circle/run_hub_tests.sh
      - store_artifacts:
          path: /tmp/debug-dump
          destination: debug-dump
  load:
    parameters:
      bucket:
        type: string
    resource_class: large
    machine:
      image: ubuntu-2004:202101-01
    environment:
      BUCKET: << parameters.bucket >>
    steps:
      - checkout
      - run: |
          echo "$DOCKER_PWD" | docker login --username pachydermbuildbot --password-stdin
      - run:
          command: etc/testing/circle/run_hub_load_tests.sh
          no_output_timeout: 1h
      - store_artifacts:
          path: /tmp/debug-dump
          destination: debug-dump
  rootless:
    resource_class: large
    machine:
      image: ubuntu-2004:202101-01
    steps:
      - checkout
      - run: etc/testing/circle/install.sh
      - run: etc/testing/circle/rootless_test.sh
  deploy:
    resource_class: xlarge
    machine:
      image: ubuntu-2004:202101-01
    steps:
      - checkout
      - run: etc/testing/circle/install.sh
      - run: etc/testing/circle/start-minikube.sh
      - run: etc/testing/circle/build.sh
      - run: etc/testing/circle/deploy_test.sh
  # build pachctl and push to GCS bucket, so that it can be bundled into the
  # Jupyter-Pachyderm extension
  build-pachctl:
    resource_class: large
    docker:
      - image: cimg/go:1.17.6
    steps:
      - checkout
      - run:
          name: Download utilities
          command: |
            mkdir -p /home/circleci/bin
            wget https://github.com/goreleaser/goreleaser/releases/download/v1.4.1/goreleaser_Linux_x86_64.tar.gz
            tar zxvf goreleaser_Linux_x86_64.tar.gz -C /home/circleci/bin goreleaser
            rm -rf goreleaser_Linux_x86_64.tar.gz
            wget https://github.com/chainlink/gcsupload/releases/download/v0.2.0/gcsupload_0.2.0_Linux_x86_64.tar.gz
            tar zxvf gcsupload_0.2.0_Linux_x86_64.tar.gz -C /home/circleci/bin gcsupload
            rm -rf gcsupload_0.2.0_Linux_x86_64.tar.gz
            echo 'export PATH=/home/circle/bin:$PATH' >> $BASH_ENV
      - run:
          name: Make release
          command: make release-pachctl GORELSNAP=--snapshot VERSION=$CIRCLE_SHA1
      - run:
          name: Upload Release
          command: |
            echo $PACHCTL_GOOGLE_UPLOAD_CREDS > /home/circleci/gcpcreds.json
            cd /home/circleci/dist-pach/pachctl/
            gcsupload -b pachyderm-builds -f `find * -name \*.tar.gz` -k /home/circleci/gcpcreds.json
            rm /home/circleci/gcpcreds.json


workflows:
  circleci:
    jobs:
      - build-pachctl
      - circleci:
          matrix:
            parameters:
              bucket:
              - MISC
              # If you want to update the number of PPS buckets, you'll neet to
              # update the value of PPS_BUCKETS above
              - AUTH
              - ENTERPRISE
              - PFS
              - PPS1
              - PPS2
              - PPS3
              - PPS4
              - PPS5
              - PPS6
              - EXAMPLES
              - INTERNAL
              resource_class:
              - large
              - arm.large 
  helm:
    jobs:
      - helm-build:
          filters:
            # Note: Not ignoring branches, so will be run on branches as well as tags
            tags:
              only: /^v\d+\.\d+\.\d+(-[0-9A-Za-z-]+(\.[0-9A-Za-z-]+)*)?$/
      - helm-publish:
          requires:
            - helm-build
          filters:
            branches:
              ignore: /.*/
            tags:
              only: /^v\d+\.\d+\.\d+(-[0-9A-Za-z-]+(\.[0-9A-Za-z-]+)*)?$/
  hub_live_tests:
    jobs:
      - hub
  hub_load_tests:
    triggers:
      - schedule:
          cron: "0 6 * * *"
          filters:
            branches:
              only:
                - master
                - 2.0.x
    jobs:
      - load:
          matrix:
            parameters:
              bucket:
                - LOAD1
                - LOAD2
                - LOAD3
                - LOAD4
                - LOAD5
                - LOAD6
                - LOAD7
                - LOAD8
                - LOAD9
                - LOAD10
  deploy:
    jobs:
    - deploy<|MERGE_RESOLUTION|>--- conflicted
+++ resolved
@@ -17,13 +17,9 @@
     parameters:
       bucket:
         type: string
-<<<<<<< HEAD
       resource_class:
         type: string
     resource_class: << parameters.resource_class >>
-=======
-    resource_class: xlarge
->>>>>>> 87453e3a
     machine:
       image: ubuntu-2004:202101-01
     environment:
