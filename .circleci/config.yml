version: 2.1

# this allows you to use CircleCI's dynamic configuration feature
setup: true

# the continuation orb is required in order to use dynamic configuration
orbs:
  continuation: circleci/continuation@0.1.2
  path-filtering: circleci/path-filtering@0.1.3

parameters:
  run_load_tests:
    type: boolean
    default: false
  run_nightly_tag:
    type: boolean
    default: false
  release-etcd:
    type: boolean
    default: false
  # etcd uses gcr.io/etcd-development/etcd as a primary container registry, and quay.io/coreos/etcd as secondary.
  # visit https://github.com/etcd-io/etcd/releases to pass version you wish to update our mirror to.
  etcd-image-version:
    type: string
    default: v3.5.5
  working-pachyderm-version:
    type: string
    default: "v2.4.0"
  release-pgbouncer:
    type: boolean
    default: false
  pgbouncer-image-version:
    type: string
    default: "1.16.1"

# our defined job, and its steps
jobs:
  setup:
    executor: continuation/default
    steps:
      - checkout # checkout code
      #- run: # run a command
      #    name: Generate config
      #    command: |
      - continuation/continue:
          configuration_path: .circleci/main.yml # use newly generated config to continue
  create-nightly-tag:
    docker:
      - image: cimg/base:stable
    steps:
      - checkout
      - add_ssh_keys:
          fingerprints:
            - "4c:1c:ff:56:c1:d0:07:03:23:08:08:2e:e6:16:30:1d"
      - run:
          name: setup pachydermbuildbot git
          command: |
            git config --global user.email "buildbot@pachyderm.io"
            git config --global user.name "pachydermbuildbot"
      - run:
          name: create nightly tag
          command: |
            TIMESTAMP=$(date +'%Y%m%d')
            WORKINGVERSION=<< pipeline.parameters.working-pachyderm-version >>
            NIGHTLY=${WORKINGVERSION}-nightly.${TIMESTAMP}
            git tag -am "nightly release tag ${NIGHTLY}" ${NIGHTLY}
            git push origin ${NIGHTLY}
<<<<<<< HEAD
  release-etcd:
=======
  release-pgbouncer:
>>>>>>> cc4d9b0b
    docker:
      - image: cimg/base:stable
    steps:
      - checkout
<<<<<<< HEAD
      - setup_remote_docker:
          docker_layer_caching: true
          version: "20.10.12"
=======
      - run:
          name: Download utilities
          command: |
            sudo apt update
            sudo apt install qemu binfmt-support qemu-user-static
      - setup_remote_docker:
          docker_layer_caching: true
>>>>>>> cc4d9b0b
      - run:
          name: pachydermbuildbot docker login
          command: |
            echo "$DOCKER_PWD" | docker login --username pachydermbuildbot --password-stdin
      - run:
<<<<<<< HEAD
          name: update etcd image
          command: |
            docker buildx build --build-arg ETCD_VERSION=<< pipeline.parameters.etcd-image-version >> --platform=linux/amd64,linux/arm64 -f Dockerfile.etcd -t pachyderm/etcd:<< pipeline.parameters.etcd-image-version >> --push
=======
          name: update pgbouncer image
          command: |
            docker run --rm --privileged multiarch/qemu-user-static --reset -p yes
            docker context create buildx-build
            docker buildx create --name pgb --driver docker-container --use buildx-build
            docker buildx build --builder pgb --build-arg VERSION=<< pipeline.parameters.pgbouncer-image-version >> --platform=linux/amd64,linux/arm64 -f Dockerfile.pgbouncer -t pachyderm/pgbouncer:<< pipeline.parameters.pgbouncer-image-version >> --push .
>>>>>>> cc4d9b0b

# our single workflow, that triggers the setup job defined above
workflows:
  generate-config:
    when:
      and:
        - not: << pipeline.parameters.run_nightly_tag >>
        - not: << pipeline.parameters.release-pgbouncer >>
    jobs:
      - path-filtering/filter:
          name: check-updated-files
          # 3-column, whitespace-delimited mapping. One mapping per
          # line:
          # <regex path-to-test> <parameter-to-set> <value-of-pipeline-parameter>
          mapping: |
            jupyter-extension/.* run-jupyter-jobs true
            src/.* run-core-jobs true
          base-revision: master # NOTE: This should be updated to reflect the base branch (ie. master, 2.3.x)
          config-path: .circleci/main.yml
      - setup: # Only run setup on tags, otherwise use path filtering
          filters:
            tags:
              only: /.*/
            branches:
              ignore: /.*/
  create-nightly-tag:
    when: << pipeline.parameters.run_nightly_tag >>
    jobs:
      - create-nightly-tag
<<<<<<< HEAD
  release-etcd-image:
    when:
      and:
        - not: << pipeline.parameters.run_nightly_tag >>
        - equal: [true, << pipeline.parameters.release-etcd >>]
    jobs:
      - release-etcd
=======
  release-pgbouncer-image:
    when:
      and:
        - not: << pipeline.parameters.run_nightly_tag >>
        - equal: [true, << pipeline.parameters.release-pgbouncer >>]
    jobs:
      - release-pgbouncer
>>>>>>> cc4d9b0b
<|MERGE_RESOLUTION|>--- conflicted
+++ resolved
@@ -65,20 +65,27 @@
             NIGHTLY=${WORKINGVERSION}-nightly.${TIMESTAMP}
             git tag -am "nightly release tag ${NIGHTLY}" ${NIGHTLY}
             git push origin ${NIGHTLY}
-<<<<<<< HEAD
   release-etcd:
-=======
-  release-pgbouncer:
->>>>>>> cc4d9b0b
     docker:
       - image: cimg/base:stable
     steps:
       - checkout
-<<<<<<< HEAD
       - setup_remote_docker:
           docker_layer_caching: true
           version: "20.10.12"
-=======
+      - run:
+          name: pachydermbuildbot docker login
+          command: |
+            echo "$DOCKER_PWD" | docker login --username pachydermbuildbot --password-stdin
+      - run:
+          name: update etcd image
+          command: |
+            docker buildx build --build-arg ETCD_VERSION=<< pipeline.parameters.etcd-image-version >> --platform=linux/amd64,linux/arm64 -f Dockerfile.etcd -t pachyderm/etcd:<< pipeline.parameters.etcd-image-version >> --push
+  release-pgbouncer:
+    docker:
+      - image: cimg/base:stable
+    steps:
+      - checkout
       - run:
           name: Download utilities
           command: |
@@ -86,24 +93,17 @@
             sudo apt install qemu binfmt-support qemu-user-static
       - setup_remote_docker:
           docker_layer_caching: true
->>>>>>> cc4d9b0b
       - run:
           name: pachydermbuildbot docker login
           command: |
             echo "$DOCKER_PWD" | docker login --username pachydermbuildbot --password-stdin
       - run:
-<<<<<<< HEAD
-          name: update etcd image
-          command: |
-            docker buildx build --build-arg ETCD_VERSION=<< pipeline.parameters.etcd-image-version >> --platform=linux/amd64,linux/arm64 -f Dockerfile.etcd -t pachyderm/etcd:<< pipeline.parameters.etcd-image-version >> --push
-=======
           name: update pgbouncer image
           command: |
             docker run --rm --privileged multiarch/qemu-user-static --reset -p yes
             docker context create buildx-build
             docker buildx create --name pgb --driver docker-container --use buildx-build
             docker buildx build --builder pgb --build-arg VERSION=<< pipeline.parameters.pgbouncer-image-version >> --platform=linux/amd64,linux/arm64 -f Dockerfile.pgbouncer -t pachyderm/pgbouncer:<< pipeline.parameters.pgbouncer-image-version >> --push .
->>>>>>> cc4d9b0b
 
 # our single workflow, that triggers the setup job defined above
 workflows:
@@ -112,6 +112,7 @@
       and:
         - not: << pipeline.parameters.run_nightly_tag >>
         - not: << pipeline.parameters.release-pgbouncer >>
+        - not: << pipeline.parameters.release-etcd >>
     jobs:
       - path-filtering/filter:
           name: check-updated-files
@@ -133,7 +134,6 @@
     when: << pipeline.parameters.run_nightly_tag >>
     jobs:
       - create-nightly-tag
-<<<<<<< HEAD
   release-etcd-image:
     when:
       and:
@@ -141,12 +141,10 @@
         - equal: [true, << pipeline.parameters.release-etcd >>]
     jobs:
       - release-etcd
-=======
   release-pgbouncer-image:
     when:
       and:
         - not: << pipeline.parameters.run_nightly_tag >>
         - equal: [true, << pipeline.parameters.release-pgbouncer >>]
     jobs:
-      - release-pgbouncer
->>>>>>> cc4d9b0b
+      - release-pgbouncer