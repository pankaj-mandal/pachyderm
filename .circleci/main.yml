# Check https://circleci.com/docs/2.0/language-go/ for more details
version: 2.1

aliases:
  - &only-release-tags
    branches:
      ignore: /.*/
    tags:
      # will ignore nightly
      only: /^v\d+\.\d+\.\d+(-(?!nightly)[0-9A-Za-z-]+(\.[0-9A-Za-z-]+)*)?$/
  - &only-nightly-tags
    branches:
      ignore: /.*/
    tags:
      only: /^v\d+\.\d+\.\d+-(nightly)+(\.[0-9A-Za-z-]+)*?$/
  - &only-alpha-tags
    branches:
      ignore: /.*/
    tags:
      only: /^v\d+\.\d+\.\d+-alpha+(\.[0-9A-Za-z-]+)*?$/

orbs:
  go: circleci/go@1.7.1
  gcp-cli: circleci/gcp-cli@2.4.1
  gh: circleci/github-cli@2.1
  codecov: codecov/codecov@1.1.0

parameters:
  machine_image:
    type: string
    default: ubuntu-2004:2022.07.1
  go-version:
    type: string
    default: "1.19"
  run_load_tests:
    type: boolean
    default: false
  run-jupyter-jobs:
    type: boolean
    default: false

executors:
  docker-go:
    docker:
      - image: cimg/go:<< pipeline.parameters.go-version >>
  python:
    docker:
      - image: cimg/python:3.10-node

jobs:
  test-go:
    machine:
      image: << pipeline.parameters.machine_image >>
    resource_class: xlarge
    environment:
      TEST_RESULTS: /tmp/test-results
    steps:
      - checkout
      - run: mkdir ${TEST_RESULTS}
      - run: go install gotest.tools/gotestsum@latest
      - run: CGO_ENABLED=0 go install ./src/server/cmd/pachctl
      - run: CGO_ENALBED=0 go install ./src/testing/match
      - restore_cache:
          keys:
            - pach-go-unittest-mod-cache-v1-{{arch}}-{{ checksum "go.sum" }}
      - run: etc/testing/circle/install.sh
      - run:
          no_output_timeout: 20m
          command: |-
            GOMAXPROCS=8 CGO_ENABLED=0 KUBECONFIG=/dev/null PACH_CONFIG=/dev/null \
            gotestsum \
            --junitfile ${TEST_RESULTS}/gotestsum-report.xml \
            --rerun-fails \
            --packages="./..." \
            -- \
            -tags=unit_test \
            -count=1 \
            -coverprofile=${TEST_RESULTS}/coverage.txt -covermode=atomic -coverpkg=./...
      - store_artifacts: # upload test summary for display in Artifacts
          path: /tmp/test-results
          destination: raw-test-output
      - store_test_results: # upload test results for display in Test Summary
          path: /tmp/test-results
      - codecov/upload:
          file: /tmp/test-results/coverage.txt
      - save_cache:
          key: pach-go-unittest-mod-cache-v1-{{arch}}-{{ checksum "go.sum" }}
          paths:
            - /home/circleci/go/pkg/mod
  integration-tests:
    parameters:
      bucket:
        type: string
    resource_class: xlarge
    machine:
      image: << pipeline.parameters.machine_image >>
    environment:
      PPS_BUCKETS: "8"
      GOPROXY: https://proxy.golang.org
      BUCKET: << parameters.bucket >>
    steps:
      - checkout
      - run:
          name: Collect node stats
          command: sar 10 -BbdHwzS -I SUM -n DEV -q -r ALL -u ALL -h
          background: true
      - run:
          name: setup env vars
          command: |
            echo 'export GOCACHE=/home/circleci/.gocache' >> $BASH_ENV
            echo 'export GOPATH=/home/circleci/.go_workspace' >> $BASH_ENV

            echo 'export PATH=/home/circleci/project/cached-deps:$PATH' >> $BASH_ENV
            echo 'export PATH=$GOPATH/bin:$PATH' >> $BASH_ENV
            echo 'export TEST_IMAGE_SHA=$CIRCLE_SHA1' >> $BASH_ENV
      - restore_cache:
          keys:
            - pach-build-dependencies-v2-{{ arch }}-{{ checksum "etc/testing/circle/install.sh" }}
      - run: etc/testing/circle/install.sh
      - save_cache:
          key: pach-build-dependencies-v2-{{ arch }}-{{ checksum "etc/testing/circle/install.sh" }}
          paths:
            - cached-deps/
      - go/install:
          version: << pipeline.parameters.go-version >>
      - run:
          name: Start minikube
          command: etc/testing/circle/start-minikube.sh
          background: true
      # The build cache will grow indefinitely, so we rotate the cache once a week.
      # This ensures the time to restore the cache isn't longer than the speedup in compilation.
      - run: "echo $(($(date +%s)/604800)) > current_week"
      - restore_cache:
          keys:
            - pach-go-build-cache-v1-{{ arch }}-{{ .Branch }}-{{ checksum "current_week" }}
            - pach-go-build-cache-v1-master-{{ arch }}-{{ checksum "current_week" }}

      # Only restore the module cache based on an exact match for go.sum.
      # This also avoids accumulating old versions of modules over time.
      - restore_cache:
          keys:
            - pach-go-mod-cache-v2-{{ arch }}-{{ checksum "go.sum" }}
      - run: etc/testing/circle/build.sh
      #Save cache in only one bucket, after build and before running tests,
      #this ensures build cache is saved even when tests fail
      - when:
          condition:
            equal: [MISC, <<parameters.bucket>>]
          steps:
            - save_cache:
                key: pach-go-mod-cache-v2-{{ arch }}-{{ checksum "go.sum" }}
                paths:
                  - /home/circleci/.go_workspace/pkg/mod
            - save_cache:
                key: pach-go-build-cache-v1-{{ arch }}-{{ .Branch }}-{{ checksum "current_week" }}
                paths:
                  - /home/circleci/.gocache
      - run: etc/testing/circle/wait-minikube.sh
      - run:
          name: Collect kube events
          command: kubectl get events -o wide --watch --all-namespaces | ts '%Y-%m-%dT%H:%M:%S'
          background: true
      - run:
          name: Install minio
          command: kubectl apply -f etc/testing/minio.yaml
      - run:
          name: Wait for docker images to be built
          command: etc/testing/circle/wait_for_docker_images.sh
      - run:
          no_output_timeout: 20m
          command: etc/testing/circle/run_tests.sh | ts '%Y-%m-%dT%H:%M:%S'
      - run:
          command: etc/testing/circle/upload_stats.sh
          when: always
      - run:
          name: Dump debugging info in case of failure
          when: on_fail
          command: etc/testing/circle/kube_debug.sh
      - store_test_results:
          path: /tmp/test-results
      - store_artifacts:
          path: /tmp/test-results
  helm-tests:
    executor: docker-go
    working_directory: ~/project/etc/helm
    steps:
      - checkout:
          path: ~/project
      - run: mkdir -p /home/circleci/bin
      - restore_cache:
          keys:
            - go-mod-helm-v4-{{ checksum "go.sum" }}
      - run:
          name: install helm
          command: |
            wget -q https://get.helm.sh/helm-v3.5.2-linux-amd64.tar.gz -O - | tar -xzO linux-amd64/helm > /home/circleci/bin/helm && chmod +x /home/circleci/bin/helm
      - run:
          name: install kubeval
          command: |
            wget -q https://github.com/instrumenta/kubeval/releases/latest/download/kubeval-linux-amd64.tar.gz -O - | tar -xzO kubeval > /home/circleci/bin/kubeval && chmod +x /home/circleci/bin/kubeval
      - run: make lint
      - run: make test
      - run: make kubeval-gcp
      - run: make kubeval-aws
      - save_cache:
          key: go-mod-helm-v4-{{ checksum "go.sum" }}
          paths:
            - "/home/circleci/go/pkg/mod"
  helm-build:
    docker:
      - image: gcr.io/public-builds/chart-releaser:v1.2.1
    steps:
      - checkout
      - run:
          name: install yq
          command: |
            wget https://github.com/mikefarah/yq/releases/download/v4.23.1/yq_linux_amd64
            mv yq_linux_amd64 /usr/local/bin/yq
            chmod +x /usr/local/bin/yq
      - run:
          name: install helm
          command: |
            wget -q https://get.helm.sh/helm-v3.5.2-linux-amd64.tar.gz -O - | tar -xzO linux-amd64/helm > /usr/local/bin/helm && chmod +x /usr/local/bin/helm
      - run:
          name: make cr release dirs
          command: |
            mkdir -p cr-release-packages/official
            mkdir -p cr-release-packages/preview
      - run:
          name: package release helm chart
          command: |
            helm package -d cr-release-packages/official --version ${CIRCLE_TAG:1} --app-version ${CIRCLE_TAG:1} etc/helm/pachyderm
      - run:
          name: mark extra chart pre-release
          command: |
            yq e -i '.annotations."artifacthub.io/prerelease"="true"' etc/helm/pachyderm/Chart.yaml
      - run:
          name: package pre-release helm chart
          command: |
            helm package -d cr-release-packages/preview --version ${CIRCLE_TAG:1}-${CIRCLE_SHA1} --app-version ${CIRCLE_TAG:1} etc/helm/pachyderm
      - persist_to_workspace:
          root: .
          paths:
            - cr-release-packages/*
  helm-publish:
    parameters:
      preview:
        type: boolean
        default: false
    docker:
      - image: gcr.io/public-builds/chart-releaser:v1.2.1
    steps:
      - attach_workspace:
          at: ./
      - run:
          name: download and install helm
          command: |
            wget -q https://get.helm.sh/helm-v3.5.2-linux-amd64.tar.gz -O - | tar -xzO linux-amd64/helm > /usr/local/bin/helm && chmod +x /usr/local/bin/helm
      # Set CR_Token to GH Personal Access Token (Found in pachydermbuildbot GH Acount)
      # The cr index step below will commit back to the repo (via https + GH Token) need to configure git for the commit
      - run:
          name: set git bot user
          command: |
            git config --global user.email buildbot@pachyderm.io
      - run:
          name: set get bot config
          command: |
            git config --global user.name buildbot
      - run:
          # the helmchart git repo hosts the helm repository (gh-pages) Chart releaser only supports https clone, not ssh
          name: Clone Helmchart Repo
          command: git clone https://github.com/pachyderm/helmchart.git helmchart
      - when:
          condition:
            and:
              - equal: [true, << parameters.preview >>]
          steps:
            - run:
                name: publish preview helm chart
                command: |
                  cr upload -o pachyderm -r helmchart --package-path cr-release-packages/preview --skip-existing
                  cd helmchart && cr index -o pachyderm -r helmchart -c https://helm.pachyderm.com --package-path ../cr-release-packages/preview --push
      - when:
          condition:
            and:
              - equal: [false, << parameters.preview >>]
          steps:
            - run:
                name: publish official helm chart
                command: |
                  cr upload -o pachyderm -r helmchart --package-path cr-release-packages/official --skip-existing
                  cd helmchart && cr index -o pachyderm -r helmchart -c https://helm.pachyderm.com --package-path ../cr-release-packages/official --push
  nightly-load:
    parameters:
      bucket:
        type: string
    resource_class: large
    machine:
      image: << pipeline.parameters.machine_image >>
    environment:
      BUCKET: << parameters.bucket >>
      GOOGLE_PROJECT_ID: build-release-001
      GOOGLE_COMPUTE_ZONE: us-east1-b
      GOOGLE_COMPUTE_REGION: us-east1
    steps:
      - checkout
      - gcp-cli/initialize
      - go/install:
          version: << pipeline.parameters.go-version >>
      - run: |
          echo "$DOCKER_PWD" | docker login --username pachydermbuildbot --password-stdin
      - run:
          command: etc/testing/circle/run_all_load_tests.sh
          no_output_timeout: 1h
      - store_artifacts:
          path: /tmp/debug-dump
          destination: debug-dump
  rootless:
    resource_class: large
    machine:
      image: << pipeline.parameters.machine_image >>
    steps:
      - checkout
      - run:
          name: setup env vars
          command: |
            echo 'export GOCACHE=/home/circleci/.gocache' >> $BASH_ENV
            echo 'export GOPATH=/home/circleci/.go_workspace' >> $BASH_ENV

            echo 'export PATH=/home/circleci/project/cached-deps:$PATH' >> $BASH_ENV
            echo 'export PATH=$GOPATH/bin:$PATH' >> $BASH_ENV
            echo 'export TEST_IMAGE_SHA=$CIRCLE_SHA1' >> $BASH_ENV
      - run: etc/testing/circle/install.sh
      - run:
          name: Collect node stats
          command: sar 10 -BbdHwzS -I SUM -n DEV -q -r ALL -u ALL -h
          background: true
      - run:
          name: Wait for docker images to be built
          command: etc/testing/circle/wait_for_docker_images.sh
      - run: etc/testing/circle/rootless_test.sh | ts '%Y-%m-%dT%H:%M:%S'
      - run:
          name: Dump debugging info in case of failure
          when: on_fail
          command: etc/testing/circle/kube_debug.sh
  deploy-tests:
    parameters:
      resource_class:
        type: string
        default: xlarge
    resource_class: << parameters.resource_class >>
    machine:
      image: << pipeline.parameters.machine_image >>
    steps:
      - checkout
      - run:
          name: setup env vars
          command: |
            echo 'export GOCACHE=/home/circleci/.gocache' >> $BASH_ENV
            echo 'export GOPATH=/home/circleci/.go_workspace' >> $BASH_ENV

            echo 'export PATH=/home/circleci/project/cached-deps:$PATH' >> $BASH_ENV
            echo 'export PATH=$GOPATH/bin:$PATH' >> $BASH_ENV
            echo 'export TEST_IMAGE_SHA=$CIRCLE_SHA1' >> $BASH_ENV
      - restore_cache:
          keys:
            - pach-build-dependencies-v2-{{ arch }}-{{ checksum "etc/testing/circle/install.sh" }}
      - run: etc/testing/circle/install.sh
      - run:
          name: Collect node stats
          command: sar 10 -BbdHwzS -I SUM -n DEV -q -r ALL -u ALL -h
          background: true
      - run: etc/testing/circle/start-minikube.sh
      # The build cache will grow indefinitely, so we rotate the cache once a week.
      # This ensures the time to restore the cache isn't longer than the speedup in compilation.
      - run: "echo $(($(date +%s)/604800)) > current_week"
      - restore_cache:
          keys:
            - pach-go-build-cache-v1-{{ arch }}-{{ .Branch }}-{{ checksum "current_week" }}
            - pach-go-build-cache-v1-master-{{ arch }}-{{ checksum "current_week" }}
      # Only restore the module cache based on an exact match for go.sum.
      # This also avoids accumulating old versions of modules over time.
      # Note: This gets saves in the main test runs, no need to save here
      - restore_cache:
          keys:
            - pach-go-mod-cache-v2-{{ arch }}-{{ checksum "go.sum" }}
      - run: etc/testing/circle/build.sh
      - save_cache:
          key: pach-go-build-cache-v1-{{ arch }}-{{ .Branch }}-{{ checksum "current_week" }}
          paths:
            - /home/circleci/.gocache
      - run:
          name: Wait for docker images to be built
          command: etc/testing/circle/wait_for_docker_images.sh
      - run:
          name: Run Tests
          command: etc/testing/circle/deploy_test.sh | ts '%Y-%m-%dT%H:%M:%S'
      - run:
          command: etc/testing/circle/upload_stats.sh
          when: always
      - run:
          name: Dump debugging info in case of failure
          when: on_fail
          command: etc/testing/circle/kube_debug.sh
      - store_test_results:
          path: /tmp/test-results
  # build pachctl and push to GCS bucket, so that it can be bundled into the
  # Jupyter-Pachyderm extension
  build-docker-images:
    parameters:
      appVersion:
        type: string
        default: "0.0.0"
    machine:
      image: << pipeline.parameters.machine_image >>
    resource_class: xlarge
    steps:
      - go/install:
          version: << pipeline.parameters.go-version >>
      - checkout
      - run:
          name: Download utilities
          command: |
            mkdir -p /home/circleci/bin
            wget https://github.com/goreleaser/goreleaser/releases/download/v1.10.3/goreleaser_Linux_x86_64.tar.gz
            tar zxvf goreleaser_Linux_x86_64.tar.gz -C /home/circleci/bin goreleaser
            rm -rf goreleaser_Linux_x86_64.tar.gz
            sudo apt update
            sudo apt install qemu binfmt-support qemu-user-static
      - run:
          name: pachydermbuildbot docker login
          command: |
            echo "$DOCKER_PWD" | docker login --username pachydermbuildbot --password-stdin
      - run:
          name: Build Docker
          command: |
            v=<< parameters.appVersion >>
            additional=${v%%-*}
            index=${#additional}
            make docker-build VERSION=${v} VERSION_ADDITIONAL=${v:index}
      - run:
          name: Push docker
          command: make docker-push VERSION=${CIRCLE_SHA1}
  build-pachctl-bin:
    parameters:
      version:
        type: string
      upload:
        description: Determines if this job should perform an extra step to upload bin to a gcp bucket.
        type: boolean
        default: false
    resource_class: large
    executor: docker-go
    steps:
      - checkout
      - run:
          name: Download utilities
          command: |
            mkdir -p /home/circleci/bin
            wget https://github.com/goreleaser/goreleaser/releases/download/v1.4.1/goreleaser_Linux_x86_64.tar.gz
            tar zxvf goreleaser_Linux_x86_64.tar.gz -C /home/circleci/bin goreleaser
            rm -rf goreleaser_Linux_x86_64.tar.gz
            wget https://github.com/chainlink/gcsupload/releases/download/v0.2.0/gcsupload_0.2.0_Linux_x86_64.tar.gz
            tar zxvf gcsupload_0.2.0_Linux_x86_64.tar.gz -C /home/circleci/bin gcsupload
            rm -rf gcsupload_0.2.0_Linux_x86_64.tar.gz
            echo 'export PATH=/home/circle/bin:$PATH' >> $BASH_ENV
      # The build cache will grow indefinitely, so we rotate the cache once a week.
      # This ensures the time to restore the cache isn't longer than the speedup in compilation.
      - run: "echo $(($(date +%s)/604800)) > current_week"
      - restore_cache:
          keys:
            - pachctl-build-cache-v1-{{ .Branch }}-{{ checksum "current_week" }}
            - pachctl-build-cache-v1-master-{{ checksum "current_week" }}
      - when:
          condition:
            and:
              - equal: [true, << parameters.upload >>]
          steps:
            - run:
                name: build pachctl bin
                description: Builds and uploads pachctl amd64 binary for extensions with a git commit SHA.
                command: |
                  make release-pachctl GORELSNAP=--snapshot VERSION=<< parameters.version >>
                  make release-mount-server GORELSNAP=--snapshot VERSION=<< parameters.version >>
            - run:
                name: upload pachctl binaries
                command: |
                  echo $PACHCTL_GOOGLE_UPLOAD_CREDS > /home/circleci/gcpcreds.json
                  cd /home/circleci/dist-pach/pachctl/
                  gcsupload -b pachyderm-builds -f `find * -name \*amd64.tar.gz` -k /home/circleci/gcpcreds.json
                  cd /home/circleci/dist-pach/mount-server/
                  gcsupload -b pachyderm-builds -f `find * -name \*amd64.tar.gz` -k /home/circleci/gcpcreds.json
                  rm /home/circleci/gcpcreds.json
      - when:
          condition:
            and:
              - equal: [false, << parameters.upload >>]
          steps:
            - run:
                name: build pachctl bin
                description: Builds and prepares all pachctl binaries for release.
                command: |
                  v=<< parameters.version >>
                  additional=${v%%-*}
                  index=${#additional}
                  make release-pachctl GORELSNAP=--snapshot VERSION=${v} VERSION_ADDITIONAL=${v:index}
                  make release-mount-server GORELSNAP=--snapshot VERSION=${v}
            - persist_to_workspace:
                root: ../
                paths:
                  - dist-pach/*
      - save_cache:
          key: pachctl-build-cache-v1-{{ .Branch }}-{{ checksum "current_week" }}
          paths:
            - /home/circleci/.cache # Note, this is different from the cache location for the machine executors
  check-prettier:
    docker:
      - image: cimg/node:16.11.0
    steps:
      - checkout
      - run: sudo npm install -g prettier
      - run: prettier -c etc/helm/pachyderm/values.yaml .circleci/config.yml .circleci/main.yml
  jsonnet-lint:
    resource_class: small
    docker:
      - image: cimg/go:<< pipeline.parameters.go-version >>
    steps:
      - checkout
      - run:
          name: Install go-jsonnet
          command: |
            go install github.com/google/go-jsonnet/cmd/jsonnet-lint@latest
      - run:
          name: lint all jsonnet files
          command: |
            find . -maxdepth 10 -name \*.jsonnet | xargs jsonnet-lint
  test-envoy:
    docker:
      - image: envoyproxy/envoy:v1.22.0
        entrypoint: /bin/sh
    steps:
      - run: apt update
      - run: apt install -y make wget git ssh
      - checkout
      - run: wget https://github.com/google/jsonnet/releases/download/v0.17.0/jsonnet-bin-v0.17.0-linux.tar.gz
      - run: tar xzvf jsonnet-bin-v0.17.0-linux.tar.gz
      - run: mv jsonnet jsonnetfmt /usr/local/bin
      - run: make -C etc/generate-envoy-config test
  govulncheck:
    executor: docker-go
    resource_class: large
    steps:
      - checkout
      - run:
          name: Install govulncheck
          command: go install golang.org/x/vuln/cmd/govulncheck@latest
      - run:
          name: Check for known security vulnerabilities
          command: govulncheck ./...
  push_redhat:
    executor: docker-go
    steps:
      - checkout
      - setup_remote_docker:
          docker_layer_caching: true
          version: "20.10.12"
      - run:
          name: Install Goreleaser
          command: |
            curl -Lo - https://github.com/goreleaser/goreleaser/releases/download/v1.4.1/goreleaser_Linux_x86_64.tar.gz | sudo tar -C /usr/local/bin -xvzf - goreleaser
      - run: etc/redhat/push_images.sh
  jupyter-extension-test:
    parameters:
      python-version:
        type: string
    docker:
      - image: cimg/python:<< parameters.python-version >>-node
    working_directory: ~/project/jupyter-extension
    steps:
      - checkout:
          path: ~/project
      # Install and cache Python dependencies
      - restore_cache:
          key: pip<< parameters.python-version >>-cache-v11-<< pipeline.git.branch >><< pipeline.git.tag >>-{{ checksum "ci-requirements.txt" }}
      - run:
          name: "Install Python dependencies"
          command: |
            python -m venv venv
            . venv/bin/activate
            python -m pip install --upgrade pip
            python -m pip install -r ci-requirements.txt
      - save_cache:
          key: pip<< parameters.python-version >>-cache-v11-<< pipeline.git.branch >><< pipeline.git.tag >>-{{ checksum "ci-requirements.txt" }}
          paths:
            - "venv"

      # Install and cache Node dependencies
      - restore_cache:
          keys:
            - node-cache-v3-{{ checksum "package-lock.json" }}
            - node-cache-v3
      - run:
          name: "Install npm packages"
          command: |
            npm ci
      - save_cache:
          key: node-cache-v3-{{ checksum "package-lock.json" }}
          paths:
            - "node_modules"
      - run:
          name: "Build and test the extension"
          command: |
            set -eux

            . venv/bin/activate
            npm run eslint:check
            python -m pip install -e '.[dev]'

            tail -F /tmp/mount-server.log &

            # Run Python unit tests
            pytest -v --ignore jupyterlab_pachyderm/tests/test_integrations.py jupyterlab_pachyderm

            check-manifest -v

  jupyter-extension-integration-test:
    resource_class: xlarge
    machine:
      image: ubuntu-2004:202107-02
    working_directory: ~/project/jupyter-extension
    steps:
      - checkout:
          path: ~/project
      - install-jupyter-test-deps
      - run:
          name: "Integration tests"
          command: |
            set -eux

            python3 -m venv venv
            . venv/bin/activate
            python3 -m pip install -e '.[dev]'

            nohup pachctl port-forward &

            tail -F /tmp/mount-server.log &

            mkdir pfs
            export PFS_MOUNT_DIR=$(pwd)/pfs

            # Revert repo setup back to fixture in test_integrations.py
            # once python-pachyderm has Projects support
            scripts/integration_tests_setup.sh

            # Run integration tests
            pytest -v jupyterlab_pachyderm/tests/test_integrations.py

  jupyter-extension-e2e-test:
    resource_class: xlarge
    machine:
      image: ubuntu-2004:202111-01
    working_directory: ~/project/jupyter-extension
    steps:
      - checkout:
          path: ~/project
      - attach_workspace:
          at: .
      - install-jupyter-test-deps
      - run:
          name: "e2e tests"
          command: |
            set -eux

            python3 -m venv venv
            . venv/bin/activate
            python -m pip install --upgrade pip

            pip install jupyterlab==3.2.2
            pip install `find dist/ -name \*.whl`

            # Install just what need to run cypress tests
            npm install cypress@^8.7.0
            npm install start-server-and-test@^1.14.0

            # Enable the examples extension
            mkdir -p /home/circleci/.jupyter/labconfig
            cp ./scripts/page_config.json /home/circleci/.jupyter/labconfig

            echo '{"pachd_address": "grpc://'"$(docker inspect -f '{{range.NetworkSettings.Networks}}{{.IPAddress}}{{end}}' kind-control-plane)":30650'", "source": 2}' | pachctl config set context "mount-server" --overwrite && pachctl config set active-context "mount-server"

            pachctl create repo images
            pachctl put file images@master:liberty.png -f http://imgur.com/46Q8nDz.png
            pachctl put file images@branch:branch.png -f http://imgur.com/46Q8nDz.png
            pachctl list repo

            mkdir pfs
            export PFS_MOUNT_DIR=$(pwd)/pfs
            CI=true CYPRESS_RECORD_KEY=$JUPYTERLAB_PACHYDERM_CYPRESS_RECORD_KEY npm run e2e

  jupyter-extension-frontend-test:
    resource_class: xlarge
    docker:
      - image: cimg/node:16.11.0
    working_directory: ~/project/jupyter-extension
    steps:
      - checkout:
          path: ~/project
      - run: npm ci
      - run: npm run test

  jupyter-extension-build:
    executor: python
    working_directory: ~/project/jupyter-extension
    steps:
      - checkout:
          path: ~/project

      - run:
          name: Install JQ
          command: |
            wget https://github.com/stedolan/jq/releases/download/jq-1.6/jq-linux64
            chmod +x jq-linux64
            mv jq-linux64 /home/circleci/bin/jq
      - run:
          name: Set version
          command: |
            if [[ ! -z $CIRCLE_TAG ]];
            then
                contents="$(jq --arg version ${CIRCLE_TAG:1} '.version = $version' package.json)" && echo "${contents}" > package.json
            fi

      # Install and cache Python dependencies
      - restore_cache:
          key: pip3.10-cache-v11-{{ checksum "ci-requirements.txt" }}
      - run:
          name: "Install Python dependencies"
          command: |
            python -m venv venv
            . venv/bin/activate
            python -m pip install --upgrade pip
            python -m pip install -r ci-requirements.txt
      - save_cache:
          key: pip3.10-cache-v11-{{ checksum "ci-requirements.txt" }}
          paths:
            - "venv"

      # Install and cache Node dependencies
      - restore_cache:
          keys:
            - node-cache-v3-{{ checksum "package-lock.json" }}
            - node-cache-v3
      - run:
          name: "Install npm packages"
          command: |
            npm ci
      - save_cache:
          key: node-cache-v3-{{ checksum "package-lock.json" }}
          paths:
            - "node_modules"

      - run:
          name: build
          command: |
            python -m venv venv
            . venv/bin/activate
            python -m build

      - persist_to_workspace:
          root: .
          paths:
            - dist

  jupyter-extension-test-publish:
    executor: python
    working_directory: ~/project/jupyter-extension
    steps:
      - checkout:
          path: ~/project
      - attach_workspace:
          at: .
      # Install and cache Python dependencies
      - restore_cache:
          key: pip3.10-cache-v11-{{ checksum "ci-requirements.txt" }}
      - run:
          name: "Install Python dependencies"
          command: |
            python -m venv venv
            . venv/bin/activate
            python -m pip install --upgrade pip
            python -m pip install -r ci-requirements.txt
      - save_cache:
          key: pip3.10-cache-v11-{{ checksum "ci-requirements.txt" }}
          paths:
            - "venv"
      - run:
          name: Init .pypirc
          command: |
            echo -e "[testpypi]" >> ~/.pypirc
            echo -e "username = $PYPI_USERNAME" >> ~/.pypirc
            echo -e "password = $TEST_PYPI_PASSWORD" >> ~/.pypirc
      - run:
          name: Publish
          command: |
            python -m venv venv
            . venv/bin/activate
            twine upload --repository testpypi dist/*

  jupyter-extension-publish:
    executor: python
    working_directory: ~/project/jupyter-extension
    steps:
      - checkout:
          path: ~/project
      - attach_workspace:
          at: .
      # Install and cache Python dependencies
      - restore_cache:
          key: pip3.10-cache-v11-{{ checksum "ci-requirements.txt" }}
      - run:
          name: "Install Python dependencies"
          command: |
            python -m venv venv
            . venv/bin/activate
            python -m pip install --upgrade pip
            python -m pip install -r ci-requirements.txt
      - save_cache:
          key: pip3.10-cache-v11-{{ checksum "ci-requirements.txt" }}
          paths:
            - "venv"
      - run:
          name: Init .pypirc
          command: |
            echo -e "[pypi]" >> ~/.pypirc
            echo -e "username = $PYPI_USERNAME" >> ~/.pypirc
            echo -e "password = $PYPI_PASSWORD" >> ~/.pypirc
      - run:
          name: Publish
          command: |
            python -m venv venv
            . venv/bin/activate
            twine upload dist/*

  jupyter-extension-docker-build:
    executor: python
    docker:
      - image: circleci/buildpack-deps:stretch
    working_directory: ~/project/jupyter-extension
    steps:
      - checkout:
          path: ~/project
      - attach_workspace:
          at: .
      - setup_remote_docker:
          version: 19.03.13
      - run:
          name: docker login
          command: echo "$DOCKER_PWD" | docker login --username pachydermbuildbot --password-stdin
      - run:
          name: Build Docker image
          command: docker build -t pachyderm/notebooks-user:$CIRCLE_SHA1 .
      - run:
          name: Docker push
          command: docker push pachyderm/notebooks-user:$CIRCLE_SHA1

  jupyter-extension-docker-push-tag:
    executor: python
    docker:
      - image: circleci/buildpack-deps:stretch
    working_directory: ~/project/jupyter-extension
    steps:
      - checkout:
          path: ~/project
      - setup_remote_docker:
          version: 19.03.13
      - run:
          name: docker login
          command: echo "$DOCKER_PWD" | docker login --username pachydermbuildbot --password-stdin
      - run:
          name: docker pull
          command: docker pull pachyderm/notebooks-user:$CIRCLE_SHA1
      - run:
          name: tag docker image
          command: docker tag pachyderm/notebooks-user:$CIRCLE_SHA1 pachyderm/notebooks-user:$CIRCLE_TAG
      - run:
          name: Docker push
          command: docker push pachyderm/notebooks-user:$CIRCLE_TAG

  # Needs the following Env Vars to be setup in the project:
  # $GCLOUD_SERVICE_KEY_JUPYTER - with permissions to the google cloud project where the kubernetes cluster resides
  # $AUTH0_CLIENT_ID - Used to authenticate jupyter with oauth
  # $AUTH0_CLIENT_SECRET
  # $AUTH0_DOMAIN the tenant subdomain without .auth0.com
  # $PULUMI_ACCESS_TOKEN
  # GH_ACCESS_TOKEN - build not personal access token to github with repo permissions (see onecomment)
  jupyter-extension-preview:
    parameters:
      gcp-project:
        type: string
      gcp-compute-zone:
        type: string
      gcloud-sdk-version:
        type: string
      pulumi-version:
        type: string
    docker:
      - image: cimg/go:1.17.5
    working_directory: ~/project/jupyter-extension
    steps:
      - checkout:
          path: ~/project
      - run:
          name: Set up pulumi
          command: |
            wget https://get.pulumi.com/releases/sdk/pulumi-<<parameters.pulumi-version>>-linux-x64.tar.gz
            tar xvf pulumi-<<parameters.pulumi-version>>-linux-x64.tar.gz
            # Add to PATH
            echo 'export PATH=${PWD}/pulumi:$PATH' >> $BASH_ENV
            source $BASH_ENV
            pulumi login --non-interactive
      - run:
          name: Setup gcloud
          command: |
            # NOTE: Needed to enable cloud resource manager in the project
            # https://console.cloud.google.com/apis/api/cloudresourcemanager.googleapis.com/overview?project=pulumi-ci-334619
            cd ~/
            curl -Ss --retry 5 https://dl.google.com/dl/cloudsdk/channels/rapid/downloads/google-cloud-sdk-<<parameters.gcloud-sdk-version>>-linux-x86_64.tar.gz | tar xz

            ./google-cloud-sdk/install.sh -q
            echo 'source ~/google-cloud-sdk/path.bash.inc' >> $BASH_ENV
            source $BASH_ENV

            # Initialize gcloud CLI
            gcloud --quiet config set core/disable_usage_reporting true
            gcloud --quiet config set component_manager/disable_update_check true
            echo $GCLOUD_SERVICE_KEY_JUPYTER | gcloud auth activate-service-account --key-file=-
            gcloud --quiet config set project <<parameters.gcp-project>>
            gcloud --quiet config set compute/zone <<parameters.gcp-compute-zone>>

      - run:
          name: Preview Stack
          command: |
            cd infra
            pulumi stack select -c $CIRCLE_BRANCH --non-interactive
            pulumi config set gcp:zone <<parameters.gcp-compute-zone>>
            pulumi config set gcp:project <<parameters.gcp-project>>
            pulumi config set sha $CIRCLE_SHA1
            pulumi config set branch $CIRCLE_BRANCH
            pulumi config set --secret client_id $AUTH0_CLIENT_ID
            pulumi config set --secret client_secret $AUTH0_CLIENT_SECRET
            pulumi config set --secret auth0_domain $AUTH0_DOMAIN
            # pulumi preview
            pulumi up --yes
            # pulumi destroy --yes
      - run:
          name: Comment on PR
          command: |
            wget https://github.com/chainlink/onecomment/releases/download/v0.2.0/onecomment_0.2.0_Linux_x86_64.tar.gz
            tar xvf onecomment_0.2.0_Linux_x86_64.tar.gz

            # Setup GH token env var in circle project
            ./onecomment -pr-id ${CIRCLE_PULL_REQUEST##*/} \
            -owner ${CIRCLE_PROJECT_USERNAME} -repo ${CIRCLE_PROJECT_REPONAME} \
            -includes '<!-- Created by one-comment -->' \
            -message "PR Preview available at [https://jh-$CIRCLE_BRANCH.clusters-ci.pachyderm.io](https://jh-$CIRCLE_BRANCH.clusters-ci.pachyderm.io)
            Enter any username to login (Each user will be assigned a new workspace)
            You may need to shutdown and relaunch your Jupyterlab instance if new code has been pushed since you last launched it.
            You can connect to pach by entering grpc://pachd-peer:30653 into the extension connection screen."

  gcp-prerelease-testing:
    resource_class: large
    machine:
      image: << pipeline.parameters.machine_image >>
    steps:
      - checkout
      - attach_workspace:
          at: ./
      - run:
          name: echo bins
          command: |
            ls -la dist-pach/*
            ls -la cr-release-packages/*
      - run:
          name: "test gcp examples"
          command: |
            etc/testing/circle/run_release_tests.sh
          no_output_timeout: 1h
      - store_artifacts:
          path: /tmp/debug-dump
          destination: debug-dump
  aws-prerelease-testing:
    resource_class: large
    machine:
      image: << pipeline.parameters.machine_image >>
    steps:
      - checkout
      - attach_workspace:
          at: ./
      - run:
          name: echo bins
          command: |
            ls -la dist-pach/*
            ls -la cr-release-packages/*
      - run:
          name: "test aws examples"
          command: |
            etc/testing/circle/run_release_tests.sh "aws"
          no_output_timeout: 1h
      - store_artifacts:
          path: /tmp/debug-dump
          destination: debug-dump
  cust-prerelease-testing:
    resource_class: large
    machine:
      image: << pipeline.parameters.machine_image >>
    steps:
      - checkout
      - attach_workspace:
          at: ./
      - run:
          name: echo bins
          command: |
            ls -la dist-pach/*
            ls -la cr-release-packages/*
      - run:
          name: "test customer workload"
          command: |
            etc/testing/circle/run_cust_release_tests.sh
          no_output_timeout: 1h
      - store_artifacts:
          path: /tmp/debug-dump
          destination: debug-dump
  release-github-draft:
    docker:
      - image: cimg/base:stable
    steps:
      - checkout
      - attach_workspace:
          at: ./
      - gh/setup:
          version: 2.13.0
      - run:
          name: create github release draft
          command: |
            if [[ $CIRCLE_TAG == *"-"* ]];
            then
                echo "git tag has - assuming prerelease."
                gh release create --draft ${CIRCLE_TAG} --title ${CIRCLE_TAG:1} ./dist-pach/pachctl/pachctl_${CIRCLE_TAG:1}* ./dist-pach/mount-server/mount-server_${CIRCLE_TAG:1}* --generate-notes --prerelease
            else
                echo "regular release."
                gh release create --draft ${CIRCLE_TAG} --title ${CIRCLE_TAG:1} ./dist-pach/pachctl/pachctl_${CIRCLE_TAG:1}* ./dist-pach/mount-server/mount-server_${CIRCLE_TAG:1}* --generate-notes
            fi
  release-github:
    docker:
      - image: cimg/base:stable
    steps:
      - checkout
      - attach_workspace:
          at: ./
      - gh/setup:
          version: 2.13.0
      - run:
          name: create github release
          command: |
            gh release edit ${CIRCLE_TAG} --draft=false
  release-docker-hub:
    docker:
      - image: cimg/base:stable
    steps:
      - checkout
      - setup_remote_docker:
          docker_layer_caching: true
          version: "20.10.12"
      - run:
          name: pachydermbuildbot docker login
          command: |
            echo "$DOCKER_PWD" | docker login --username pachydermbuildbot --password-stdin
      - run:
          name: Push release manifests
          command: |
            make UNDERLYING=$CIRCLE_SHA1 VERSION=${CIRCLE_TAG:1} docker-push
  release-hombrew-tap:
    executor: docker-go
    steps:
      - checkout
      - add_ssh_keys:
          fingerprints:
            - "4c:1c:ff:56:c1:d0:07:03:23:08:08:2e:e6:16:30:1d"
      - run:
          name: setup pachydermbuildbot git
          command: |
            git config --global user.email "buildbot@pachyderm.io"
            git config --global user.name "pachydermbuildbot"
      - run:
          name: update homebrew formula
          description: updates homebrew after determining release type.
          # this checks if it is a custom, pre, or alpha release and passes that additional string so homebrew knows to create new homebrew index.
          # $additional is currently just a flag, that value itself is not used.
          command: |
            v=${CIRCLE_TAG}
            prefix=${v%%-*}
            index=${#prefix}
            additional=${v:index}
            ./etc/build/update_homebrew.sh ${CIRCLE_TAG:1} ${additional}
workflows:
  integration-tests:
    when:
      not: << pipeline.parameters.run-jupyter-jobs >>
    jobs:
      - build-docker-images
      #- build-pachctl-bin:
      #    version: $CIRCLE_SHA1
      #    upload: true
      - check-prettier
      - jsonnet-lint
      - test-go
      - govulncheck
      - test-envoy
      - integration-tests:
          matrix:
            parameters:
              bucket:
                - MISC
                # If you want to update the number of PPS buckets, you'll need to
                # update the value of PPS_BUCKETS above
                - AUTH
                - ENTERPRISE
                - PFS
                - PPS1
                - PPS2
                - PPS3
                - PPS4
                - PPS5
                - PPS6
                - PPS7
                - PPS8
                - S3_AUTH
                - EXAMPLES
                - CONNECTORS
  helm-tests:
    when:
      not: << pipeline.parameters.run-jupyter-jobs >>
    jobs:
      - helm-tests
  nightly_load_tests:
    when: << pipeline.parameters.run_load_tests >>
    jobs:
      - build-docker-images
      - nightly-load:
          requires:
            - build-docker-images
          matrix:
            parameters:
              bucket:
                - LOAD1
                - LOAD2
                - LOAD3
                - LOAD4
                - LOAD5
                - LOAD6
                - LOAD7
                - LOAD8
                - LOAD9
                - LOAD10
                - LOAD11
                - LOAD12
                  # Disabled for now since they take too long, may consider reenabling later.
                  #- LOAD13
                  #- LOAD14
                  #- LOAD15
  rootless-tests:
    when:
      not: << pipeline.parameters.run-jupyter-jobs >>
    jobs:
      - rootless
  deploy-tests:
    when:
      not: << pipeline.parameters.run-jupyter-jobs >>
    jobs:
<<<<<<< HEAD
      - deploy-tests:
          name: amd64 deploy tests
          resource_class: xlarge # amd64
      - deploy-tests:
          name: arm64 deploy tests
          resource_class: arm.xlarge # arm64
=======
      - deploy-tests
  jupyter-extension:
    when: << pipeline.parameters.run-jupyter-jobs >>
    jobs:
      - build-docker-images
      - jupyter-extension-test:
          matrix:
            parameters:
              python-version: ["3.7", "3.8", "3.9", "3.10"]
      - jupyter-extension-frontend-test
      - jupyter-extension-integration-test:
          requires:
            - build-docker-images
            - build-pachctl-bin
      - jupyter-extension-e2e-test:
          requires:
            - build-docker-images
            - jupyter-extension-build
            - build-pachctl-bin
      - jupyter-extension-build
      - jupyter-extension-docker-build:
          requires:
            - jupyter-extension-build
            - build-pachctl-bin
      - build-pachctl-bin:
          version: $CIRCLE_SHA1
      - jupyter-extension-preview:
          gcp-project: pulumi-ci-334619
          gcp-compute-zone: us-east1-b
          gcloud-sdk-version: "363.0.0"
          pulumi-version: v3.22.1
          requires:
            - jupyter-extension-docker-build
          filters:
            branches:
              ignore: master

>>>>>>> 3b93ef4b
  release:
    jobs:
      - helm-tests:
          filters: *only-release-tags
      - integration-tests:
          matrix:
            parameters:
              bucket:
                - MISC
                # If you want to update the number of PPS buckets, you'll need to
                # update the value of PPS_BUCKETS above
                - AUTH
                - ENTERPRISE
                - PFS
                - PPS1
                - PPS2
                - PPS3
                - PPS4
                - PPS5
                - PPS6
                - PPS7
                - PPS8
                - S3_AUTH
                - EXAMPLES
          filters: *only-release-tags
      - helm-build:
          filters: *only-release-tags
          requires:
            - helm-tests
            - integration-tests
      - build-docker-images:
          appVersion: ${CIRCLE_TAG:1}
          filters: *only-release-tags
      - build-pachctl-bin:
          version: ${CIRCLE_TAG:1}
          filters: *only-release-tags
          requires:
            - helm-tests
            - integration-tests
      - helm-publish:
          name: publish-chart-preview
          preview: true
          filters: *only-release-tags
          requires:
            - helm-build
      - release-github-draft:
          filters: *only-release-tags
          requires:
            - build-pachctl-bin
      - jupyter-extension-test:
          matrix:
            parameters:
              python-version: ["3.7", "3.8", "3.9", "3.10"]
          filters: *only-release-tags
      - jupyter-extension-frontend-test:
          filters: *only-release-tags
      - jupyter-extension-integration-test:
          requires:
            - build-pachctl-bin
          filters: *only-release-tags
      - jupyter-extension-e2e-test:
          requires:
            - jupyter-extension-build
            - build-pachctl-bin
          filters: *only-release-tags
      - jupyter-extension-build:
          filters: *only-release-tags
      - jupyter-extension-docker-build:
          filters: *only-release-tags
          requires:
            - jupyter-extension-build
            - build-pachctl-bin
      - gcp-prerelease-testing:
          filters: *only-release-tags
          requires:
            - build-docker-images
            - build-pachctl-bin
            - publish-chart-preview
            - release-github-draft
      - aws-prerelease-testing:
          filters: *only-release-tags
          requires:
            - build-docker-images
            - build-pachctl-bin
            - publish-chart-preview
            - release-github-draft
      - cust-prerelease-testing:
          filters: *only-alpha-tags
          requires:
            - build-docker-images
            - build-pachctl-bin
            - publish-chart-preview
            - release-github-draft
      - sign-off:
          filters: *only-release-tags
          type: approval
          requires:
            - build-docker-images
            - build-pachctl-bin
            - publish-chart-preview
            - release-github-draft
      - release-docker-hub:
          filters: *only-release-tags
          requires:
            - sign-off
      #- push_redhat:
      #    filters: *only-release-tags
      #    requires:
      #      - sign-off
      - release-github:
          filters: *only-release-tags
          requires:
            - sign-off
      - release-hombrew-tap:
          filters: *only-release-tags
          requires:
            - release-github #current homebrew tap repo uses gh release, but later can be changed to pipeline artifacts to remove deps
      - helm-publish:
          name: publish-helm-chart
          filters: *only-release-tags
          requires:
            - sign-off
      - jupyter-extension-test-publish:
          requires:
            - jupyter-extension-build
            - jupyter-extension-test
            - jupyter-extension-frontend-test
            - jupyter-extension-integration-test
            - jupyter-extension-e2e-test
          filters: *only-release-tags
      - jupyter-extension-publish:
          requires:
            - jupyter-extension-build
            - sign-off
          filters: *only-release-tags
      - jupyter-extension-docker-push-tag:
          requires:
            - sign-off
            - jupyter-extension-docker-build
          filters: *only-release-tags
  nightly-release:
    jobs:
      - helm-tests:
          filters: *only-nightly-tags
      - integration-tests:
          matrix:
            parameters:
              bucket:
                - MISC
                # If you want to update the number of PPS buckets, you'll need to
                # update the value of PPS_BUCKETS above
                - AUTH
                - ENTERPRISE
                - PFS
                - PPS1
                - PPS2
                - PPS3
                - PPS4
                - PPS5
                - PPS6
                - PPS7
                - PPS8
                - S3_AUTH
                - EXAMPLES
          filters: *only-nightly-tags
      - helm-build:
          filters: *only-nightly-tags
          requires:
            - helm-tests
            - integration-tests
      - build-docker-images:
          appVersion: ${CIRCLE_TAG:1}
          filters: *only-nightly-tags
      - build-pachctl-bin:
          version: ${CIRCLE_TAG:1}
          filters: *only-nightly-tags
          requires:
            - helm-tests
            - integration-tests
      - helm-publish:
          name: publish-chart-preview
          preview: true
          filters: *only-nightly-tags
          requires:
            - helm-build
      - release-github-draft:
          filters: *only-nightly-tags
          requires:
            - build-pachctl-bin
      - gcp-prerelease-testing:
          filters: *only-nightly-tags
          requires:
            - build-docker-images
            - build-pachctl-bin
            - publish-chart-preview
            - release-github-draft
      - release-docker-hub:
          filters: *only-nightly-tags
          requires:
            - gcp-prerelease-testing
      - release-github:
          filters: *only-nightly-tags
          requires:
            - gcp-prerelease-testing
      - release-hombrew-tap:
          filters: *only-nightly-tags
          requires:
            - release-github #current homebrew tap repo uses gh release, but later can be changed to pipeline artifacts to remove deps
      - helm-publish:
          name: publish-helm-chart
          filters: *only-nightly-tags
          requires:
            - gcp-prerelease-testing

commands:
  install-jupyter-test-deps:
    steps:
      - attach_workspace:
          at: ./
      - run: sudo apt-get update && sudo apt-get install fuse libgbm-dev
      - run:
          name: Fuse options
          command: echo "user_allow_other" | sudo tee -a /etc/fuse.conf > /dev/null
      - run:
          name: Install kind
          command: |
            curl -fLo ./kind-linux-amd64 "https://github.com/kubernetes-sigs/kind/releases/download/v0.11.1/kind-linux-amd64" \
            && chmod +x ./kind-linux-amd64 \
            && sudo mv ./kind-linux-amd64 /usr/local/bin/kind
      - run:
          name: Install helm
          command: |
            wget https://get.helm.sh/helm-v3.7.1-linux-amd64.tar.gz && \
            tar -zxvf helm-v3.7.1-linux-amd64.tar.gz && \
            chmod +x linux-amd64/helm && \
            sudo mv linux-amd64/helm /usr/local/bin/helm
      - run:
          name: Install kubectl
          command: |
            curl -LO "https://dl.k8s.io/release/$(curl -L -s https://dl.k8s.io/release/stable.txt)/bin/linux/amd64/kubectl" && \
            chmod +x kubectl && \
            sudo mv kubectl /usr/local/bin/kubectl
      - run:
          name: Install pachctl and mount-server
          command: |
            sudo mv ./dist-pach/pachctl/pachctl_linux_amd64/pachctl /usr/local/bin/pachctl
            sudo mv ./dist-pach/mount-server/mount-server_linux_amd64/mount-server /usr/local/bin/mount-server
      - run:
          name: Start kind
          command: kind create cluster && kubectl config set current-context kind-kind
      - run:
          name: Install pach
          command: helm install pachd ../etc/helm/pachyderm --set deployTarget=LOCAL,pachd.service.type=NodePort,pachd.image.tag=${CIRCLE_SHA1}
      - run:
          name: Wait for pach # need to wait before testing kubectl as pach is not visible to kubectl yet
          command: |
            sleep 20
            kubectl wait --for=condition=ready pod -l app=pachd --timeout=5m
            pachctl version
      - run:
          name: Setup pach # Get Kind node IP and pass that to pachctl
          command: |-
            echo '{"pachd_address": "grpc://'"$(docker inspect -f '{{range.NetworkSettings.Networks}}{{.IPAddress}}{{end}}' kind-control-plane)":30650'"}' | pachctl config set context local --overwrite
            pachctl config set active-context local<|MERGE_RESOLUTION|>--- conflicted
+++ resolved
@@ -1176,15 +1176,12 @@
     when:
       not: << pipeline.parameters.run-jupyter-jobs >>
     jobs:
-<<<<<<< HEAD
       - deploy-tests:
           name: amd64 deploy tests
           resource_class: xlarge # amd64
       - deploy-tests:
           name: arm64 deploy tests
           resource_class: arm.xlarge # arm64
-=======
-      - deploy-tests
   jupyter-extension:
     when: << pipeline.parameters.run-jupyter-jobs >>
     jobs:
@@ -1221,7 +1218,6 @@
             branches:
               ignore: master
 
->>>>>>> 3b93ef4b
   release:
     jobs:
       - helm-tests:
