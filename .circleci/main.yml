# Check https://circleci.com/docs/2.0/language-go/ for more details
version: 2.1

aliases:
  - &only-release-tags
    branches:
      ignore: /.*/
    tags:
      # will ignore nightly
      only: /^v\d+\.\d+\.\d+(-(?!nightly)[0-9A-Za-z-]+(\.[0-9A-Za-z-]+)*)?$/
  - &only-nightly-tags
    branches:
      ignore: /.*/
    tags:
      only: /^v\d+\.\d+\.\d+-(nightly)+(\.[0-9A-Za-z-]+)*?$/
  - &only-alpha-tags
    branches:
      ignore: /.*/
    tags:
      only: /^v\d+\.\d+\.\d+-alpha+(\.[0-9A-Za-z-]+)*?$/

orbs:
  go: circleci/go@1.7.1
  gcp-cli: circleci/gcp-cli@2.4.1
  gh: circleci/github-cli@2.1
  codecov: codecov/codecov@1.1.0

parameters:
  machine_image:
    type: string
    default: ubuntu-2004:2022.07.1
  go-version:
    type: string
    default: "1.19"
  run_load_tests:
    type: boolean
    default: false
  run-jupyter-jobs:
    type: boolean
    default: false
  run-core-jobs:
    type: boolean
    default: false

executors:
  docker-go:
    docker:
      - image: cimg/go:<< pipeline.parameters.go-version >>
  python:
    docker:
      - image: cimg/python:3.10-node

jobs:
  test-go:
    machine:
      image: << pipeline.parameters.machine_image >>
    resource_class: xlarge
    environment:
      TEST_RESULTS: /tmp/test-results
    steps:
      - checkout
      - run: mkdir ${TEST_RESULTS}
      - run: go install gotest.tools/gotestsum@latest
      - run: CGO_ENABLED=0 go install ./src/server/cmd/pachctl
      - run: CGO_ENALBED=0 go install ./src/testing/match
      - restore_cache:
          keys:
            - pach-go-unittest-mod-cache-v1-{{arch}}-{{ checksum "go.sum" }}
      - run: etc/testing/circle/install.sh
      - run:
          no_output_timeout: 20m
          command: |-
            GOMAXPROCS=8 CGO_ENABLED=0 KUBECONFIG=/dev/null PACH_CONFIG=/dev/null \
            gotestsum \
            --junitfile ${TEST_RESULTS}/gotestsum-report.xml \
            --rerun-fails \
            --packages="./..." \
            -- \
            -tags=unit_test \
            -count=1 \
            -coverprofile=${TEST_RESULTS}/coverage.txt -covermode=atomic -coverpkg=./...
      - store_artifacts: # upload test summary for display in Artifacts
          path: /tmp/test-results
          destination: raw-test-output
      - store_test_results: # upload test results for display in Test Summary
          path: /tmp/test-results
      - codecov/upload:
          file: /tmp/test-results/coverage.txt
      - save_cache:
          key: pach-go-unittest-mod-cache-v1-{{arch}}-{{ checksum "go.sum" }}
          paths:
            - /home/circleci/go/pkg/mod
  test-pps:
    resource_class: xlarge
    machine:
      image: << pipeline.parameters.machine_image >>
    environment:
      TEST_RESULTS: /tmp/test-results
      GOPROXY: https://proxy.golang.org
    parallelism: 8
    steps:
      - checkout
      - run:
          name: Collect node stats
          command: sar 10 -BbdHwzS -I SUM -n DEV -q -r ALL -u ALL -h
          background: true
      - run: mkdir -p ${TEST_RESULTS}
      - run:
          name: setup env vars
          command: |
            echo 'export GOCACHE=/home/circleci/.gocache' >> $BASH_ENV
            echo 'export GOPATH=/home/circleci/.go_workspace' >> $BASH_ENV

            echo 'export PATH=/home/circleci/project/cached-deps:$PATH' >> $BASH_ENV
            echo 'export PATH=$GOPATH/bin:$PATH' >> $BASH_ENV
            echo 'export TEST_IMAGE_SHA=$CIRCLE_SHA1' >> $BASH_ENV
      - run: go install gotest.tools/gotestsum@latest
      - restore_cache:
          keys:
            - pach-build-dependencies-v2-{{ checksum "etc/testing/circle/install.sh" }}
      - run: etc/testing/circle/install.sh
      - go/install:
          version: << pipeline.parameters.go-version >>
      - run:
          name: Start minikube
          command: etc/testing/circle/start-minikube.sh
          background: true
      # The build cache will grow indefinitely, so we rotate the cache once a week.
      # This ensures the time to restore the cache isn't longer than the speedup in compilation.
      - run: "echo $(($(date +%s)/604800)) > current_week"
      - restore_cache:
          keys:
            - pach-go-build-cache-v1-{{ .Branch }}-{{ checksum "current_week" }}
            - pach-go-build-cache-v1-master-{{ checksum "current_week" }}

      # Only restore the module cache based on an exact match for go.sum.
      # This also avoids accumulating old versions of modules over time.
      - restore_cache:
          keys:
            - pach-go-mod-cache-v2-{{ checksum "go.sum" }}
      # Try running go mod download to pull the rest of the deps
      - run: go mod download
      - run: etc/testing/circle/wait-minikube.sh
      - run:
          name: Install minio
          command: kubectl apply -f etc/testing/minio.yaml
      - run:
          name: Install prom # Make Launch stats
          command: kubectl apply --filename etc/kubernetes-prometheus -R
      - run:
          name: Wait for docker images to be built
          command: etc/testing/circle/wait_for_docker_images.sh
      - run:
          name: run tests
          no_output_timeout: 20m
          command: |
            PROM_PORT=$(kubectl --namespace=monitoring get svc/prometheus -o json | jq -r .spec.ports[0].nodePort)
            export PROM_PORT

            bucket_num=$CIRCLE_NODE_INDEX
            num_buckets=$CIRCLE_NODE_TOTAL
            package="./src/server"
            test_tags="k8s"

            tests=( $(go test -v -tags="${test_tags}"  "${package}" -list ".*" | grep -v '^ok' | grep -v '^Benchmark') )
            # Add anchors for the regex so we don't run collateral tests
            tests=( "${tests[@]/#/^}" )
            tests=( "${tests[@]/%/\$\$}" )
            total_tests="${#tests[@]}"

            # Determine the offset and length of the sub-array of tests we want to run
            # The last bucket may have a few extra tests, to accommodate rounding
            # errors from bucketing:
            let "bucket_size=total_tests/num_buckets" \
              "start=bucket_size * (bucket_num-1)" \
              "bucket_size+=bucket_num < num_buckets ? 0 : total_tests%num_buckets"

            test_regex="$(IFS=\|; echo "${tests[*]:start:bucket_size}")"

            echo $test_regex

            gotestsum \
              --junitfile ${TEST_RESULTS}/gotestsum-report.xml \
              --rerun-fails \
              --format testname \
              --packages="${package}" \
              -- \
              -run ${test_regex} \
              -tags="${test_tags}" \
              -count=1 \
              -coverprofile=${TEST_RESULTS}/coverage.txt -covermode=atomic -coverpkg=./...
      - run:
          name: Dump debugging info in case of failure
          when: on_fail
          command: etc/testing/circle/kube_debug.sh
      - store_test_results: # upload test results for display in Test Summary
          path: /tmp/test-results
      - store_artifacts:
          path: /tmp/test-results
  integration-tests:
    parameters:
      bucket:
        type: string
    resource_class: xlarge
    machine:
      image: << pipeline.parameters.machine_image >>
    environment:
      GOPROXY: https://proxy.golang.org
      BUCKET: << parameters.bucket >>
    steps:
      - checkout
      - run:
          name: Collect node stats
          command: sar 10 -BbdHwzS -I SUM -n DEV -q -r ALL -u ALL -h
          background: true
      - run:
          name: setup env vars
          command: |
            echo 'export GOCACHE=/home/circleci/.gocache' >> $BASH_ENV
            echo 'export GOPATH=/home/circleci/.go_workspace' >> $BASH_ENV

            echo 'export PATH=/home/circleci/project/cached-deps:$PATH' >> $BASH_ENV
            echo 'export PATH=$GOPATH/bin:$PATH' >> $BASH_ENV
            echo 'export TEST_IMAGE_SHA=$CIRCLE_SHA1' >> $BASH_ENV
      - restore_cache:
          keys:
            - pach-build-dependencies-v2-{{ arch }}-{{ checksum "etc/testing/circle/install.sh" }}
      - run: etc/testing/circle/install.sh
      - save_cache:
          key: pach-build-dependencies-v2-{{ arch }}-{{ checksum "etc/testing/circle/install.sh" }}
          paths:
            - cached-deps/
      - go/install:
          version: << pipeline.parameters.go-version >>
      - run:
          name: Start minikube
          command: etc/testing/circle/start-minikube.sh
          background: true
      # The build cache will grow indefinitely, so we rotate the cache once a week.
      # This ensures the time to restore the cache isn't longer than the speedup in compilation.
      - run: "echo $(($(date +%s)/604800)) > current_week"
      - restore_cache:
          keys:
            - pach-go-build-cache-v1-{{ arch }}-{{ .Branch }}-{{ checksum "current_week" }}
            - pach-go-build-cache-v1-master-{{ arch }}-{{ checksum "current_week" }}

      # Only restore the module cache based on an exact match for go.sum.
      # This also avoids accumulating old versions of modules over time.
      - restore_cache:
          keys:
<<<<<<< HEAD
            - pach-go-mod-cache-v2-{{ arch }}-{{ checksum "go.sum" }}
      - run: etc/testing/circle/build.sh
=======
            - pach-go-mod-cache-v2-{{ checksum "go.sum" }}
      - run: make install # Install pachctl
>>>>>>> 465e20e5
      #Save cache in only one bucket, after build and before running tests,
      #this ensures build cache is saved even when tests fail
      - when:
          condition:
            equal: [MISC, <<parameters.bucket>>]
          steps:
            - save_cache:
                key: pach-go-mod-cache-v2-{{ arch }}-{{ checksum "go.sum" }}
                paths:
                  - /home/circleci/.go_workspace/pkg/mod
            - save_cache:
                key: pach-go-build-cache-v1-{{ arch }}-{{ .Branch }}-{{ checksum "current_week" }}
                paths:
                  - /home/circleci/.gocache
      - run: etc/testing/circle/wait-minikube.sh
      - run:
          name: Collect kube events
          command: kubectl get events -o wide --watch --all-namespaces | ts '%Y-%m-%dT%H:%M:%S'
          background: true
      - run:
          name: Install minio
          command: kubectl apply -f etc/testing/minio.yaml
      - run:
          name: Wait for docker images to be built
          command: etc/testing/circle/wait_for_docker_images.sh
      - run:
          no_output_timeout: 20m
          command: etc/testing/circle/run_tests.sh | ts '%Y-%m-%dT%H:%M:%S'
      - run:
          command: etc/testing/circle/upload_stats.sh
          when: always
      - run:
          name: Dump debugging info in case of failure
          when: on_fail
          command: etc/testing/circle/kube_debug.sh
      - store_test_results:
          path: /tmp/test-results
      - store_artifacts:
          path: /tmp/test-results
  helm-tests:
    executor: docker-go
    working_directory: ~/project/etc/helm
    steps:
      - checkout:
          path: ~/project
      - run: mkdir -p /home/circleci/bin
      - restore_cache:
          keys:
            - go-mod-helm-v4-{{ checksum "go.sum" }}
      - run:
          name: install helm
          command: |
            wget -q https://get.helm.sh/helm-v3.5.2-linux-amd64.tar.gz -O - | tar -xzO linux-amd64/helm > /home/circleci/bin/helm && chmod +x /home/circleci/bin/helm
      - run:
          name: install kubeval
          command: |
            wget -q https://github.com/instrumenta/kubeval/releases/latest/download/kubeval-linux-amd64.tar.gz -O - | tar -xzO kubeval > /home/circleci/bin/kubeval && chmod +x /home/circleci/bin/kubeval
      - run: make lint
      - run: make test
      - run: make kubeval-gcp
      - run: make kubeval-aws
      - save_cache:
          key: go-mod-helm-v4-{{ checksum "go.sum" }}
          paths:
            - "/home/circleci/go/pkg/mod"
  helm-build:
    docker:
      - image: gcr.io/public-builds/chart-releaser:v1.2.1
    steps:
      - checkout
      - run:
          name: install yq
          command: |
            wget https://github.com/mikefarah/yq/releases/download/v4.23.1/yq_linux_amd64
            mv yq_linux_amd64 /usr/local/bin/yq
            chmod +x /usr/local/bin/yq
      - run:
          name: install helm
          command: |
            wget -q https://get.helm.sh/helm-v3.5.2-linux-amd64.tar.gz -O - | tar -xzO linux-amd64/helm > /usr/local/bin/helm && chmod +x /usr/local/bin/helm
      - run:
          name: make cr release dirs
          command: |
            mkdir -p cr-release-packages/official
            mkdir -p cr-release-packages/preview
      - run:
          name: package release helm chart
          command: |
            helm package -d cr-release-packages/official --version ${CIRCLE_TAG:1} --app-version ${CIRCLE_TAG:1} etc/helm/pachyderm
      - run:
          name: mark extra chart pre-release
          command: |
            yq e -i '.annotations."artifacthub.io/prerelease"="true"' etc/helm/pachyderm/Chart.yaml
      - run:
          name: package pre-release helm chart
          command: |
            helm package -d cr-release-packages/preview --version ${CIRCLE_TAG:1}-${CIRCLE_SHA1} --app-version ${CIRCLE_TAG:1} etc/helm/pachyderm
      - persist_to_workspace:
          root: .
          paths:
            - cr-release-packages/*
  helm-publish:
    parameters:
      preview:
        type: boolean
        default: false
    docker:
      - image: gcr.io/public-builds/chart-releaser:v1.2.1
    steps:
      - attach_workspace:
          at: ./
      - run:
          name: download and install helm
          command: |
            wget -q https://get.helm.sh/helm-v3.5.2-linux-amd64.tar.gz -O - | tar -xzO linux-amd64/helm > /usr/local/bin/helm && chmod +x /usr/local/bin/helm
      # Set CR_Token to GH Personal Access Token (Found in pachydermbuildbot GH Acount)
      # The cr index step below will commit back to the repo (via https + GH Token) need to configure git for the commit
      - run:
          name: set git bot user
          command: |
            git config --global user.email buildbot@pachyderm.io
      - run:
          name: set get bot config
          command: |
            git config --global user.name buildbot
      - run:
          # the helmchart git repo hosts the helm repository (gh-pages) Chart releaser only supports https clone, not ssh
          name: Clone Helmchart Repo
          command: git clone https://github.com/pachyderm/helmchart.git helmchart
      - when:
          condition:
            and:
              - equal: [true, << parameters.preview >>]
          steps:
            - run:
                name: publish preview helm chart
                command: |
                  cr upload -o pachyderm -r helmchart --package-path cr-release-packages/preview --skip-existing
                  cd helmchart && cr index -o pachyderm -r helmchart -c https://helm.pachyderm.com --package-path ../cr-release-packages/preview --push
      - when:
          condition:
            and:
              - equal: [false, << parameters.preview >>]
          steps:
            - run:
                name: publish official helm chart
                command: |
                  cr upload -o pachyderm -r helmchart --package-path cr-release-packages/official --skip-existing
                  cd helmchart && cr index -o pachyderm -r helmchart -c https://helm.pachyderm.com --package-path ../cr-release-packages/official --push
  nightly-load:
    parameters:
      bucket:
        type: string
    resource_class: large
    machine:
      image: << pipeline.parameters.machine_image >>
    environment:
      BUCKET: << parameters.bucket >>
      GOOGLE_PROJECT_ID: build-release-001
      GOOGLE_COMPUTE_ZONE: us-east1-b
      GOOGLE_COMPUTE_REGION: us-east1
    steps:
      - checkout
      - gcp-cli/initialize
      - go/install:
          version: << pipeline.parameters.go-version >>
      - run: |
          echo "$DOCKER_PWD" | docker login --username pachydermbuildbot --password-stdin
      - run:
          command: etc/testing/circle/run_all_load_tests.sh
          no_output_timeout: 1h
      - store_artifacts:
          path: /tmp/debug-dump
          destination: debug-dump
  rootless:
    resource_class: large
    machine:
      image: << pipeline.parameters.machine_image >>
    steps:
      - checkout
      - run:
          name: setup env vars
          command: |
            echo 'export GOCACHE=/home/circleci/.gocache' >> $BASH_ENV
            echo 'export GOPATH=/home/circleci/.go_workspace' >> $BASH_ENV

            echo 'export PATH=/home/circleci/project/cached-deps:$PATH' >> $BASH_ENV
            echo 'export PATH=$GOPATH/bin:$PATH' >> $BASH_ENV
            echo 'export TEST_IMAGE_SHA=$CIRCLE_SHA1' >> $BASH_ENV
      - run: etc/testing/circle/install.sh
      - run:
          name: Collect node stats
          command: sar 10 -BbdHwzS -I SUM -n DEV -q -r ALL -u ALL -h
          background: true
      - run:
          name: Wait for docker images to be built
          command: etc/testing/circle/wait_for_docker_images.sh
      - run: etc/testing/circle/rootless_test.sh | ts '%Y-%m-%dT%H:%M:%S'
      - run:
          name: Dump debugging info in case of failure
          when: on_fail
          command: etc/testing/circle/kube_debug.sh
  deploy-tests:
    parameters:
      resource_class:
        type: string
        default: xlarge
    resource_class: << parameters.resource_class >>
    machine:
      image: << pipeline.parameters.machine_image >>
    steps:
      - checkout
      - run:
          name: setup env vars
          command: |
            echo 'export GOCACHE=/home/circleci/.gocache' >> $BASH_ENV
            echo 'export GOPATH=/home/circleci/.go_workspace' >> $BASH_ENV

            echo 'export PATH=/home/circleci/project/cached-deps:$PATH' >> $BASH_ENV
            echo 'export PATH=$GOPATH/bin:$PATH' >> $BASH_ENV
            echo 'export TEST_IMAGE_SHA=$CIRCLE_SHA1' >> $BASH_ENV
      - restore_cache:
          keys:
            - pach-build-dependencies-v2-{{ arch }}-{{ checksum "etc/testing/circle/install.sh" }}
      - run: etc/testing/circle/install.sh
      - run:
          name: Collect node stats
          command: sar 10 -BbdHwzS -I SUM -n DEV -q -r ALL -u ALL -h
          background: true
      - run: etc/testing/circle/start-minikube.sh
      # The build cache will grow indefinitely, so we rotate the cache once a week.
      # This ensures the time to restore the cache isn't longer than the speedup in compilation.
      - run: "echo $(($(date +%s)/604800)) > current_week"
      - restore_cache:
          keys:
            - pach-go-build-cache-v1-{{ arch }}-{{ .Branch }}-{{ checksum "current_week" }}
            - pach-go-build-cache-v1-master-{{ arch }}-{{ checksum "current_week" }}
      # Only restore the module cache based on an exact match for go.sum.
      # This also avoids accumulating old versions of modules over time.
      # Note: This gets saves in the main test runs, no need to save here
      - restore_cache:
          keys:
<<<<<<< HEAD
            - pach-go-mod-cache-v2-{{ arch }}-{{ checksum "go.sum" }}
      - run: etc/testing/circle/build.sh
=======
            - pach-go-mod-cache-v2-{{ checksum "go.sum" }}
      - run: make install # Install pachctl
>>>>>>> 465e20e5
      - save_cache:
          key: pach-go-build-cache-v1-{{ arch }}-{{ .Branch }}-{{ checksum "current_week" }}
          paths:
            - /home/circleci/.gocache
      - run:
          name: Wait for docker images to be built
          command: etc/testing/circle/wait_for_docker_images.sh
      - run:
          name: Run Tests
          command: etc/testing/circle/deploy_test.sh | ts '%Y-%m-%dT%H:%M:%S'
      - run:
          command: etc/testing/circle/upload_stats.sh
          when: always
      - run:
          name: Dump debugging info in case of failure
          when: on_fail
          command: etc/testing/circle/kube_debug.sh
      - store_test_results:
          path: /tmp/test-results
  # build pachctl and push to GCS bucket, so that it can be bundled into the
  # Jupyter-Pachyderm extension
  build-docker-images:
    parameters:
      appVersion:
        type: string
        default: "0.0.0"
    machine:
      image: << pipeline.parameters.machine_image >>
    resource_class: xlarge
    steps:
      - go/install:
          version: << pipeline.parameters.go-version >>
      - checkout
      - run:
          name: Download utilities
          command: |
            mkdir -p /home/circleci/bin
            wget https://github.com/goreleaser/goreleaser/releases/download/v1.10.3/goreleaser_Linux_x86_64.tar.gz
            tar zxvf goreleaser_Linux_x86_64.tar.gz -C /home/circleci/bin goreleaser
            rm -rf goreleaser_Linux_x86_64.tar.gz
            sudo apt update
            sudo apt install qemu binfmt-support qemu-user-static
      - run:
          name: pachydermbuildbot docker login
          command: |
            echo "$DOCKER_PWD" | docker login --username pachydermbuildbot --password-stdin
      - run:
          name: Build Docker
          command: |
            v=<< parameters.appVersion >>
            additional=${v%%-*}
            index=${#additional}
            make docker-build VERSION=${v} VERSION_ADDITIONAL=${v:index}
      - run:
          name: Push docker
          command: make docker-push VERSION=${CIRCLE_SHA1}
  build-pachctl-bin:
    parameters:
      version:
        type: string
      upload:
        description: Determines if this job should perform an extra step to upload bin to a gcp bucket.
        type: boolean
        default: false
    resource_class: large
    executor: docker-go
    steps:
      - checkout
      - run:
          name: Download utilities
          command: |
            mkdir -p /home/circleci/bin
            wget https://github.com/goreleaser/goreleaser/releases/download/v1.4.1/goreleaser_Linux_x86_64.tar.gz
            tar zxvf goreleaser_Linux_x86_64.tar.gz -C /home/circleci/bin goreleaser
            rm -rf goreleaser_Linux_x86_64.tar.gz
            wget https://github.com/chainlink/gcsupload/releases/download/v0.2.0/gcsupload_0.2.0_Linux_x86_64.tar.gz
            tar zxvf gcsupload_0.2.0_Linux_x86_64.tar.gz -C /home/circleci/bin gcsupload
            rm -rf gcsupload_0.2.0_Linux_x86_64.tar.gz
            echo 'export PATH=/home/circle/bin:$PATH' >> $BASH_ENV
      # The build cache will grow indefinitely, so we rotate the cache once a week.
      # This ensures the time to restore the cache isn't longer than the speedup in compilation.
      - run: "echo $(($(date +%s)/604800)) > current_week"
      - restore_cache:
          keys:
            - pachctl-build-cache-v1-{{ .Branch }}-{{ checksum "current_week" }}
            - pachctl-build-cache-v1-master-{{ checksum "current_week" }}
      - when:
          condition:
            and:
              - equal: [true, << parameters.upload >>]
          steps:
            - run:
                name: build pachctl bin
                description: Builds and uploads pachctl amd64 binary for extensions with a git commit SHA.
                command: |
                  make release-pachctl GORELSNAP=--snapshot VERSION=<< parameters.version >>
                  make release-mount-server GORELSNAP=--snapshot VERSION=<< parameters.version >>
            - run:
                name: upload pachctl binaries
                command: |
                  echo $PACHCTL_GOOGLE_UPLOAD_CREDS > /home/circleci/gcpcreds.json
                  cd /home/circleci/dist-pach/pachctl/
                  gcsupload -b pachyderm-builds -f `find * -name \*amd64.tar.gz` -k /home/circleci/gcpcreds.json
                  cd /home/circleci/dist-pach/mount-server/
                  gcsupload -b pachyderm-builds -f `find * -name \*amd64.tar.gz` -k /home/circleci/gcpcreds.json
                  rm /home/circleci/gcpcreds.json
      - when:
          condition:
            and:
              - equal: [false, << parameters.upload >>]
          steps:
            - run:
                name: build pachctl bin
                description: Builds and prepares all pachctl binaries for release.
                command: |
                  v=<< parameters.version >>
                  additional=${v%%-*}
                  index=${#additional}
                  make release-pachctl GORELSNAP=--snapshot VERSION=${v} VERSION_ADDITIONAL=${v:index}
                  make release-mount-server GORELSNAP=--snapshot VERSION=${v}
            - persist_to_workspace:
                root: ../
                paths:
                  - dist-pach/*
      - save_cache:
          key: pachctl-build-cache-v1-{{ .Branch }}-{{ checksum "current_week" }}
          paths:
            - /home/circleci/.cache # Note, this is different from the cache location for the machine executors
  check-prettier:
    docker:
      - image: cimg/node:16.11.0
    steps:
      - checkout
      - run: sudo npm install -g prettier
      - run: prettier -c etc/helm/pachyderm/values.yaml .circleci/config.yml .circleci/main.yml
  jsonnet-lint:
    resource_class: small
    docker:
      - image: cimg/go:<< pipeline.parameters.go-version >>
    steps:
      - checkout
      - run:
          name: Install go-jsonnet
          command: |
            go install github.com/google/go-jsonnet/cmd/jsonnet-lint@latest
      - run:
          name: lint all jsonnet files
          command: |
            find . -maxdepth 10 -name \*.jsonnet | xargs jsonnet-lint
  test-envoy:
    docker:
      - image: envoyproxy/envoy:v1.22.0
        entrypoint: /bin/sh
    steps:
      - run: apt update
      - run: apt install -y make wget git ssh
      - checkout
      - run: wget https://github.com/google/jsonnet/releases/download/v0.17.0/jsonnet-bin-v0.17.0-linux.tar.gz
      - run: tar xzvf jsonnet-bin-v0.17.0-linux.tar.gz
      - run: mv jsonnet jsonnetfmt /usr/local/bin
      - run: make -C etc/generate-envoy-config test
  govulncheck:
    executor: docker-go
    resource_class: large
    steps:
      - checkout
      - run:
          name: Install govulncheck
          command: go install golang.org/x/vuln/cmd/govulncheck@latest
      - run:
          name: Check for known security vulnerabilities
          command: govulncheck ./...
  push_redhat:
    executor: docker-go
    steps:
      - checkout
      - setup_remote_docker:
          docker_layer_caching: true
          version: "20.10.12"
      - run:
          name: Install Goreleaser
          command: |
            curl -Lo - https://github.com/goreleaser/goreleaser/releases/download/v1.4.1/goreleaser_Linux_x86_64.tar.gz | sudo tar -C /usr/local/bin -xvzf - goreleaser
      - run: etc/redhat/push_images.sh
  jupyter-extension-test:
    parameters:
      python-version:
        type: string
    docker:
      - image: cimg/python:<< parameters.python-version >>-node
    working_directory: ~/project/jupyter-extension
    steps:
      - checkout:
          path: ~/project
      # Install and cache Python dependencies
      - restore_cache:
          key: pip<< parameters.python-version >>-cache-v11-<< pipeline.git.branch >><< pipeline.git.tag >>-{{ checksum "ci-requirements.txt" }}
      - run:
          name: "Install Python dependencies"
          command: |
            python -m venv venv
            . venv/bin/activate
            python -m pip install --upgrade pip
            python -m pip install -r ci-requirements.txt
      - save_cache:
          key: pip<< parameters.python-version >>-cache-v11-<< pipeline.git.branch >><< pipeline.git.tag >>-{{ checksum "ci-requirements.txt" }}
          paths:
            - "venv"

      # Install and cache Node dependencies
      - restore_cache:
          keys:
            - node-cache-v3-{{ checksum "package-lock.json" }}
            - node-cache-v3
      - run:
          name: "Install npm packages"
          command: |
            npm ci
      - save_cache:
          key: node-cache-v3-{{ checksum "package-lock.json" }}
          paths:
            - "node_modules"
      - run:
          name: "Build and test the extension"
          command: |
            set -eux

            . venv/bin/activate
            npm run eslint:check
            python -m pip install -e '.[dev]'

            tail -F /tmp/mount-server.log &

            # Run Python unit tests
            pytest -v --ignore jupyterlab_pachyderm/tests/test_integrations.py jupyterlab_pachyderm

            check-manifest -v

  jupyter-extension-integration-test:
    resource_class: xlarge
    machine:
      image: ubuntu-2004:202107-02
    working_directory: ~/project/jupyter-extension
    steps:
      - checkout:
          path: ~/project
      - install-jupyter-test-deps
      - run:
          name: "Integration tests"
          command: |
            set -eux

            python3 -m venv venv
            . venv/bin/activate
            python3 -m pip install -e '.[dev]'

            nohup pachctl port-forward &

            tail -F /tmp/mount-server.log &

            mkdir pfs
            export PFS_MOUNT_DIR=$(pwd)/pfs

            # Revert repo setup back to fixture in test_integrations.py
            # once python-pachyderm has Projects support
            scripts/integration_tests_setup.sh

            # Run integration tests
            pytest -v jupyterlab_pachyderm/tests/test_integrations.py

  jupyter-extension-e2e-test:
    resource_class: xlarge
    machine:
      image: ubuntu-2004:202111-01
    working_directory: ~/project/jupyter-extension
    steps:
      - checkout:
          path: ~/project
      - attach_workspace:
          at: .
      - install-jupyter-test-deps
      - run:
          name: "e2e tests"
          command: |
            set -eux

            python3 -m venv venv
            . venv/bin/activate
            python -m pip install --upgrade pip

            pip install jupyterlab==3.2.2
            pip install `find dist/ -name \*.whl`

            # Install just what need to run cypress tests
            npm install cypress@^8.7.0
            npm install start-server-and-test@^1.14.0

            # Enable the examples extension
            mkdir -p /home/circleci/.jupyter/labconfig
            cp ./scripts/page_config.json /home/circleci/.jupyter/labconfig

            echo '{"pachd_address": "grpc://'"$(docker inspect -f '{{range.NetworkSettings.Networks}}{{.IPAddress}}{{end}}' kind-control-plane)":30650'", "source": 2}' | pachctl config set context "mount-server" --overwrite && pachctl config set active-context "mount-server"

            pachctl create repo images
            pachctl put file images@master:liberty.png -f http://imgur.com/46Q8nDz.png
            pachctl put file images@branch:branch.png -f http://imgur.com/46Q8nDz.png
            pachctl list repo

            mkdir pfs
            export PFS_MOUNT_DIR=$(pwd)/pfs
            CI=true CYPRESS_RECORD_KEY=$JUPYTERLAB_PACHYDERM_CYPRESS_RECORD_KEY npm run e2e

  jupyter-extension-frontend-test:
    resource_class: xlarge
    docker:
      - image: cimg/node:16.11.0
    working_directory: ~/project/jupyter-extension
    steps:
      - checkout:
          path: ~/project
      - run: npm ci
      - run: npm run test

  jupyter-extension-build:
    executor: python
    working_directory: ~/project/jupyter-extension
    steps:
      - checkout:
          path: ~/project

      - run:
          name: Install JQ
          command: |
            wget https://github.com/stedolan/jq/releases/download/jq-1.6/jq-linux64
            chmod +x jq-linux64
            mv jq-linux64 /home/circleci/bin/jq
      - run:
          name: Set version
          command: |
            if [[ ! -z $CIRCLE_TAG ]];
            then
                contents="$(jq --arg version ${CIRCLE_TAG:1} '.version = $version' package.json)" && echo "${contents}" > package.json
            fi

      # Install and cache Python dependencies
      - restore_cache:
          key: pip3.10-cache-v11-{{ checksum "ci-requirements.txt" }}
      - run:
          name: "Install Python dependencies"
          command: |
            python -m venv venv
            . venv/bin/activate
            python -m pip install --upgrade pip
            python -m pip install -r ci-requirements.txt
      - save_cache:
          key: pip3.10-cache-v11-{{ checksum "ci-requirements.txt" }}
          paths:
            - "venv"

      # Install and cache Node dependencies
      - restore_cache:
          keys:
            - node-cache-v3-{{ checksum "package-lock.json" }}
            - node-cache-v3
      - run:
          name: "Install npm packages"
          command: |
            npm ci
      - save_cache:
          key: node-cache-v3-{{ checksum "package-lock.json" }}
          paths:
            - "node_modules"

      - run:
          name: build
          command: |
            python -m venv venv
            . venv/bin/activate
            python -m build

      - persist_to_workspace:
          root: .
          paths:
            - dist

  jupyter-extension-test-publish:
    executor: python
    working_directory: ~/project/jupyter-extension
    steps:
      - checkout:
          path: ~/project
      - attach_workspace:
          at: .
      # Install and cache Python dependencies
      - restore_cache:
          key: pip3.10-cache-v11-{{ checksum "ci-requirements.txt" }}
      - run:
          name: "Install Python dependencies"
          command: |
            python -m venv venv
            . venv/bin/activate
            python -m pip install --upgrade pip
            python -m pip install -r ci-requirements.txt
      - save_cache:
          key: pip3.10-cache-v11-{{ checksum "ci-requirements.txt" }}
          paths:
            - "venv"
      - run:
          name: Init .pypirc
          command: |
            echo -e "[testpypi]" >> ~/.pypirc
            echo -e "username = $PYPI_USERNAME" >> ~/.pypirc
            echo -e "password = $TEST_PYPI_PASSWORD" >> ~/.pypirc
      - run:
          name: Publish
          command: |
            python -m venv venv
            . venv/bin/activate
            twine upload --repository testpypi dist/*

  jupyter-extension-publish:
    executor: python
    working_directory: ~/project/jupyter-extension
    steps:
      - checkout:
          path: ~/project
      - attach_workspace:
          at: .
      # Install and cache Python dependencies
      - restore_cache:
          key: pip3.10-cache-v11-{{ checksum "ci-requirements.txt" }}
      - run:
          name: "Install Python dependencies"
          command: |
            python -m venv venv
            . venv/bin/activate
            python -m pip install --upgrade pip
            python -m pip install -r ci-requirements.txt
      - save_cache:
          key: pip3.10-cache-v11-{{ checksum "ci-requirements.txt" }}
          paths:
            - "venv"
      - run:
          name: Init .pypirc
          command: |
            echo -e "[pypi]" >> ~/.pypirc
            echo -e "username = $PYPI_USERNAME" >> ~/.pypirc
            echo -e "password = $PYPI_PASSWORD" >> ~/.pypirc
      - run:
          name: Publish
          command: |
            python -m venv venv
            . venv/bin/activate
            twine upload dist/*

  jupyter-extension-docker-build:
    executor: python
    docker:
      - image: circleci/buildpack-deps:stretch
    working_directory: ~/project/jupyter-extension
    steps:
      - checkout:
          path: ~/project
      - attach_workspace:
          at: .
      - setup_remote_docker:
          version: 19.03.13
      - run:
          name: docker login
          command: echo "$DOCKER_PWD" | docker login --username pachydermbuildbot --password-stdin
      - run:
          name: Build Docker image
          command: docker build -t pachyderm/notebooks-user:$CIRCLE_SHA1 .
      - run:
          name: Docker push
          command: docker push pachyderm/notebooks-user:$CIRCLE_SHA1

  jupyter-extension-docker-push-tag:
    executor: python
    docker:
      - image: circleci/buildpack-deps:stretch
    working_directory: ~/project/jupyter-extension
    steps:
      - checkout:
          path: ~/project
      - setup_remote_docker:
          version: 19.03.13
      - run:
          name: docker login
          command: echo "$DOCKER_PWD" | docker login --username pachydermbuildbot --password-stdin
      - run:
          name: docker pull
          command: docker pull pachyderm/notebooks-user:$CIRCLE_SHA1
      - run:
          name: tag docker image
          command: docker tag pachyderm/notebooks-user:$CIRCLE_SHA1 pachyderm/notebooks-user:$CIRCLE_TAG
      - run:
          name: Docker push
          command: docker push pachyderm/notebooks-user:$CIRCLE_TAG

  # Needs the following Env Vars to be setup in the project:
  # $GCLOUD_SERVICE_KEY_JUPYTER - with permissions to the google cloud project where the kubernetes cluster resides
  # $AUTH0_CLIENT_ID - Used to authenticate jupyter with oauth
  # $AUTH0_CLIENT_SECRET
  # $AUTH0_DOMAIN the tenant subdomain without .auth0.com
  # $PULUMI_ACCESS_TOKEN
  # GH_ACCESS_TOKEN - build not personal access token to github with repo permissions (see onecomment)
  jupyter-extension-preview:
    parameters:
      gcp-project:
        type: string
      gcp-compute-zone:
        type: string
      gcloud-sdk-version:
        type: string
      pulumi-version:
        type: string
    docker:
      - image: cimg/go:1.17.5
    working_directory: ~/project/jupyter-extension
    steps:
      - checkout:
          path: ~/project
      - run:
          name: Set up pulumi
          command: |
            wget https://get.pulumi.com/releases/sdk/pulumi-<<parameters.pulumi-version>>-linux-x64.tar.gz
            tar xvf pulumi-<<parameters.pulumi-version>>-linux-x64.tar.gz
            # Add to PATH
            echo 'export PATH=${PWD}/pulumi:$PATH' >> $BASH_ENV
            source $BASH_ENV
            pulumi login --non-interactive
      - run:
          name: Setup gcloud
          command: |
            # NOTE: Needed to enable cloud resource manager in the project
            # https://console.cloud.google.com/apis/api/cloudresourcemanager.googleapis.com/overview?project=pulumi-ci-334619
            cd ~/
            curl -Ss --retry 5 https://dl.google.com/dl/cloudsdk/channels/rapid/downloads/google-cloud-sdk-<<parameters.gcloud-sdk-version>>-linux-x86_64.tar.gz | tar xz

            ./google-cloud-sdk/install.sh -q
            echo 'source ~/google-cloud-sdk/path.bash.inc' >> $BASH_ENV
            source $BASH_ENV

            # Initialize gcloud CLI
            gcloud --quiet config set core/disable_usage_reporting true
            gcloud --quiet config set component_manager/disable_update_check true
            echo $GCLOUD_SERVICE_KEY_JUPYTER | gcloud auth activate-service-account --key-file=-
            gcloud --quiet config set project <<parameters.gcp-project>>
            gcloud --quiet config set compute/zone <<parameters.gcp-compute-zone>>

      - run:
          name: Preview Stack
          command: |
            cd infra
            pulumi stack select -c $CIRCLE_BRANCH --non-interactive
            pulumi config set gcp:zone <<parameters.gcp-compute-zone>>
            pulumi config set gcp:project <<parameters.gcp-project>>
            pulumi config set sha $CIRCLE_SHA1
            pulumi config set branch $CIRCLE_BRANCH
            pulumi config set --secret client_id $AUTH0_CLIENT_ID
            pulumi config set --secret client_secret $AUTH0_CLIENT_SECRET
            pulumi config set --secret auth0_domain $AUTH0_DOMAIN
            # pulumi preview
            pulumi up --yes
            # pulumi destroy --yes
      - run:
          name: Comment on PR
          command: |
            wget https://github.com/chainlink/onecomment/releases/download/v0.2.0/onecomment_0.2.0_Linux_x86_64.tar.gz
            tar xvf onecomment_0.2.0_Linux_x86_64.tar.gz

            # Setup GH token env var in circle project
            ./onecomment -pr-id ${CIRCLE_PULL_REQUEST##*/} \
            -owner ${CIRCLE_PROJECT_USERNAME} -repo ${CIRCLE_PROJECT_REPONAME} \
            -includes '<!-- Created by one-comment -->' \
            -message "PR Preview available at [https://jh-$CIRCLE_BRANCH.clusters-ci.pachyderm.io](https://jh-$CIRCLE_BRANCH.clusters-ci.pachyderm.io)
            Enter any username to login (Each user will be assigned a new workspace)
            You may need to shutdown and relaunch your Jupyterlab instance if new code has been pushed since you last launched it.
            You can connect to pach by entering grpc://pachd-peer:30653 into the extension connection screen."

  gcp-prerelease-testing:
    resource_class: large
    machine:
      image: << pipeline.parameters.machine_image >>
    steps:
      - checkout
      - attach_workspace:
          at: ./
      - run:
          name: echo bins
          command: |
            ls -la dist-pach/*
            ls -la cr-release-packages/*
      - run:
          name: "test gcp examples"
          command: |
            etc/testing/circle/run_release_tests.sh
          no_output_timeout: 1h
      - store_artifacts:
          path: /tmp/debug-dump
          destination: debug-dump
  aws-prerelease-testing:
    resource_class: large
    machine:
      image: << pipeline.parameters.machine_image >>
    steps:
      - checkout
      - attach_workspace:
          at: ./
      - run:
          name: echo bins
          command: |
            ls -la dist-pach/*
            ls -la cr-release-packages/*
      - run:
          name: "test aws examples"
          command: |
            etc/testing/circle/run_release_tests.sh "aws"
          no_output_timeout: 1h
      - store_artifacts:
          path: /tmp/debug-dump
          destination: debug-dump
  cust-prerelease-testing:
    parameters:
      customer:
        type: string
    resource_class: large
    machine:
      image: << pipeline.parameters.machine_image >>
    steps:
      - checkout
      - attach_workspace:
          at: ./
      - run:
          name: echo bins
          command: |
            ls -la dist-pach/*
            ls -la cr-release-packages/*
      - run:
          name: "test customer workload"
          command: |
            etc/testing/circle/run_cust_release_tests.sh << parameters.customer >>
          no_output_timeout: 1h
      - store_artifacts:
          path: /tmp/debug-dump
          destination: debug-dump
  release-github-draft:
    docker:
      - image: cimg/base:stable
    steps:
      - checkout
      - attach_workspace:
          at: ./
      - gh/setup:
          version: 2.13.0
      - run:
          name: create github release draft
          command: |
            if [[ $CIRCLE_TAG == *"-"* ]];
            then
                echo "git tag has - assuming prerelease."
                gh release create --draft ${CIRCLE_TAG} --title ${CIRCLE_TAG:1} ./dist-pach/pachctl/pachctl_${CIRCLE_TAG:1}* ./dist-pach/mount-server/mount-server_${CIRCLE_TAG:1}* --generate-notes --prerelease
            else
                echo "regular release."
                gh release create --draft ${CIRCLE_TAG} --title ${CIRCLE_TAG:1} ./dist-pach/pachctl/pachctl_${CIRCLE_TAG:1}* ./dist-pach/mount-server/mount-server_${CIRCLE_TAG:1}* --generate-notes
            fi
  release-github:
    docker:
      - image: cimg/base:stable
    steps:
      - checkout
      - attach_workspace:
          at: ./
      - gh/setup:
          version: 2.13.0
      - run:
          name: create github release
          command: |
            gh release edit ${CIRCLE_TAG} --draft=false
  release-docker-hub:
    docker:
      - image: cimg/base:stable
    steps:
      - checkout
      - setup_remote_docker:
          docker_layer_caching: true
          version: "20.10.12"
      - run:
          name: pachydermbuildbot docker login
          command: |
            echo "$DOCKER_PWD" | docker login --username pachydermbuildbot --password-stdin
      - run:
          name: Push release manifests
          command: |
            make UNDERLYING=$CIRCLE_SHA1 VERSION=${CIRCLE_TAG:1} docker-push
  release-hombrew-tap:
    executor: docker-go
    steps:
      - checkout
      - add_ssh_keys:
          fingerprints:
            - "4c:1c:ff:56:c1:d0:07:03:23:08:08:2e:e6:16:30:1d"
      - run:
          name: setup pachydermbuildbot git
          command: |
            git config --global user.email "buildbot@pachyderm.io"
            git config --global user.name "pachydermbuildbot"
      - run:
          name: update homebrew formula
          description: updates homebrew after determining release type.
          # this checks if it is a custom, pre, or alpha release and passes that additional string so homebrew knows to create new homebrew index.
          # $additional is currently just a flag, that value itself is not used.
          command: |
            v=${CIRCLE_TAG}
            prefix=${v%%-*}
            index=${#prefix}
            additional=${v:index}
            ./etc/build/update_homebrew.sh ${CIRCLE_TAG:1} ${additional}
workflows:
  integration-tests:
    when:
      or:
        - << pipeline.parameters.run-core-jobs >>
        - not: << pipeline.parameters.run-jupyter-jobs >>
    jobs:
      - build-docker-images
      #- build-pachctl-bin:
      #    version: $CIRCLE_SHA1
      #    upload: true
      - check-prettier
      - jsonnet-lint
      - test-go
      - govulncheck
      - test-envoy
      - test-pps
      - integration-tests:
          matrix:
            parameters:
              bucket:
                - MISC
                - AUTH
                - ENTERPRISE
                - PFS
                - S3_AUTH
                - EXAMPLES
                - CONNECTORS
  helm-tests:
    when:
      or:
        - << pipeline.parameters.run-core-jobs >>
        - not: << pipeline.parameters.run-jupyter-jobs >>
    jobs:
      - helm-tests
  nightly_load_tests:
    when: << pipeline.parameters.run_load_tests >>
    jobs:
      - build-docker-images
      - nightly-load:
          requires:
            - build-docker-images
          matrix:
            parameters:
              bucket:
                - LOAD1
                - LOAD2
                - LOAD3
                - LOAD4
                - LOAD5
                - LOAD6
                - LOAD7
                - LOAD8
                - LOAD9
                - LOAD10
                - LOAD11
                - LOAD12
                  # Disabled for now since they take too long, may consider reenabling later.
                  #- LOAD13
                  #- LOAD14
                  #- LOAD15
  rootless-tests:
    when:
      or:
        - << pipeline.parameters.run-core-jobs >>
        - not: << pipeline.parameters.run-jupyter-jobs >>
    jobs:
      - rootless
  deploy-tests:
    when:
      or:
        - << pipeline.parameters.run-core-jobs >>
        - not: << pipeline.parameters.run-jupyter-jobs >>
    jobs:
      - deploy-tests:
          name: amd64 deploy tests
          resource_class: xlarge # amd64
      - deploy-tests:
          name: arm64 deploy tests
          resource_class: arm.xlarge # arm64
  jupyter-extension:
    when: << pipeline.parameters.run-jupyter-jobs >>
    jobs:
      - build-docker-images
      - jupyter-extension-test:
          matrix:
            parameters:
              python-version: ["3.7", "3.8", "3.9", "3.10"]
      - jupyter-extension-frontend-test
      - jupyter-extension-integration-test:
          requires:
            - build-docker-images
            - build-pachctl-bin
      - jupyter-extension-e2e-test:
          requires:
            - build-docker-images
            - jupyter-extension-build
            - build-pachctl-bin
      - jupyter-extension-build
      - jupyter-extension-docker-build:
          requires:
            - jupyter-extension-build
            - build-pachctl-bin
      - build-pachctl-bin:
          version: $CIRCLE_SHA1
      - jupyter-extension-preview:
          gcp-project: pulumi-ci-334619
          gcp-compute-zone: us-east1-b
          gcloud-sdk-version: "363.0.0"
          pulumi-version: v3.22.1
          requires:
            - jupyter-extension-docker-build
          filters:
            branches:
              ignore: master

  release:
    jobs:
      - helm-tests:
          filters: *only-release-tags
      - test-pps:
          filters: *only-release-tags
      - integration-tests:
          matrix:
            parameters:
              bucket:
                - MISC
                - AUTH
                - ENTERPRISE
                - PFS
                - S3_AUTH
                - EXAMPLES
          filters: *only-release-tags
      - helm-build:
          filters: *only-release-tags
          requires:
            - helm-tests
            - integration-tests
      - build-docker-images:
          appVersion: ${CIRCLE_TAG:1}
          filters: *only-release-tags
      - build-pachctl-bin:
          version: ${CIRCLE_TAG:1}
          filters: *only-release-tags
          requires:
            - helm-tests
            - integration-tests
      - helm-publish:
          name: publish-chart-preview
          preview: true
          filters: *only-release-tags
          requires:
            - helm-build
      - release-github-draft:
          filters: *only-release-tags
          requires:
            - build-pachctl-bin
      - jupyter-extension-test:
          matrix:
            parameters:
              python-version: ["3.7", "3.8", "3.9", "3.10"]
          filters: *only-release-tags
      - jupyter-extension-frontend-test:
          filters: *only-release-tags
      - jupyter-extension-integration-test:
          requires:
            - build-pachctl-bin
          filters: *only-release-tags
      - jupyter-extension-e2e-test:
          requires:
            - jupyter-extension-build
            - build-pachctl-bin
          filters: *only-release-tags
      - jupyter-extension-build:
          filters: *only-release-tags
      - jupyter-extension-docker-build:
          filters: *only-release-tags
          requires:
            - jupyter-extension-build
            - build-pachctl-bin
      - gcp-prerelease-testing:
          filters: *only-release-tags
          requires:
            - build-docker-images
            - build-pachctl-bin
            - publish-chart-preview
            - release-github-draft
      - aws-prerelease-testing:
          filters: *only-release-tags
          requires:
            - build-docker-images
            - build-pachctl-bin
            - publish-chart-preview
            - release-github-draft
      - cust-prerelease-testing:
          name: woven-planet-testing
          customer: wp
          filters: *only-alpha-tags
          requires:
            - build-docker-images
            - build-pachctl-bin
            - publish-chart-preview
            - release-github-draft
      - cust-prerelease-testing:
          name: battelle-planet-testing
          customer: btl
          filters: *only-alpha-tags
          requires:
            - build-docker-images
            - build-pachctl-bin
            - publish-chart-preview
            - release-github-draft
      - sign-off:
          filters: *only-release-tags
          type: approval
          requires:
            - build-docker-images
            - build-pachctl-bin
            - publish-chart-preview
            - release-github-draft
      - release-docker-hub:
          filters: *only-release-tags
          requires:
            - sign-off
      #- push_redhat:
      #    filters: *only-release-tags
      #    requires:
      #      - sign-off
      - release-github:
          filters: *only-release-tags
          requires:
            - sign-off
      - release-hombrew-tap:
          filters: *only-release-tags
          requires:
            - release-github #current homebrew tap repo uses gh release, but later can be changed to pipeline artifacts to remove deps
      - helm-publish:
          name: publish-helm-chart
          filters: *only-release-tags
          requires:
            - sign-off
      - jupyter-extension-test-publish:
          requires:
            - jupyter-extension-build
            - jupyter-extension-test
            - jupyter-extension-frontend-test
            - jupyter-extension-integration-test
            - jupyter-extension-e2e-test
          filters: *only-release-tags
      - jupyter-extension-publish:
          requires:
            - jupyter-extension-build
            - sign-off
          filters: *only-release-tags
      - jupyter-extension-docker-push-tag:
          requires:
            - sign-off
            - jupyter-extension-docker-build
          filters: *only-release-tags
  nightly-release:
    jobs:
      - helm-tests:
          filters: *only-nightly-tags
      - test-pps:
          filters: *only-nightly-tags
      - integration-tests:
          matrix:
            parameters:
              bucket:
                - MISC
                - AUTH
                - ENTERPRISE
                - PFS
                - S3_AUTH
                - EXAMPLES
          filters: *only-nightly-tags
      - helm-build:
          filters: *only-nightly-tags
          requires:
            - helm-tests
            - integration-tests
      - build-docker-images:
          appVersion: ${CIRCLE_TAG:1}
          filters: *only-nightly-tags
      - build-pachctl-bin:
          version: ${CIRCLE_TAG:1}
          filters: *only-nightly-tags
          requires:
            - helm-tests
            - integration-tests
      - helm-publish:
          name: publish-chart-preview
          preview: true
          filters: *only-nightly-tags
          requires:
            - helm-build
      - release-github-draft:
          filters: *only-nightly-tags
          requires:
            - build-pachctl-bin
      - gcp-prerelease-testing:
          filters: *only-nightly-tags
          requires:
            - build-docker-images
            - build-pachctl-bin
            - publish-chart-preview
            - release-github-draft
      - release-docker-hub:
          filters: *only-nightly-tags
          requires:
            - gcp-prerelease-testing
      - release-github:
          filters: *only-nightly-tags
          requires:
            - gcp-prerelease-testing
      - release-hombrew-tap:
          filters: *only-nightly-tags
          requires:
            - release-github #current homebrew tap repo uses gh release, but later can be changed to pipeline artifacts to remove deps
      - helm-publish:
          name: publish-helm-chart
          filters: *only-nightly-tags
          requires:
            - gcp-prerelease-testing

commands:
  install-jupyter-test-deps:
    steps:
      - attach_workspace:
          at: ./
      - run: sudo apt-get update && sudo apt-get install fuse libgbm-dev
      - run:
          name: Fuse options
          command: echo "user_allow_other" | sudo tee -a /etc/fuse.conf > /dev/null
      - run:
          name: Install kind
          command: |
            curl -fLo ./kind-linux-amd64 "https://github.com/kubernetes-sigs/kind/releases/download/v0.11.1/kind-linux-amd64" \
            && chmod +x ./kind-linux-amd64 \
            && sudo mv ./kind-linux-amd64 /usr/local/bin/kind
      - run:
          name: Install helm
          command: |
            wget https://get.helm.sh/helm-v3.7.1-linux-amd64.tar.gz && \
            tar -zxvf helm-v3.7.1-linux-amd64.tar.gz && \
            chmod +x linux-amd64/helm && \
            sudo mv linux-amd64/helm /usr/local/bin/helm
      - run:
          name: Install kubectl
          command: |
            curl -LO "https://dl.k8s.io/release/$(curl -L -s https://dl.k8s.io/release/stable.txt)/bin/linux/amd64/kubectl" && \
            chmod +x kubectl && \
            sudo mv kubectl /usr/local/bin/kubectl
      - run:
          name: Install pachctl and mount-server
          command: |
            sudo mv ./dist-pach/pachctl/pachctl_linux_amd64/pachctl /usr/local/bin/pachctl
            sudo mv ./dist-pach/mount-server/mount-server_linux_amd64/mount-server /usr/local/bin/mount-server
      - run:
          name: Start kind
          command: kind create cluster && kubectl config set current-context kind-kind
      - run:
          name: Install pach
          command: helm install pachd ../etc/helm/pachyderm --set deployTarget=LOCAL,pachd.service.type=NodePort,pachd.image.tag=${CIRCLE_SHA1}
      - run:
          name: Wait for pach # need to wait before testing kubectl as pach is not visible to kubectl yet
          command: |
            sleep 20
            kubectl wait --for=condition=ready pod -l app=pachd --timeout=5m
            pachctl version
      - run:
          name: Setup pach # Get Kind node IP and pass that to pachctl
          command: |-
            echo '{"pachd_address": "grpc://'"$(docker inspect -f '{{range.NetworkSettings.Networks}}{{.IPAddress}}{{end}}' kind-control-plane)":30650'"}' | pachctl config set context local --overwrite
            pachctl config set active-context local<|MERGE_RESOLUTION|>--- conflicted
+++ resolved
@@ -248,13 +248,8 @@
       # This also avoids accumulating old versions of modules over time.
       - restore_cache:
           keys:
-<<<<<<< HEAD
             - pach-go-mod-cache-v2-{{ arch }}-{{ checksum "go.sum" }}
-      - run: etc/testing/circle/build.sh
-=======
-            - pach-go-mod-cache-v2-{{ checksum "go.sum" }}
       - run: make install # Install pachctl
->>>>>>> 465e20e5
       #Save cache in only one bucket, after build and before running tests,
       #this ensures build cache is saved even when tests fail
       - when:
@@ -497,13 +492,8 @@
       # Note: This gets saves in the main test runs, no need to save here
       - restore_cache:
           keys:
-<<<<<<< HEAD
             - pach-go-mod-cache-v2-{{ arch }}-{{ checksum "go.sum" }}
-      - run: etc/testing/circle/build.sh
-=======
-            - pach-go-mod-cache-v2-{{ checksum "go.sum" }}
       - run: make install # Install pachctl
->>>>>>> 465e20e5
       - save_cache:
           key: pach-go-build-cache-v1-{{ arch }}-{{ .Branch }}-{{ checksum "current_week" }}
           paths:
